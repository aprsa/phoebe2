# https://travis-ci.org/phoebe-project/phoebe2

language: none

addons:
  apt:
    sources:
    # add PPAs with more up-to-date toolchains
    - ubuntu-toolchain-r-test
    - llvm-toolchain-precise-3.6
    packages:
    - gfortran
    - g++-5
    - gcc-5
    - clang-3.6
    - libstdc++-5-dev

sudo: required
dist: trusty

env:
    global:
        # Set defaults to avoid repeating in most cases
        - CONDA_DEPENDENCIES='scipy matplotlib sympy'
        - PIP_DEPENDENCIES='nose rebound'
        - NOSETESTS=1
        - BENCHMARK=0


matrix:

    # Don't wait for allowed failures
    fast_finish: true

    include:

        # Try with various compilers with default version of numpy/astropy
        - os: linux
          compiler: g++-5
          env: CXX=g++-5 PYTHON_VERSION=2.7 NUMPY_VERSION=1.10 ASTROPY_VERSION=1.0 NOSETESTS=1'

        # clang fails to build phoebe1
        # - os: linux
        #   compiler: clang-3.6
        #   env: PYTHON_VERSION=2.7 NUMPY_VERSION=1.10 ASTROPY_VERSION=1.0 NOSETESTS=0'

<<<<<<< HEAD
        # - os: osx
        #   compiler: clang-3.6
        #   env: PYTHON_VERSION=2.7 NUMPY_VERSION=1.10 ASTROPY_VERSION=1.0 NOSETESTS=1'
=======
        - os: osx
          compiler: clang
          env: CXX=clang++ PYTHON_VERSION=2.7 NUMPY_VERSION=1.10 ASTROPY_VERSION=1.0 NOSETESTS=1'
>>>>>>> 37f6b3fd


        # Try with various versions of numpy/astropy with default compiler
        - os: linux
          compiler: g++-5
          env: CXX=g++-5 PYTHON_VERSION=2.7 NUMPY_VERSION=stable ASTROPY_VERSION=stable NOSETESTS=1'

        # - os: linux
        #   compiler: g++-5
        #   env: CXX=g++-5 PYTHON_VERSION=2.7 NUMPY_VERSION=dev ASTROPY_VERSION=dev NOSETESTS=1'

        # Try with various versions of python with default numpy/astropy and compiler
        # - os: linux
        #   compiler: g++
        #   env: PYTHON_VERSION=3.3 NUMPY_VERSION=1.10 ASTROPY_VERSION=1.0'

        # - os: linux
        #   compiler: g++
        #   env: PYTHON_VERSION=3.4 NUMPY_VERSION=1.10 ASTROPY_VERSION=1.0'

        # - os: linux
        #   compiler: g++
        #   env: PYTHON_VERSION=3.5 NUMPY_VERSION=1.10 ASTROPY_VERSION=1.0'


        # and lastly, run the benchmarks
        - os: linux
          compiler: g++-5
          env: CXX=g++-5 PYTHON_VERSION=2.7 NUMPY_VERSION=1.10 ASTROPY_VERSION=1.0 NOSETESTS=0 BENCHMARK=1'

    allow_failures:
      - env: NUMPY_VERSION=dev


before_install:
    - rvm get head
    - if [[ $TRAVIS_OS_NAME == 'osx' ]]; then 
        brew update; 
        brew install llvm --with-clang --with-clang-extra-tools;
        brew install gcc gnu-sed gtk libglade libgnomecanvas sdl libusb libusb-compat gsl opam wget dfu-util;
      fi;

install:
    - git clone git://github.com/astropy/ci-helpers.git
    - source ci-helpers/travis/setup_conda.sh
    - python setup.py build
    - python setup.py install --user
    - mkdir ~/.phoebe-svn
    - cp tests/travis/phoebe.config ~/.phoebe-svn/
    - git clone git://github.com/phoebe-project/phoebe1.git
    - cd phoebe1/phoebe-lib
    - ./configure
    - make
    - sudo make install
    - if [[ $TRAVIS_OS_NAME == 'linux' ]]; then sudo ldconfig -v; fi;
    - cd ../phoebe-py
    - python setup.py build
    - python setup.py install --user
    - cd ../..
    - git clone git://github.com/phoebe-project/photodynam.git
    - cd photodynam
    - make
    - sudo cp photodynam /usr/local/bin/
    - python setup.py build
    - python setup.py install --user
    - cd ..


script:
    - if [ $NOSETESTS == 1 ];
      then nosetests -v -s -d -w tests/nosetests/;
      fi;

after_success: |
    if [ $BENCHMARK == 1 ] && [ -n $GITHUB_API_KEY ] && [ $TRAVIS_PULL_REQUEST == 'false' ]; then
        git clone git://github.com/phoebe-project/phoebe2-benchmark.git
        cp ./phoebe2-benchmark/*.log ./tests/benchmark/ 2>/dev/null || :
        cd tests && python run_tests.py benchmark
        cp ./benchmark/*.profile ../phoebe2-benchmark/ 2>/dev/null || :
        cp ./benchmark/*.log ../phoebe2-benchmark/ 2>/dev/null || :
        cp ./benchmark/*.log.png ../phoebe2-benchmark 2>/dev/null || :
        cd ../phoebe2-benchmark
        git add *.profile
        git add *.log
        git add *.png
        git -c user.name='travis' -c user.email='travis' commit -m "updating benchmarks" -m "branch: $TRAVIS_BRANCH   commit: https://github.com/phoebe-project/phoebe2/commit/$TRAVIS_COMMIT"
        git push -q -f https://kecnry:$GITHUB_API_KEY@github.com/phoebe-project/phoebe2-benchmark master
    fi<|MERGE_RESOLUTION|>--- conflicted
+++ resolved
@@ -44,15 +44,9 @@
         #   compiler: clang-3.6
         #   env: PYTHON_VERSION=2.7 NUMPY_VERSION=1.10 ASTROPY_VERSION=1.0 NOSETESTS=0'
 
-<<<<<<< HEAD
-        # - os: osx
-        #   compiler: clang-3.6
-        #   env: PYTHON_VERSION=2.7 NUMPY_VERSION=1.10 ASTROPY_VERSION=1.0 NOSETESTS=1'
-=======
         - os: osx
           compiler: clang
           env: CXX=clang++ PYTHON_VERSION=2.7 NUMPY_VERSION=1.10 ASTROPY_VERSION=1.0 NOSETESTS=1'
->>>>>>> 37f6b3fd
 
 
         # Try with various versions of numpy/astropy with default compiler
