--- conflicted
+++ resolved
@@ -412,11 +412,7 @@
     long_description = "\n".join(long_description_s[long_description_s.index("INTRODUCTION"):])
 
 setup (name = 'phoebe',
-<<<<<<< HEAD
-       version = '2.4.11',
-=======
-       version = '2.4.3.dev+feature-blending',
->>>>>>> 8b0d287f
+       version = '2.4.11.dev+feature-blending',
        description = 'PHOEBE 2.4',
        long_description=long_description,
        author = 'PHOEBE development team',
