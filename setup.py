import sys

try:
  import numpy
except ImportError:
  print("Numpy is needed for running and building of PHOEBE")
  sys.exit(1)

from numpy.distutils.core import setup, Extension
from numpy.distutils.command.build_ext import build_ext
from numpy.distutils.command.build_py import build_py

from distutils.version import LooseVersion, StrictVersion
from distutils.cmd import Command

import platform
import os
import re


# Python version checks (in both __init__.py and setup.py)
if sys.version_info[0] == 3:
    if sys.version_info[1] < 6:
        raise ImportError("PHOEBE supports python 2.7+ or 3.6+")
elif sys.version_info[0] == 2:
    if sys.version_info[1] < 7:
        raise ImportError("PHOEBE supports python 2.7+ or 3.6+")
else:
    raise ImportError("PHOEBE supports python 2.7+ or 3.6+")

#
# Auxiliary functions
#

def removefile(f):
  try:
    os.remove(f)
  except OSError:
    pass


def find_version_gcc(s):
  if len(s):
    for i in s.split():
      if re.search("^\d+\.\d+\.*\d*$",i): return i
  return ''


def __find_version_clang(s):
  ver = ''
  sp = s.split()

  for i, w in enumerate(sp):
    if w == 'version':
      if i < len(sp): ver = sp[i+1]
      break
  return ver

def find_version_clang(s):
  if re.search(r'LLVM version', s):
    ver = ("llvm", __find_version_clang(s))
  else:
    ver = ("clang", __find_version_clang(s))
  return ver

def find_version_intel(s):
  return s.split()[-2]

#
# Check the platform and C++ compiler (g++ > 5.0)
#
def check_unix_compiler(plat, plat_ver, compiler, extensions, compiler_name):

  status = False

  s = os.popen(compiler_name + " --version").readline().strip()

  # debug output
  print("Compiler: %s"%(compiler_name))
  print("Compiler version: %s"%(s))

  compiler_found = False;
  version_ok = False;

  # GCC compiler
  if re.search(r'gcc', compiler_name) or re.search(r'^g\+\+', compiler_name):
    name = 'gcc'
    compiler_found = True
    ver = find_version_gcc(s)
    if ver != '': version_ok = LooseVersion(ver) >= LooseVersion("5.0")

  # LLVm clang compiler
  elif re.search(r'^clang', compiler_name):
    name = 'clang'
    compiler_found = True

    # https://stackoverflow.com/questions/19774778/when-is-it-necessary-to-use-use-the-flag-stdlib-libstdc
    if plat == 'Darwin':
      opt ="-stdlib=libc++"
      if LooseVersion(plat_ver) < LooseVersion("13.0"): #OS X Mavericks
        for e in extensions:
          if not (opt in e.extra_compile_args):
            e.extra_compile_args.append(opt)

    ver = find_version_clang(s)

    if ver != '':
      if ver[0] == 'clang': # CLANG version
        version_ok = LooseVersion(ver[1]) >= LooseVersion("3.3")
      else:                 # LLVM version
        version_ok = LooseVersion(ver[1]) >= LooseVersion("7.0")

  # Intel compilers
  elif re.search(r'^icc', compiler_name) or re.search(r'^icpc', compiler_name):
    name = 'icc'
    compiler_found = True

    ver = find_version_intel(s)
    version_ok = LooseVersion(ver) >= LooseVersion("16")

  # compiler could be masquerading under different name
  # check this out:
  #  ln -s `which gcc` a
  #  CC=`pwd`/a python check_compiler.py

  if not compiler_found:

    import tempfile
    import random
    import string

    tempdir = tempfile.gettempdir();

    pat = ''.join(random.choice(string.ascii_uppercase + string.digits) for _ in range(10))
    src = pat+'_compiler_check.c'
    exe = pat+'_compiler_check.exe'
    obj = pat+'_compiler_check.o'

    with open(tempdir + '/' + src, 'w') as tmp:
      tmp.writelines(
        ['#include <stdio.h>\n',
         'int main(int argc, char *argv[]) {\n',
          '#if defined (__INTEL_COMPILER)\n',
          '  printf("icc %d.%d", __INTEL_COMPILER, __INTEL_COMPILER_UPDATE);\n',
          '#elif defined(__clang__)\n',
          '  printf("clang %d.%d.%d", __clang_major__, __clang_minor__, __clang_patchlevel__);\n',
          '#elif defined(__GNUC__)\n',
          '  printf("gcc %d.%d.%d\\n",__GNUC__,__GNUC_MINOR__,__GNUC_PATCHLEVEL__);\n',
          '#else\n',
          '  printf("not_gcc");\n',
          '#endif\n',
          'return 0;\n',
          '}\n'
        ])

    try:
      objects = compiler.compile([tempdir+'/'+ src], output_dir='/')
      compiler.link_executable(objects, exe, output_dir = tempdir)

      out = os.popen(tempdir+'/'+ exe).read()

      if len(out) != 0:
        name, ver = out.split(' ')

        if name == 'gcc':
          version_ok = LooseVersion(ver) >= LooseVersion("5.0")
          compiler_found = True

        if name == 'clang':
          version_ok = LooseVersion(ver) >= LooseVersion("3.3") # not LLVM version !!!
          compiler_found = True

        if name == 'icc':
          version_ok = LooseVersion(ver) >= LooseVersion("1600")
          compiler_found = True
    except:
      print("Unable to build a test program to determine the compiler.")
      status = False

    # Cleanup
    removefile(tempdir+'/'+ src)
    removefile(tempdir+'/'+ exe)
    removefile(tempdir+'/'+ obj)

  if compiler_found:
    if version_ok:
      print("Ready to compile with %s %s." % (name, ver))
      status = True
    else:
      print("Compiler is too old. PHOEBE requires gcc 5.0, clang 3.3, or icc 1600 or above.\nThe found compiler is %s %s." % (name, ver))
      status = False
  else:
    print("Did not recognize the compiler %s." % (compiler_name))
    status = False

  return status

#
# Hooking the building of extentions
#
class build_check(build_ext):

  def build_extensions(self):

    plat = platform.system()
    plat_ver = platform.release();

    print("OS: %s" %(plat))
    print("OS version: %s" %(plat_ver))

    if plat == 'Windows':

      print("On windows we don't perform checks")
      build_ext.build_extensions(self)

    elif plat in ['Linux', 'Darwin']:
      if (
          check_unix_compiler(plat, plat_ver, self.compiler, self.extensions, self.compiler.compiler_cxx[0]) and
          check_unix_compiler(plat, plat_ver, self.compiler, self.extensions, self.compiler.compiler_so[0])
         ):

        for e in self.extensions:
          print("  extra_args=%s"%(e.extra_compile_args))

        build_ext.build_extensions(self)
      else:
        print("Cannot build phoebe2. Please check the dependencies and try again.")
        sys.exit(1)
    else:
      print("Unknown architecture, so no pre-checks done. Please report in the case of build failure.")
      sys.exit(1)
#
# Setting up the external modules
#

class import_check(Command):
  description = "Checks python modules needed to successfully import phoebe"
  user_options = []

  def initialize_options(self):
    pass

  def finalize_options(self):
    pass

  def run(self):
    required, optional = [], []
    try:
      import astropy
      astropy_version = astropy.__version__
      if LooseVersion(astropy_version) < LooseVersion('1.0'):
        required.append('astropy 1.0+')
    except:
      required.append('astropy')
    try:
      import scipy
      scipy_version = scipy.__version__
      if LooseVersion(scipy_version) < LooseVersion('0.1'):
        required.append('scipy 0.1+')
    except:
      required.append('scipy')
    try:
      import matplotlib
      mpl_version = matplotlib.__version__
      if LooseVersion(mpl_version) < LooseVersion('1.4.3'):
        optional.append('matplotlib 1.4.3+')
    except:
      optional.append('matplotlib')
    try:
      import sympy
      sympy_version = sympy.__version__
      if LooseVersion(sympy_version) < LooseVersion('1.0'):
        optional.append('sympy 1.0+')
    except:
      optional.append('sympy')

    if required == []:
      print('All required import dependencies satisfied.')
    else:
      print('NOTE: while all the build dependencies are satisfied, the following import dependencies')
      print('      are still missing: %s.' % required)
      print('      You will not be able to import phoebe before you install those dependencies.')

    if optional == []:
      print('All optional import dependencies satisfied.')
    else:
      print('NOTE: while all the build dependencies are satisfied, the following optional dependencies')
      print('      are still missing: %s.' % optional)
      print('      Some of the core phoebe functionality will be missing until you install those dependencies.')

class PhoebeBuildCommand(build_py):
  def run(self):
    build_py.run(self)
    self.run_command('build_ext')
    self.run_command('check_imports')

ext_modules = [
    Extension('libphoebe',
      sources = ['phoebe/lib/libphoebe.cpp'],
      language='c++',
      extra_compile_args = ["-std=c++11"],
      include_dirs=[numpy.get_include()]
      ),

    Extension('phoebe.algorithms.ceclipse',
      language='c++',
      sources = ['phoebe/algorithms/ceclipse.cpp'],
      include_dirs=[numpy.get_include()]
      ),
]

#
# Main setup
#
def _env_variable_bool(key, default):
    value = os.getenv(key, default)
    if isinstance(value, bool):
        return value
    elif value.upper()=='TRUE':
        return True
    else:
        return False

with open("README.md", "r") as fh:
    long_description = fh.read()

setup (name = 'phoebe',
<<<<<<< HEAD
       version = 'devel',
       description = 'PHOEBE devel version',
       long_description=long_description,
       long_description_content_type="text/markdown",
=======
       version = '2.2.2',
       description = 'PHOEBE 2.2.2',
>>>>>>> 9c56063c
       author = 'PHOEBE development team',
       author_email = 'phoebe-devel@lists.sourceforge.net',
       url = 'http://github.com/phoebe-project/phoebe2',
       download_url = 'https://github.com/phoebe-project/phoebe2/tarball/2.2.2',
       packages = ['phoebe', 'phoebe.parameters', 'phoebe.frontend', 'phoebe.constraints', 'phoebe.dynamics', 'phoebe.distortions', 'phoebe.algorithms', 'phoebe.atmospheres', 'phoebe.backend', 'phoebe.utils', 'phoebe.dependencies', 'phoebe.dependencies.autofig', 'phoebe.dependencies.nparray', 'phoebe.dependencies.unitsiau2015'],
       install_requires=['numpy>=1.10','scipy>=0.17','astropy>=1.0,<3.0' if sys.version_info[0] < 3 else 'astropy>=1.0', 'pytest'],
       package_data={'phoebe.atmospheres':['tables/wd/*', 'tables/passbands/*'],
                     'phoebe.frontend':['default_bundles/*.bundle']
                    },
       ext_modules = ext_modules,
       scripts=['client-server/phoebe-server'] if _env_variable_bool('PHOEBE_DEVEL', False) else None,
       cmdclass = {
         'build_ext': build_check,
         'check_imports': import_check,
         'build_py': PhoebeBuildCommand
        }
      )<|MERGE_RESOLUTION|>--- conflicted
+++ resolved
@@ -325,15 +325,10 @@
     long_description = fh.read()
 
 setup (name = 'phoebe',
-<<<<<<< HEAD
        version = 'devel',
        description = 'PHOEBE devel version',
        long_description=long_description,
        long_description_content_type="text/markdown",
-=======
-       version = '2.2.2',
-       description = 'PHOEBE 2.2.2',
->>>>>>> 9c56063c
        author = 'PHOEBE development team',
        author_email = 'phoebe-devel@lists.sourceforge.net',
        url = 'http://github.com/phoebe-project/phoebe2',
