"""
Environment variables while manually building/installing:

PHOEBE_SKIP_SCRIPTS=TRUE: will not install phoebe-server and phoebe-autofig executables (removing the following dependencies: flask, flask-cors, flask-socketio, gevent-websocket)
"""
import sys

try:
  import numpy
except ImportError:
  print("Numpy is needed for running and building of PHOEBE")
  sys.exit(1)

from numpy.distutils.core import setup, Extension
from numpy.distutils.command.build_ext import build_ext
from numpy.distutils.command.build_py import build_py

from distutils.version import LooseVersion, StrictVersion
from distutils.cmd import Command

import platform
import os
import re


# Python version checks (in both __init__.py and setup.py)
if sys.version_info[0] == 3:
    if sys.version_info[1] < 6:
        raise ImportError("PHOEBE supports python 3.6+")
elif sys.version_info[0] == 2:
    if sys.version_info[1] < 7:
        raise ImportError("PHOEBE 2.3+ requires python 3.6+")
else:
    raise ImportError("PHOEBE supports python 3.6+")

#
# Auxiliary functions
#

def removefile(f):
  try:
    os.remove(f)
  except OSError:
    pass


def find_version_gcc(s):
  if len(s):
    for i in s.split():
      if re.search("^\d+\.\d+\.*\d*$",i): return i
  return ''


def __find_version_clang(s):
  ver = ''
  sp = s.split()

  for i, w in enumerate(sp):
    if w == 'version':
      if i < len(sp): ver = sp[i+1]
      break
  return ver

def find_version_clang(s):
  if re.search(r'LLVM version', s):
    ver = ("llvm", __find_version_clang(s))
  else:
    ver = ("clang", __find_version_clang(s))
  return ver

def find_version_intel(s):
  return s.split()[-2]

#
# Check the platform and C++ compiler (g++ > 5.0)
#
def check_unix_compiler(plat, plat_ver, compiler, extensions, compiler_name):

  status = False

  s = os.popen(compiler_name + " --version").readline().strip()

  # debug output
  print("Compiler: %s"%(compiler_name))
  print("Compiler version: %s"%(s))

  compiler_found = False;
  version_ok = False;

  # GCC compiler
  if re.search(r'gcc', compiler_name) or re.search(r'^g\+\+', compiler_name):
    name = 'gcc'
    compiler_found = True
    ver = find_version_gcc(s)
    if ver != '': version_ok = LooseVersion(ver) >= LooseVersion("5.0")

  # LLVm clang compiler
  elif re.search(r'^clang', compiler_name):
    name = 'clang'
    compiler_found = True

    # https://stackoverflow.com/questions/19774778/when-is-it-necessary-to-use-use-the-flag-stdlib-libstdc
    if plat == 'Darwin':
      opt ="-stdlib=libc++"
      if LooseVersion(plat_ver) < LooseVersion("13.0"): #OS X Mavericks
        for e in extensions:
          if not (opt in e.extra_compile_args):
            e.extra_compile_args.append(opt)

    ver = find_version_clang(s)

    if ver != '':
      if ver[0] == 'clang': # CLANG version
        version_ok = LooseVersion(ver[1]) >= LooseVersion("3.3")
      else:                 # LLVM version
        version_ok = LooseVersion(ver[1]) >= LooseVersion("7.0")

  # Intel compilers
  elif re.search(r'^icc', compiler_name) or re.search(r'^icpc', compiler_name):
    name = 'icc'
    compiler_found = True

    ver = find_version_intel(s)
    version_ok = LooseVersion(ver) >= LooseVersion("16")

  # compiler could be masquerading under different name
  # check this out:
  #  ln -s `which gcc` a
  #  CC=`pwd`/a python check_compiler.py

  if not compiler_found:

    import tempfile
    import random
    import string

    tempdir = tempfile.gettempdir();

    pat = ''.join(random.choice(string.ascii_uppercase + string.digits) for _ in range(10))
    src = pat+'_compiler_check.c'
    exe = pat+'_compiler_check.exe'
    obj = pat+'_compiler_check.o'

    with open(tempdir + '/' + src, 'w') as tmp:
      tmp.writelines(
        ['#include <stdio.h>\n',
         'int main(int argc, char *argv[]) {\n',
          '#if defined (__INTEL_COMPILER)\n',
          '  printf("icc %d.%d", __INTEL_COMPILER, __INTEL_COMPILER_UPDATE);\n',
          '#elif defined(__clang__)\n',
          '  printf("clang %d.%d.%d", __clang_major__, __clang_minor__, __clang_patchlevel__);\n',
          '#elif defined(__GNUC__)\n',
          '  printf("gcc %d.%d.%d\\n",__GNUC__,__GNUC_MINOR__,__GNUC_PATCHLEVEL__);\n',
          '#else\n',
          '  printf("not_gcc");\n',
          '#endif\n',
          'return 0;\n',
          '}\n'
        ])

    try:
      objects = compiler.compile([tempdir+'/'+ src], output_dir='/')
      compiler.link_executable(objects, exe, output_dir = tempdir)

      out = os.popen(tempdir+'/'+ exe).read()

      if len(out) != 0:
        name, ver = out.split(' ')

        if name == 'gcc':
          version_ok = LooseVersion(ver) >= LooseVersion("5.0")
          compiler_found = True

        if name == 'clang':
          version_ok = LooseVersion(ver) >= LooseVersion("3.3") # not LLVM version !!!
          compiler_found = True

        if name == 'icc':
          version_ok = LooseVersion(ver) >= LooseVersion("1600")
          compiler_found = True
    except:
      print("Unable to build a test program to determine the compiler.")
      status = False

    # Cleanup
    removefile(tempdir+'/'+ src)
    removefile(tempdir+'/'+ exe)
    removefile(tempdir+'/'+ obj)

  if compiler_found:
    if version_ok:
      print("Ready to compile with %s %s." % (name, ver))
      status = True
    else:
      print("Compiler is too old. PHOEBE requires gcc 5.0, clang 3.3, or icc 1600 or above.\nThe found compiler is %s %s." % (name, ver))
      status = False
  else:
    print("Did not recognize the compiler %s." % (compiler_name))
    status = False

  return status

#
# Hooking the building of extentions
#
class build_check(build_ext):

  def build_extensions(self):

    plat = platform.system()
    plat_ver = platform.release();

    print("OS: %s" %(plat))
    print("OS version: %s" %(plat_ver))

    if plat == 'Windows':

      print("On windows we don't perform checks")
      build_ext.build_extensions(self)

    elif plat in ['Linux', 'Darwin']:
      if (
          check_unix_compiler(plat, plat_ver, self.compiler, self.extensions, self.compiler.compiler_cxx[0]) and
          check_unix_compiler(plat, plat_ver, self.compiler, self.extensions, self.compiler.compiler_so[0])
         ):

        for e in self.extensions:
          print("  extra_args=%s"%(e.extra_compile_args))

        build_ext.build_extensions(self)
      else:
        print("Cannot build phoebe2. Please check the dependencies and try again.")
        sys.exit(1)
    else:
      print("Unknown architecture, so no pre-checks done. Please report in the case of build failure.")
      sys.exit(1)
#
# Setting up the external modules
#

class import_check(Command):
  description = "Checks python modules needed to successfully import phoebe"
  user_options = []

  def initialize_options(self):
    pass

  def finalize_options(self):
    pass

  def run(self):
    required, optional = [], []
    try:
      import astropy
      astropy_version = astropy.__version__
      if LooseVersion(astropy_version) < LooseVersion('1.0'):
        required.append('astropy 1.0+')
    except:
      required.append('astropy')
    try:
      import scipy
      scipy_version = scipy.__version__
      if LooseVersion(scipy_version) < LooseVersion('0.1'):
        required.append('scipy 0.1+')
    except:
      required.append('scipy')
    try:
      import matplotlib
      mpl_version = matplotlib.__version__
      if LooseVersion(mpl_version) < LooseVersion('1.4.3'):
        optional.append('matplotlib 1.4.3+')
    except:
      optional.append('matplotlib')
    try:
      import corner
      corner_version = corner.__version__
      if LooseVersion(corner_version) < LooseVersion('2.0.0'):
        optional.append('corner 2.0+')
    except:
      optional.append('corner')
    try:
      import sympy
      sympy_version = sympy.__version__
      if LooseVersion(sympy_version) < LooseVersion('1.0'):
        optional.append('sympy 1.0+')
    except:
      optional.append('sympy')

    if required == []:
      print('All required import dependencies satisfied.')
    else:
      print('NOTE: while all the build dependencies are satisfied, the following import dependencies')
      print('      are still missing: %s.' % required)
      print('      You will not be able to import phoebe before you install those dependencies.')

    if optional == []:
      print('All optional import dependencies satisfied.')
    else:
      print('NOTE: while all the build dependencies are satisfied, the following optional dependencies')
      print('      are still missing: %s.' % optional)
      print('      Some of the core phoebe functionality will be missing until you install those dependencies.')

class PhoebeBuildCommand(build_py):
  def run(self):
    build_py.run(self)
    self.run_command('build_ext')
    self.run_command('check_imports')

ext_modules = [
    Extension('libphoebe',
      sources = ['phoebe/lib/libphoebe.cpp'],
      language='c++',
      extra_compile_args = ["-std=c++11"],
      include_dirs=[numpy.get_include()]
      ),

    Extension('phoebe.algorithms.ceclipse',
      language='c++',
      sources = ['phoebe/algorithms/ceclipse.cpp'],
      include_dirs=[numpy.get_include()]
      ),
]

#
# Main setup
#
def _env_variable_bool(key, default):
    value = os.getenv(key, default)
    if isinstance(value, bool):
        return value
    elif value.upper()=='TRUE':
        return True
    else:
        return False

with open("README.md", "r") as fh:
    long_description = fh.read()

setup (name = 'phoebe',
<<<<<<< HEAD
       version = 'devel',
       description = 'PHOEBE devel version',
=======
       version = '2.3.0',
       description = 'PHOEBE 2.3.0',
>>>>>>> 9c6dc54d
       long_description=long_description,
       long_description_content_type="text/markdown",
       author = 'PHOEBE development team',
       author_email = 'phoebe-devel@lists.sourceforge.net',
       url = 'http://github.com/phoebe-project/phoebe2',
       classifiers=[
            'Development Status :: 5 - Production/Stable',
            'Intended Audience :: Science/Research',
            'Topic :: Software Development :: Build Tools',
            "Natural Language :: English",
            "License :: OSI Approved :: GNU General Public License v3 (GPLv3)",
            "Topic :: Scientific/Engineering",
            "Topic :: Software Development :: Libraries :: Python Modules",
            'Programming Language :: Python :: 3',
            'Programming Language :: Python :: 3.6',
            'Programming Language :: Python :: 3.7',
            'Programming Language :: Python :: 3.8',
            'Programming Language :: Python :: 3 :: Only',
        ],
       python_requires='>=3.6, <4',
       download_url = 'https://github.com/phoebe-project/phoebe2/tarball/2.3.0',
       packages = ['phoebe', 'phoebe.parameters', 'phoebe.parameters.solver', 'phoebe.parameters.figure', 'phoebe.frontend', 'phoebe.constraints', 'phoebe.dynamics', 'phoebe.distortions', 'phoebe.algorithms', 'phoebe.atmospheres', 'phoebe.backend', 'phoebe.solverbackends', 'phoebe.solverbackends.ebai', 'phoebe.utils', 'phoebe.helpers', 'phoebe.pool', 'phoebe.dependencies', 'phoebe.dependencies.autofig', 'phoebe.dependencies.nparray', 'phoebe.dependencies.distl', 'phoebe.dependencies.unitsiau2015'],
       install_requires=['numpy>=1.12','scipy>=1.2','astropy>=1.0', 'corner', 'pytest', 'requests', 'python-socketio[client]']+['flask', 'flask-cors', 'flask-socketio', 'gevent-websocket'],
       package_data={'phoebe.atmospheres':['tables/wd/*', 'tables/passbands/*'],
                     'phoebe.frontend':['default_bundles/*.bundle'],
                     'phoebe.solverbackends.ebai': ['*.data', '*.weights']
                    },
       ext_modules = ext_modules,
       scripts=None if  _env_variable_bool('PHOEBE_SKIP_SCRIPTS', False) else ['client-server/phoebe-server', 'client-server/phoebe-autofig'],
       cmdclass = {
         'build_ext': build_check,
         'check_imports': import_check,
         'build_py': PhoebeBuildCommand
        }
      )<|MERGE_RESOLUTION|>--- conflicted
+++ resolved
@@ -337,13 +337,8 @@
     long_description = fh.read()
 
 setup (name = 'phoebe',
-<<<<<<< HEAD
        version = 'devel',
        description = 'PHOEBE devel version',
-=======
-       version = '2.3.0',
-       description = 'PHOEBE 2.3.0',
->>>>>>> 9c6dc54d
        long_description=long_description,
        long_description_content_type="text/markdown",
        author = 'PHOEBE development team',
