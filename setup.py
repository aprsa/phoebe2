import sys

try:
  import numpy
except ImportError:
  print("Numpy is needed for running and building of PHOEBE")
  sys.exit(1)

from numpy.distutils.core import setup, Extension
from numpy.distutils.command.build_ext import build_ext
from numpy.distutils.command.build_py import build_py

from distutils.version import LooseVersion, StrictVersion
from distutils.cmd import Command

import platform
import os
import re

#
# Auxiliary functions
#

def removefile(f):
  try:
    os.remove(f)
  except OSError:
    pass


def find_version_gcc(s):
  if len(s):
     return s.split()[-2]
  else:
     return ''


def __find_version_clang(s):
  ver = ''
  sp = s.split()

  for i, w in enumerate(sp):
    if w == 'version':
      if i < len(sp): ver = sp[i+1]
      break
  return ver

def find_version_clang(s):
  if re.search(r'LLVM version', s):
    ver = ("llvm", __find_version_clang(s))
  else:
    ver = ("clang", __find_version_clang(s))
  return ver

def find_version_intel(s):
  return s.split()[-2]

#
# Check the platform and C++ compiler (g++ > 5.0)
#
def check_unix_compiler(plat, plat_ver, compiler, extensions, compiler_name):

  status = False

  s = os.popen(compiler_name + " --version").readline().strip()

  # debug output
  print("Compiler: %s"%(compiler_name))
  print("Compiler version: %s"%(s))

  compiler_found = False;
  version_ok = False;

  # GCC compiler
  if re.search(r'gcc', compiler_name) or re.search(r'^g\+\+', compiler_name):
    name = 'gcc'
    compiler_found = True
    ver = find_version_gcc(s)
    if ver != '': version_ok = LooseVersion(ver) >= LooseVersion("5.0")

  # LLVm clang compiler
  elif re.search(r'^clang', compiler_name):
    name = 'clang'
    compiler_found = True

    # https://stackoverflow.com/questions/19774778/when-is-it-necessary-to-use-use-the-flag-stdlib-libstdc
    if plat == 'Darwin':
      opt ="-stdlib=libc++"
      if LooseVersion(plat_ver) < LooseVersion("13.0"): #OS X Mavericks
        for e in extensions:
          if not (opt in e.extra_compile_args):
            e.extra_compile_args.append(opt)

    ver = find_version_clang(s)

    if ver != '':
      if ver[0] == 'clang': # CLANG version
        version_ok = LooseVersion(ver[1]) >= LooseVersion("3.3")
      else:                 # LLVM version
        version_ok = LooseVersion(ver[1]) >= LooseVersion("7.0")

  # Intel compilers
  elif re.search(r'^icc', compiler_name) or re.search(r'^icpc', compiler_name):
    name = 'icc'
    compiler_found = True

    ver = find_version_intel(s)
    version_ok = LooseVersion(ver) >= LooseVersion("16")

  # compiler could be masquerading under different name
  # check this out:
  #  ln -s `which gcc` a
  #  CC=`pwd`/a python check_compiler.py

  if not compiler_found:

    import tempfile
    import random
    import string

    tempdir = tempfile.gettempdir();

    pat = ''.join(random.choice(string.ascii_uppercase + string.digits) for _ in range(10))
    src = pat+'_compiler_check.c'
    exe = pat+'_compiler_check.exe'
    obj = pat+'_compiler_check.o'

    with open(tempdir + '/' + src, 'w') as tmp:
      tmp.writelines(
        ['#include <stdio.h>\n',
         'int main(int argc, char *argv[]) {\n',
          '#if defined (__INTEL_COMPILER)\n',
          '  printf("icc %d.%d", __INTEL_COMPILER, __INTEL_COMPILER_UPDATE);\n',
          '#elif defined(__clang__)\n',
          '  printf("clang %d.%d.%d", __clang_major__, __clang_minor__, __clang_patchlevel__);\n',
          '#elif defined(__GNUC__)\n',
          '  printf("gcc %d.%d.%d\\n",__GNUC__,__GNUC_MINOR__,__GNUC_PATCHLEVEL__);\n',
          '#else\n',
          '  printf("not_gcc");\n',
          '#endif\n',
          'return 0;\n',
          '}\n'
        ])

    try:
      objects = compiler.compile([tempdir+'/'+ src], output_dir='/')
      compiler.link_executable(objects, exe, output_dir = tempdir)

      out = os.popen(tempdir+'/'+ exe).read()

      if len(out) != 0:
        name, ver = out.split(' ')

        if name == 'gcc':
          version_ok = LooseVersion(ver) >= LooseVersion("5.0")
          compiler_found = True

        if name == 'clang':
          version_ok = LooseVersion(ver) >= LooseVersion("3.3") # not LLVM version !!!
          compiler_found = True

        if name == 'icc':
          version_ok = LooseVersion(ver) >= LooseVersion("1600")
          compiler_found = True
    except:
      print("Unable to build a test program to determine the compiler.")
      status = False

    # Cleanup
    removefile(tempdir+'/'+ src)
    removefile(tempdir+'/'+ exe)
    removefile(tempdir+'/'+ obj)

  if compiler_found:
    if version_ok:
      print("Ready to compile with %s %s." % (name, ver))
      status = True
    else:
      print("Compiler is too old. PHOEBE requires gcc 5.0, clang 3.3, or icc 1600 or above.\nThe found compiler is %s %s." % (name, ver))
      status = False
  else:
    print("Did not recognize the compiler %s." % (compiler_name))
    status = False

  return status

#
# Hooking the building of extentions
#
class build_check(build_ext):

  def build_extensions(self):

    plat = platform.system()
    plat_ver = platform.release();

    print("OS: %s" %(plat))
    print("OS version: %s" %(plat_ver))

    if plat == 'Windows':

      print("On windows we don't perform checks")
      build_ext.build_extensions(self)

    elif plat in ['Linux', 'Darwin']:
      if (
          check_unix_compiler(plat, plat_ver, self.compiler, self.extensions, self.compiler.compiler_cxx[0]) and
          check_unix_compiler(plat, plat_ver, self.compiler, self.extensions, self.compiler.compiler_so[0])
         ):

        for e in self.extensions:
          print("  extra_args=%s"%(e.extra_compile_args))

        build_ext.build_extensions(self)
      else:
        print("Cannot build phoebe2. Please check the dependencies and try again.")
        sys.exit(1)
    else:
      print("Unknown architecture, so no pre-checks done. Please report in the case of build failure.")
      sys.exit(1)
#
# Setting up the external modules
#

class import_check(Command):
  description = "Checks python modules needed to successfully import phoebe"
  user_options = []

  def initialize_options(self):
    pass

  def finalize_options(self):
    pass

  def run(self):
    required, optional = [], []
    try:
      import astropy
      astropy_version = astropy.__version__
      if LooseVersion(astropy_version) < LooseVersion('1.0'):
        required.append('astropy 1.0+')
    except:
      required.append('astropy')
    try:
      import scipy
      scipy_version = scipy.__version__
      if LooseVersion(scipy_version) < LooseVersion('0.1'):
        required.append('scipy 0.1+')
    except:
      required.append('scipy')
    try:
      import matplotlib
      mpl_version = matplotlib.__version__
      if LooseVersion(mpl_version) < LooseVersion('1.4.3'):
        optional.append('matplotlib 1.4.3+')
    except:
      optional.append('matplotlib')
    try:
      import sympy
      sympy_version = sympy.__version__
      if LooseVersion(sympy_version) < LooseVersion('1.0'):
        optional.append('sympy 1.0+')
    except:
      optional.append('sympy')

    if required == []:
      print('All required import dependencies satisfied.')
    else:
      print('NOTE: while all the build dependencies are satisfied, the following import dependencies')
      print('      are still missing: %s.' % required)
      print('      You will not be able to import phoebe before you install those dependencies.')

    if optional == []:
      print('All optional import dependencies satisfied.')
    else:
      print('NOTE: while all the build dependencies are satisfied, the following optional dependencies')
      print('      are still missing: %s.' % optional)
      print('      Some of the core phoebe functionality will be missing until you install those dependencies.')

class PhoebeBuildCommand(build_py):
  def run(self):
    build_py.run(self)
    self.run_command('build_ext')
    self.run_command('check_imports')

ext_modules = [
    Extension('libphoebe',
      sources = ['phoebe/lib/libphoebe.cpp'],
      language='c++',
      extra_compile_args = ["-std=c++11"],
      include_dirs=[numpy.get_include()]
      ),

    Extension('phoebe.algorithms.ceclipse',
      language='c++',
      sources = ['phoebe/algorithms/ceclipse.cpp'],
      include_dirs=[numpy.get_include()]
      ),
]

#
# Main setup
#
setup (name = 'phoebe',
<<<<<<< HEAD
       version = 'devel',
       description = 'PHOEBE devel version',
=======
       version = '2.1.7',
       description = 'PHOEBE 2.1.7',
>>>>>>> 58488053
       author = 'PHOEBE development team',
       author_email = 'phoebe-devel@lists.sourceforge.net',
       url = 'http://github.com/phoebe-project/phoebe2',
       download_url = 'https://github.com/phoebe-project/phoebe2/tarball/2.1.7',
       packages = ['phoebe', 'phoebe.parameters', 'phoebe.frontend', 'phoebe.constraints', 'phoebe.dynamics', 'phoebe.distortions', 'phoebe.algorithms', 'phoebe.atmospheres', 'phoebe.backend', 'phoebe.utils', 'phoebe.dependencies', 'phoebe.dependencies.autofig', 'phoebe.dependencies.nparray', 'phoebe.dependencies.unitsiau2015'],
       install_requires=['numpy>=1.10','scipy>=0.17','astropy>=1.0,<3.0' if sys.version_info[0] < 3 else 'astropy>=1.0'],
       package_data={'phoebe.atmospheres':['tables/wd/*', 'tables/passbands/*'],
                     'phoebe.frontend':['default_bundles/*.bundle']
                    },
       ext_modules = ext_modules,
       cmdclass = {
         'build_ext': build_check,
         'check_imports': import_check,
         'build_py': PhoebeBuildCommand
        }
      )<|MERGE_RESOLUTION|>--- conflicted
+++ resolved
@@ -302,13 +302,8 @@
 # Main setup
 #
 setup (name = 'phoebe',
-<<<<<<< HEAD
        version = 'devel',
        description = 'PHOEBE devel version',
-=======
-       version = '2.1.7',
-       description = 'PHOEBE 2.1.7',
->>>>>>> 58488053
        author = 'PHOEBE development team',
        author_email = 'phoebe-devel@lists.sourceforge.net',
        url = 'http://github.com/phoebe-project/phoebe2',
