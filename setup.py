--- conflicted
+++ resolved
@@ -335,15 +335,6 @@
 
 # numpy distutils does not support passing long_description_content_type
 # so we'll have to manually convert to rst and strip out the html in the header
-<<<<<<< HEAD
-import m2r
-long_description_s = m2r.parse_from_file("README.md").split('\n')
-long_description = "\n".join(long_description_s[long_description_s.index("INTRODUCTION"):])
-
-setup (name = 'phoebe',
-       version = 'devel',
-       description = 'PHOEBE devel version',
-=======
 # but we also don't want to have to make m2r a hard dependency for installation
 try:
     import m2r
@@ -355,9 +346,8 @@
     long_description = "\n".join(long_description_s[long_description_s.index("INTRODUCTION"):])
 
 setup (name = 'phoebe',
-       version = '2.3.2',
-       description = 'PHOEBE 2.3.2',
->>>>>>> 597dd02f
+       version = 'devel',
+       description = 'PHOEBE devel version',
        long_description=long_description,
        author = 'PHOEBE development team',
        author_email = 'phoebe-devel@lists.sourceforge.net',
