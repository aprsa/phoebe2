"""
"""

import phoebe
import numpy as np

from packaging.version import parse

import os
dir = os.path.dirname(os.path.realpath(__file__))


def _export_21(filename, plot=False):
    """
    this isn't run during testing, but should be edited to run on certain versions
    of phoebe to then store the .phoebe file in this directory and ensure it can
    be imported later
    """

    if parse(phoebe.__version__) >= parse("2.2"):
        raise ImportError("script runs on PHOEBE 2.1.x")

    b = phoebe.default_binary()
    # TESS:default was renamed to TESS:T in 2.2
    b.add_dataset('lc', times=np.linspace(0, 1, 11), passband='TESS:default')
    b.add_dataset('rv', times=phoebe.linspace(0, 1, 4))
    b.add_dataset('lp', times=phoebe.linspace(0, 1, 4), wavelengths=np.linspace(500, 510, 51))
    b.add_dataset('mesh', times=[0])

    b.run_compute()

    if plot:
        b.plot(show=True, time=0)

    b.save(os.path.join(dir, filename))


def _export_22(filename, plot=False):
    """
    this isn't run during testing, but should be edited to run on certain versions
    of phoebe to then store the .phoebe file in this directory and ensure it can
    be imported later
    """

    if parse(phoebe.__version__) >= parse("2.3"):
        raise ImportError("script runs on PHOEBE 2.2.x")

    b = phoebe.default_binary()
    b.add_dataset('lc', times=np.linspace(0, 1, 11), passband='Johnson:V', Av=0.1)
    b.add_dataset('lc', times=np.linspace(0, 1, 11), passband='Johnson:R', Av=0.2)
    b.add_dataset('rv', times=phoebe.linspace(0, 1, 4))
    b.add_dataset('lp', times=phoebe.linspace(0, 1, 4), wavelengths=np.linspace(500, 510, 51))
    b.add_dataset('mesh', times=[0])

    b.run_compute()

    if plot:
        b.plot(show=True, time=0)

    b.save(os.path.join(dir, filename))


def _export_23(filename, plot=False):
    """
    this isn't run during testing, but should be edited to run on certain versions
    of phoebe to then store the .phoebe file in this directory and ensure it can
    be imported later
    """

    if parse(phoebe.__version__) >= parse("2.4"):
        raise ImportError("script runs on PHOEBE 2.3.x")

    b = phoebe.default_binary()
    b.add_dataset('lc', times=np.linspace(0, 1, 11), passband='Johnson:V', Av=0.1)
    b.add_dataset('lc', times=np.linspace(0, 1, 11), passband='Johnson:R', Av=0.2)
    b.add_dataset('rv', times=phoebe.linspace(0, 1, 4))
    b.add_dataset('lp', times=phoebe.linspace(0, 1, 4), wavelengths=np.linspace(500, 510, 51))
    b.add_dataset('mesh', times=[0])

    b.run_compute()

    # migrations needed for GPs and ebai solver
    b.add_feature('gaussian_process', dataset='lc01', kernel='sho')
    b.add_feature('gaussian_process', dataset='lc01', kernel='matern32')
    b.add_solver('estimator.ebai')

    if plot:
        b.plot(show=True, time=0)

    b.save(os.path.join(dir, filename))


def _export_24(filename, plot=False):
    """
    this isn't run during testing, but should be edited to run on certain versions
    of phoebe to then store the .phoebe file in this directory and ensure it can
    be imported later
    """

    if parse(phoebe.__version__) >= parse("2.5"):
        raise ImportError("script runs on PHOEBE 2.4.x")

    b = phoebe.default_binary()
    b.add_dataset('lc', times=np.linspace(0, 1, 11), passband='Johnson:V', Av=0.1)
    b.add_dataset('lc', times=np.linspace(0, 1, 11), passband='Johnson:R', Av=0.2)
    b.add_dataset('rv', times=phoebe.linspace(0, 1, 4))
    b.add_dataset('lp', times=phoebe.linspace(0, 1, 4), wavelengths=np.linspace(500, 510, 51))
    b.add_dataset('mesh', times=[0])

    b.run_compute()

    if plot:
        b.plot(show=True, time=0)

    b.save(os.path.join(dir, filename))


def test_21(verbose=False, plot=False):
    b = phoebe.load(os.path.join(dir, '21_export.phoebe'))
    b.run_compute()

    if plot:
        b.plot(show=True, time=0)


def test_22(verbose=False, plot=False):
    b = phoebe.load(os.path.join(dir, '22_export.phoebe'))
    b.run_compute()

    if plot:
        b.plot(show=True, time=0)


def test_23(verbose=False, plot=False):
    b = phoebe.load(os.path.join(dir, '23_export.phoebe'))
    # can't run forward model with GPs without data (and will trip error on CI
    # if dependency isn't installed)
    for gp in b.filter(context='feature', kind='gp*').features:
        b.remove_feature(feature=gp)
    b.run_compute()

    if plot:
        b.plot(show=True, time=0)

<<<<<<< HEAD
=======

def test_24(verbose=False, plot=False):
    b = phoebe.load(os.path.join(dir, '24_export.phoebe'))
    b.run_compute()

    if plot:
        b.plot(show=True, time=0)

>>>>>>> 7dc62bd4

if __name__ == '__main__':
    logger = phoebe.logger(clevel='WARNING')

    if False:
        if parse(phoebe.__version__) >= parse("2.1.0") and parse(phoebe.__version__) < parse("2.2.0"):
            _export_21('21_export.phoebe')
            exit()
        if parse(phoebe.__version__) >= parse("2.2.0") and parse(phoebe.__version__) < parse("2.3.0"):
            _export_22('22_export.phoebe')
            exit()
        if parse(phoebe.__version__) >= parse("2.3.0") and parse(phoebe.__version__) < parse("2.4.0"):
            _export_23('23_export.phoebe')
            exit()
<<<<<<< HEAD
=======
        if parse(phoebe.__version__) >= parse("2.4.0") and parse(phoebe.__version__) < parse("2.5.0"):
            _export_24('24_export.phoebe')
            exit()
>>>>>>> 7dc62bd4

    b = test_21(verbose=True, plot=True)
    b = test_22(verbose=True, plot=True)
    b = test_23(verbose=True, plot=True)
    b = test_24(verbose=True, plot=True)<|MERGE_RESOLUTION|>--- conflicted
+++ resolved
@@ -142,8 +142,6 @@
     if plot:
         b.plot(show=True, time=0)
 
-<<<<<<< HEAD
-=======
 
 def test_24(verbose=False, plot=False):
     b = phoebe.load(os.path.join(dir, '24_export.phoebe'))
@@ -152,7 +150,6 @@
     if plot:
         b.plot(show=True, time=0)
 
->>>>>>> 7dc62bd4
 
 if __name__ == '__main__':
     logger = phoebe.logger(clevel='WARNING')
@@ -167,12 +164,9 @@
         if parse(phoebe.__version__) >= parse("2.3.0") and parse(phoebe.__version__) < parse("2.4.0"):
             _export_23('23_export.phoebe')
             exit()
-<<<<<<< HEAD
-=======
         if parse(phoebe.__version__) >= parse("2.4.0") and parse(phoebe.__version__) < parse("2.5.0"):
             _export_24('24_export.phoebe')
             exit()
->>>>>>> 7dc62bd4
 
     b = test_21(verbose=True, plot=True)
     b = test_22(verbose=True, plot=True)
