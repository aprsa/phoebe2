--- conflicted
+++ resolved
@@ -85,12 +85,8 @@
     prim = 0
     sec = 0
     for x in range(rvno):
-<<<<<<< HEAD
-        print('rvs')
-=======
-        if verbose: print 'rvs'
+        if verbose: print('rvs')
         err_val = phb1.getpar('phoebe_rv_indweight', x)
->>>>>>> 103d4e09
         comp = phb1.getpar('phoebe_rv_dep', x).split(' ')[0].lower()
         id = phb1.getpar('phoebe_rv_id', x)
         print "id", id
@@ -99,11 +95,7 @@
         elif comp == 'secondary':
             comp_name = 'pig'
         a = int(x/2.)
-<<<<<<< HEAD
-        print(a)
-=======
-        if verbose: print a
->>>>>>> 103d4e09
+        if verbose: print(a)
         datafile = phb1.getpar('phoebe_rv_filename', x)
         data = np.loadtxt(os.path.join(dir, datafile))
         time = b.filter(dataset=id, qualifier='times', component=comp_name).get_value()
@@ -150,13 +142,8 @@
     for x in range(len(lcs)):
         lc2 = b.filter('fluxes', context='model', dataset=lcs[x]).get_value()
         time = b.filter('times', context='model', dataset=lcs[x]).get_value()
-<<<<<<< HEAD
-        print("comparing lightcurve "+str(lcs[x]))
-        print(fluxes[x]-lc2)
-=======
         if verbose: print("comparing lightcurve "+str(lcs[x]))
 
->>>>>>> 103d4e09
         assert(np.allclose(fluxes[x], lc2, atol=1e-5))
 
     for x in range(rvno):
@@ -200,19 +187,10 @@
 
 #    logger= phb2.logger()
     detached = 'default.phoebe'
-<<<<<<< HEAD
-#    contact = 'contact.phoebe'
-#    print("checking detached system")
-    legacy_test(detached)
-#    print("checking contact system")
-#    legacy_test(contact)
-  
-=======
     weighted = 'weight.phoebe'
     contact = 'contact.phoebe'
 #    print "checking detached system"
     legacy_test(weighted, verbose=True)
     legacy_test(detached, verbose=True)
 #    print "checking contact system"
-    legacy_test(contact, verbose=True)
->>>>>>> 103d4e09
+    legacy_test(contact, verbose=True)