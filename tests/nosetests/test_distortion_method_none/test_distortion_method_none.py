--- conflicted
+++ resolved
@@ -2,11 +2,6 @@
 """
 
 import phoebe
-<<<<<<< HEAD
-=======
-from phoebe import u
->>>>>>> 8b0d287f
-
 
 def test_binary(plot=False):
     b = phoebe.Bundle.default_binary()
@@ -27,6 +22,4 @@
 
 if __name__ == '__main__':
     logger = phoebe.logger(clevel='INFO')
-
-
     b = test_binary(plot=True)