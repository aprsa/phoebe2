--- conflicted
+++ resolved
@@ -24,11 +24,7 @@
     if plot:
         b.add_dataset('mesh', times=[0.0])
     b.add_compute('phoebe', compute='phoebe2', irrad_method='wilson')
-<<<<<<< HEAD
-    b.add_compute('legacy', compute='phoebe1', mult_refl=True, refl_num=5)
-=======
     b.add_compute('legacy', compute='phoebe1', refl_num=5)
->>>>>>> 0fb639a0
 
     # set matching atmospheres
     b.set_value_all('atm', 'extern_planckint')
