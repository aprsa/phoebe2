"""
"""

import phoebe
from phoebe import u
import numpy as np
import matplotlib.pyplot as plt

phoebe.devel_on()


def test_binary(plot=False):
    b = phoebe.Bundle.default_binary()

    period = b.get_value('period@binary')
    b.add_dataset('lc', times=np.linspace(0,period,21))
    b.add_compute('phoebe', irrad_method='none', compute='phoebe2')
    b.add_compute('legacy', refl_num=0, compute='phoebe1')

    # set matching atmospheres
    b.set_value_all('atm', 'extern_planckint')

    # set matching limb-darkening, both bolometric and passband
    b.set_value_all('ld_func_bol', 'linear')
    b.set_value_all('ld_coeffs_bol', [0.0])

    b.set_value_all('ld_func', 'linear')
    b.set_value_all('ld_coeffs', [0.0])
    # b.set_value_all('ecc', 0.2)

    #turn off albedos (legacy requirement)
    b.set_value_all('irrad_frac_refl_bol',  0.0)

    for dpdt in [-0.5, -0.25, 0.25, 0.5]:
        b.set_value('dpdt', dpdt)


<<<<<<< HEAD
        print("running phoebe2 model...")
        b.run_compute(compute='phoebe2', model='phoebe2model')
        print("running phoebe1 model...")
=======
        if plot: print "running phoebe2 model..."
        b.run_compute(compute='phoebe2', model='phoebe2model')
        if plot: print "running phoebe1 model..."
>>>>>>> 103d4e09
        b.run_compute(compute='phoebe1', model='phoebe1model')

        phoebe2_val = b.get_value('fluxes@phoebe2model')
        phoebe1_val = b.get_value('fluxes@phoebe1model')

        if plot:
            b.plot(dataset='lc01', show=True)

            print("max (rel):", abs((phoebe2_val-phoebe1_val)/phoebe1_val).max())

        assert(np.allclose(phoebe2_val, phoebe1_val, rtol=5e-3, atol=0.))

    return b

if __name__ == '__main__':
    logger = phoebe.logger(clevel='INFO')


    b = test_binary(plot=True)<|MERGE_RESOLUTION|>--- conflicted
+++ resolved
@@ -35,15 +35,9 @@
         b.set_value('dpdt', dpdt)
 
 
-<<<<<<< HEAD
         print("running phoebe2 model...")
         b.run_compute(compute='phoebe2', model='phoebe2model')
         print("running phoebe1 model...")
-=======
-        if plot: print "running phoebe2 model..."
-        b.run_compute(compute='phoebe2', model='phoebe2model')
-        if plot: print "running phoebe1 model..."
->>>>>>> 103d4e09
         b.run_compute(compute='phoebe1', model='phoebe1model')
 
         phoebe2_val = b.get_value('fluxes@phoebe2model')
