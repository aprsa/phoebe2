--- conflicted
+++ resolved
@@ -78,13 +78,6 @@
 CHANGELOG
 ----------
 
-<<<<<<< HEAD
-### 2.4.18
-
-
-
-=======
->>>>>>> e3543d8c
 ### 2.4.17
 
 * Fix support for numpy 2.0. [#982]
