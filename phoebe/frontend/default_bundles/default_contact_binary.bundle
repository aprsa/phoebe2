--- conflicted
+++ resolved
@@ -382,12 +382,8 @@
 "value": "auto", 
 "choices": [
 "auto", 
-<<<<<<< HEAD
-"ck2004"
-=======
 "ck2004", 
 "phoenix"
->>>>>>> 492e1065
 ], 
 "context": "component", 
 "copy_for": false, 
@@ -731,12 +727,8 @@
 "value": "auto", 
 "choices": [
 "auto", 
-<<<<<<< HEAD
-"ck2004"
-=======
 "ck2004", 
 "phoenix"
->>>>>>> 492e1065
 ], 
 "context": "component", 
 "copy_for": false, 
@@ -1801,12 +1793,7 @@
 "description": "Type of boosting method", 
 "value": "none", 
 "choices": [
-<<<<<<< HEAD
-"none", 
-"linear"
-=======
 "none"
->>>>>>> 492e1065
 ], 
 "context": "compute", 
 "copy_for": false, 
@@ -1922,14 +1909,9 @@
 "choices": [
 "blackbody", 
 "extern_atmx", 
-<<<<<<< HEAD
-"extern_planckint", 
-"ck2004"
-=======
 "ck2004", 
 "phoenix", 
 "extern_planckint"
->>>>>>> 492e1065
 ], 
 "context": "compute", 
 "copy_for": {
@@ -2196,14 +2178,9 @@
 "choices": [
 "blackbody", 
 "extern_atmx", 
-<<<<<<< HEAD
-"extern_planckint", 
-"ck2004"
-=======
 "ck2004", 
 "phoenix", 
 "extern_planckint"
->>>>>>> 492e1065
 ], 
 "context": "compute", 
 "copy_for": false, 
@@ -2220,14 +2197,9 @@
 "choices": [
 "blackbody", 
 "extern_atmx", 
-<<<<<<< HEAD
-"extern_planckint", 
-"ck2004"
-=======
 "ck2004", 
 "phoenix", 
 "extern_planckint"
->>>>>>> 492e1065
 ], 
 "context": "compute", 
 "copy_for": false, 
