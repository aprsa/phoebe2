import numpy as np
import phoebe as phb
import os.path
import logging
logger = logging.getLogger("IO")
logger.addHandler(logging.NullHandler())

"""
Dictionaries of parameters for conversion between phoebe1 and phoebe 2

"""

_1to2par = {'ld_model':'ld_func',
            'bol':'ld_coeffs_bol',
            'rvcoff': 'ld_coeffs',
            'lccoff':'ld_coeffs',
            'active': 'enabled',
            'model': 'morphology',
            'filter': 'passband',
            'hjd0': 't0_supconj',
            'period': 'period',
            'dpdt': 'dpdt',
            'pshift':'phshift',
            'sma':'sma',
            'rm': 'q',
            'incl': 'incl',
            'pot':'pot',
            'met':'abun',
            'f': 'syncpar',
            'alb': 'frac_refl_bol',
            'grb':'gravb_bol',
            'ecc': 'ecc',
            'perr0':'per0',
            'dperdt': 'dperdt',
            'hla': 'pblum',
            'cla': 'pblum',
            'el3': 'l3',
            'reflections':'refl_num',
            'finesize': 'gridsize',
            'vga': 'vgamma',
            'teff':'teff',
            'msc1':'msc1',
            'msc2':'msc2',
            'ie':'ie',
            'atm': 'atm',
            'flux':'fluxes',
            'vel':'rvs',
            'sigmarv':'sigmas',
            'sigmalc':'sigmas',
            'time':'times',
            'longitude':'colon',
            'radius': 'radius',
            'tempfactor':'relteff',
            'colatitude':'colat'}
#TODO: add back proximity_rv maybe?
#TODO: add back 'excess': 'extinction',

_2to1par = {v:k for k,v in _1to2par.items()}

_units1 = {'incl': 'deg',
           'period': 'd',
           'dpdt': 'd/d',
           'sma': 'Rsun',
           'vga':'km/s',
           'teff': 'K',
           'perr0': 'rad',
           'dperdt': 'rad/d',
           'flux':'W/m2',
           'sigmalc': 'W/m2',
           'sigmarv': 'km/s',
           'vel':'km/s',
           'time':'d'}

_parsect = {'t0':'component',
            'period':'component',
            'dpdt':'component',
            'pshift':'component',
            'sma':'component',
            'rm': 'component',
            'incl':'component',
            'perr0':'component',
            'dperdt':'component',
            'hla': 'component',
            'cla':'component',
            'el3':'component',
            'reffect':'compute',
            'reflections':'compute',
            'finegrid':'mesh',
            'vga':'system',
            'msc1_switch': 'compute',
            'msc2_switch': 'compute',
            'ie_switch':'compute',
            'proximity_rv1':'compute',
            'proximity_rv2': 'compute'}


#_bool1to2 = {1:True, 0:False}

_bool2to1 = {True:1, False:0}

"""
ld_legacy -

"""

def ld_to_phoebe(pn, d, rvdep=None, dataid=None):
    if 'bol' in pn:
        d['context'] = 'component'
        pnew = 'bol'
    elif 'rv' in pn:
        d['context'] = 'dataset'
        d['dataset'] = dataid
        pnew = 'rvcoff'
    elif 'lc' in pn:
        d['context'] = 'dataset'
        d['dataset'] = dataid
        pnew = 'lccoff'
    else:
        pnew = 'ld_model'
    if 'x' in pn:
        d['index'] = 0
    elif 'y' in pn:
        d['index'] = 1

    return [pnew, d]
"""
ret_dict - finds the phoebe 2 twig associated with a given parameter

pname:  name of the parameter

dataid: name of the dataset

rvdep = determines whether rv belongs to primary or secondary

"""


def ret_dict(pname, val, dataid=None, rvdep=None, comid=None):
#    pname = pname.split('[')[0]
    pieces = pname.split('_')
    pnew = pieces[-1]
    d = {}

    if pnew == 'switch':
       pnew = pieces[1]
       if pnew  == 'proximity':
           pnew = pnew+'_'+pieces[2]
           d['context'] = 'compute'
# component specific parameters end with 1 or 2 in phoebe1
    if pnew[-1] == '1':
        d['component'] = 'primary'
#        d.setdefault('context', 'component')
        d['context'] = 'component'
        pnew = pnew[:-1]

    elif pnew[-1] == '2':
        d['component'] = 'secondary'
#        d.setdefault('context', 'component')
        d['context'] = 'component'
        pnew = pnew[:-1]

# even though gridsize belongs to each component it is located in the compute parameter set


    if pieces[1] == 'lc':
        d['dataset'] = dataid
        d['context'] = 'dataset'

    elif pieces[1] == 'rv':
        d['component'] = rvdep
        d['dataset'] = dataid
        d['context'] = 'dataset'

    elif pieces[1] == 'ld':
        pnew, d  = ld_to_phoebe(pnew, d, rvdep, dataid)

    elif pieces[1] == 'spots':
        d['component'] = rvdep
        d['context'] = 'feature'
        d['feature'] = dataid

    if pnew == 'hla':
        d['component'] = 'primary'
    elif pnew == 'cla':
        d['component'] = 'secondary'

# two different radius parameters, only include spots
#    print "this is pnew", pnew
    if pnew == 'radius' and pieces[1] != 'spots':
        pnew = None
        d = {}

    if pnew in _1to2par:
        try:
            d.setdefault('context', _parsect[pnew])
        except:
            try:
                d['context']
            except:
                d['context'] = None

        if pnew in ['atm', 'model', 'cindex', 'finesize', 'reffect', 'reflections']:
            d['context']  ='compute'

        if 'proximity' in pnew:
            d['context'] = 'compute'

        if d['context'] == 'component':

            d.setdefault('component', 'binary')

#        if d['context'] == 'compute':
#            d.setdefault('compute', comid)

        if pnew == 'reflections':
            d['value'] = int(val)#+1

        else:
            d['value'] = val

        d['qualifier'] = _1to2par[pnew]

        if pnew in _units1:
            d['unit'] = _units1[pnew]

    else:
        d ={}
        logger.info("Parameter "+str(pname)+" has no Phoebe 2 counterpart")


    return pnew, d

def load_lc_data(filename, indep, dep, indweight=None, mzero=None, dir='./'):

    """
    load dictionary with lc data
    """
    if '/' in filename:
        path, filename = os.path.split(filename)
    else:
        # TODO: this needs to change to be directory of the .phoebe file
        path = dir

    load_file = os.path.join(path, filename)
    lcdata = np.loadtxt(load_file)
    ncol = len(lcdata[0])
    if dep == 'Magnitude':
        mag = lcdata[:,1]
        flux = 10**(-0.4*(mag-mzero))
        lcdata[:,1] = flux

    d = {}
    d['phoebe_lc_time'] = lcdata[:,0]
    d['phoebe_lc_flux'] = lcdata[:,1]
    if indweight:
        if ncol >= 3:
            d['phoebe_lc_sigmalc'] = lcdata[:,2]
        else:
            logger.warning('A sigma column was is mentioned in the .phoebe file but is not present in the data file')



#    dataset.set_value(check_visible=False, **d)

    return d

def load_rv_data(filename, indep, dep, indweight=None, dir='./'):

    """
    load dictionary with rv data.
    """

    if '/' in filename:
        path, filename = os.path.split(filename)
    else:
        path = dir

    load_file = os.path.join(path, filename)
    rvdata = np.loadtxt(load_file)

    d ={}
    d['phoebe_rv_time'] = rvdata[:,0]
    d['phoebe_rv_vel'] = rvdata[:,1]
    if indweight:
        d['phoebe_rv_sigmarv'] = rvdata[:,2]

    return d

def det_dataset(eb, passband, dataid, comp, time):

    """
    Since RV datasets can have values related to each component in phoebe2, but are component specific in phoebe1, it is important to determine which dataset to add parameters to. This function will do that.
    eb - bundle
    rvpt - relevant phoebe 1 parameters

    """
    rvs = eb.get_dataset(kind='rv').datasets
    #first check to see if there are currently in RV datasets
    if dataid == 'Undefined':
        dataid = None
    if len(rvs) == 0:
    #if there isn't we add one the easy part

        try:
            eb._check_label(dataid)

            rv_dataset = eb.add_dataset('rv', dataset=dataid, times=[])

        except ValueError:

            logger.warning("The name picked for the lightcurve is forbidden. Applying default name instead")
            rv_dataset = eb.add_dataset('rv', times=[])

    else:
    #now we have to determine if we add to an existing dataset or make a new one
        rvs = eb.get_dataset(kind='rv').datasets
        found = False
        #set the component of the companion
        if comp == 'primary':
            comp_o = 'secondary'
        else:
            comp_o = 'primary'
        for x in rvs:
            test_dataset = eb.get_dataset(x)
            if len(test_dataset.get_value(qualifier='rvs', component=comp)) == 0:                #so at least it has an empty spot now check against filter and length
                time_o = test_dataset.get_value('times', component=comp_o)
                passband_o = test_dataset.get_value('passband')
                if np.all(time_o == time) and (passband == passband_o):
                    rv_dataset = test_dataset
                    found = True

        if not found:
            try:
                eb._check_label(dataid)

                rv_dataset = eb.add_dataset('rv', dataset=dataid, times=[])

            except ValueError:

                logger.warning("The name picked for the lightcurve is forbidden. Applying default name instead")
                rv_dataset = eb.add_dataset('rv', times=[])

    return rv_dataset


"""
Load a phoebe legacy file complete with all the bells and whistles

filename - a .phoebe file (from phoebe 1)

"""

def load_legacy(filename, add_compute_legacy=True, add_compute_phoebe=True):

    legacy_file_dir = os.path.dirname(filename)

# load the phoebe file

    params = np.loadtxt(filename, dtype='str', delimiter = ' = ')

    morphology = params[:,1][list(params[:,0]).index('phoebe_model')]


# load an empty legacy bundle and initialize obvious parameter sets
    if 'Overcontact' in morphology:
        overcontact= True
        eb = phb.Bundle.default_binary(overcontact=True)
    else:
        overcontact = False
        eb = phb.Bundle.default_binary()
    eb.disable_history()
    comid = []
    if add_compute_phoebe == True:
    #    comid.append('phoebe01')
        eb.add_compute('phoebe')#, compute=comid[0])
    if add_compute_legacy == True:
    #    comid.append('lega1')
        eb.add_compute('legacy')#, compute=comid[-1])


#basic filter on parameters that make no sense in phoebe 2
    ind = [list(params[:,0]).index(s) for s in params[:,0] if not ".ADJ" in s and not ".MIN" in s and not ".MAX" in s and not ".STEP" in s and not "gui_" in s]
    params = params[ind]

# determine number of lcs and rvs
    rvno = np.int(params[:,1][list(params[:,0]).index('phoebe_rvno')])
    lcno = np.int(params[:,1][list(params[:,0]).index('phoebe_lcno')])
# and spots
    spotno = np.int(params[:,1][list(params[:,0]).index('phoebe_spots_no')])
# delete parameters that have already been accounted for and find lc and rv parameters

    params = np.delete(params, [list(params[:,0]).index('phoebe_lcno'), list(params[:,0]).index('phoebe_rvno')], axis=0)

    if 'Overcontact' in morphology:
        params = np.delete(params, [list(params[:,0]).index('phoebe_pot2.VAL')], axis=0)
        if 'UMa'in morphology:
            params[:,1][list(params[:,0]).index('phoebe_teff2.VAL')] = params[:,1][list(params[:,0]).index('phoebe_teff1.VAL')]
            params[:,1][list(params[:,0]).index('phoebe_grb2.VAL')] = params[:,1][list(params[:,0]).index('phoebe_grb1.VAL')]
            params[:,1][list(params[:,0]).index('phoebe_alb2.VAL')] = params[:,1][list(params[:,0]).index('phoebe_alb1.VAL')]
# create mzero and grab it if it exists
    mzero = None
    if 'phoebe_mnorm' in params:
        mzero = np.float(params[:,1][list(params[:,0]).index('phoebe_mnorm')])
# FORCE hla and cla to follow conventions so the parser doesn't freak out.
    for x in range(1,lcno+1):
        hlain = list(params[:,0]).index('phoebe_hla['+str(x)+'].VAL')
        clain = list(params[:,0]).index('phoebe_cla['+str(x)+'].VAL')
        params[:,0][hlain] = 'phoebe_lc_hla1['+str(x)+'].VAL'
        params[:,0][clain] = 'phoebe_lc_cla2['+str(x)+'].VAL'
        if overcontact:
            params = np.delete(params, [list(params[:,0]).index('phoebe_lc_cla2['+str(x)+'].VAL')], axis=0)

#and split into lc and rv and spot parameters

    lcin = [list(params[:,0]).index(s) for s in params[:,0] if "lc" in s]
    rvin = [list(params[:,0]).index(s) for s in params[:,0] if "rv" in s and not "proximity" in s]
    spotin = [list(params[:,0]).index(s) for s in params[:,0] if "spots" in s]
    lcpars = params[lcin]
    rvpars = params[rvin]
    spotpars = params[spotin]
    lcin.extend(rvin)
    lcin.extend(spotin)
    params = np.delete(params, lcin, axis=0)

# create datasets and fill with the correct parameters


# First LC
    for x in range(1,lcno+1):

        #list of parameters related to current dataset

        lcint = [list(lcpars[:,0]).index(s) for s in lcpars[:,0] if "["+str(x)+"]" in s]
        lcpt = lcpars[lcint]
#STARTS HERE
        lc_dict = {}
        for x in range(len(lcpt)):
            parameter = lcpt[x][0].split('[')[0]
            lc_dict[parameter] = lcpt[:,1][x].strip('"')

    # Determine the correct dataset to open
    # create rv data dictionary
        indweight = lc_dict['phoebe_lc_indweight']

        if indweight == 'Undefined':
            indweight = None

        if mzero != None and lc_dict['phoebe_lc_filename'] != 'Undefined':

            data_dict = load_lc_data(filename=lc_dict['phoebe_lc_filename'],  indep=lc_dict['phoebe_lc_indep'], dep=lc_dict['phoebe_lc_dep'], indweight=indweight, mzero=mzero, dir=legacy_file_dir)

            lc_dict.update(data_dict)

    # get dataid and load
#datain = list(lcpt[:,0]).index('phoebe_lc_id['+str(x)+']')
        dataid = lc_dict['phoebe_lc_id']
        del lc_dict['phoebe_lc_id']

        if dataid == 'Undefined':

            lc_dataset = eb.add_dataset('lc')

        else:

            try:
                eb._check_label(dataid)

                lc_dataset = eb.add_dataset('lc', dataset=dataid)

            except ValueError:

                logger.warning("The name picked for the lightcurve is forbidden. Applying default name instead")
                lc_dataset = eb.add_dataset('lc')

    # get name of new dataset

        dataid = lc_dataset.dataset

    #enable dataset
        enabled = lc_dict['phoebe_lc_active']
        del lc_dict['phoebe_lc_active']

        d ={'qualifier':'enabled', 'dataset':dataid, 'value':enabled}
        eb.set_value_all(check_visible= False, **d)

    #get available passbands

        choices = lc_dataset.get_parameter('passband').choices

    #create parameter dictionary

    # cycle through all parameters. separate out data parameters and model parameters. add model parameters

        for k in lc_dict:
            pnew, d = ret_dict(k, lc_dict[k], dataid=dataid)
        # as long as the parameter exists add it
            if len(d) > 0:

                if d['qualifier'] == 'passband' and d['value'] not in choices:
                    d['value'] = 'Johnson:V'
            
                if d['qualifier'] == 'pblum' and overcontact:
                    
                    d['component'] = 'common_envelope'
                    
                try:
                    eb.set_value_all(check_visible=False, **d)
                except ValueError, msg:
                    raise ValueError(msg.message + " ({})".format(d))

#Now RVs
    for x in range(1,rvno+1):
        rvs = eb.get_dataset(kind='rv').datasets
    #list of parameters related to current dataset
        rvint = [list(rvpars[:,0]).index(s) for s in rvpars[:,0] if "["+str(x)+"]" in s]
        rvpt = rvpars[rvint]
#create rv dictionary
        rv_dict = {}
        for x in range(len(rvpt)):
#    parameter = rvpt[x][0].split('_')[-1].split('[')[0]
            parameter = rvpt[x][0].split('[')[0]
            rv_dict[parameter] = rvpt[:,1][x].strip('"')
    # grab some parameters we'll need
        passband = rv_dict['phoebe_rv_filter']
        time = []
        dataid = rv_dict['phoebe_rv_id']
        del rv_dict['phoebe_rv_id']

        comp = rv_dict['phoebe_rv_dep'].split(' ')[0].lower()

    # create rv data dictionary
        indweight = rv_dict['phoebe_rv_indweight']

        if indweight == 'Undefined':
            indweight = None

        if rv_dict['phoebe_rv_filename'] != 'Undefined':
            data_dict = load_rv_data(filename=rv_dict['phoebe_rv_filename'], indep=rv_dict['phoebe_rv_indep'], dep=rv_dict['phoebe_rv_dep'], indweight=indweight, dir=legacy_file_dir)

            rv_dict.update(data_dict)
            time = rv_dict['phoebe_rv_time']
        #

        rv_dataset = det_dataset(eb, passband, dataid, comp, time)
        dataid = rv_dataset.dataset
        #enable dataset
        enabled = rv_dict['phoebe_rv_active']
        del rv_dict['phoebe_rv_active']

        d ={'qualifier':'enabled', 'dataset':dataid, 'value':enabled}
        eb.set_value_all(check_visible= False, **d)

    #get available passbands and set

        choices = rv_dataset.get_parameter('passband').choices
        pnew, d = ret_dict('phoebe_rv_filter', rv_dict['phoebe_rv_filter'], dataid=dataid)
        if d['qualifier'] == 'passband' and d['value'] not in choices:
                d['value'] = 'Johnson:V'
        eb.set_value_all(check_visible= False, **d)
        del rv_dict['phoebe_rv_filter']
# now go through parameters and input the results into phoebe2
        for k  in rv_dict:

            pnew, d = ret_dict(k, rv_dict[k], rvdep = comp, dataid=dataid)
            if len(d) > 0:
                eb.set_value_all(check_visible= False, **d)

# And finally spots

    spot_unit =  spotpars[:,1][list(spotpars[:,0]).index('phoebe_spots_units')].strip('"').lower()[:-1]

    for x in range(1,spotno+1):

        spotin = [list(spotpars[:,0]).index(s) for s in spotpars[:,0] if "["+str(x)+"]" in s]
        spotpt = spotpars[spotin]
        source =  np.int(spotpt[:,1][list(spotpt[:,0]).index('phoebe_spots_source['+str(x)+']')])
        spotpt = np.delete(spotpt, list(spotpt[:,0]).index('phoebe_spots_source['+str(x)+']'), axis=0)


        if source == 1:
            component = 'primary'
        elif source == 2:
            component = 'secondary'
        else:
            raise ValueError("spot component not specified and cannot be added")

#   create spot

        spot = eb.add_feature('spot', component=component)
        #TODO check this tomorrow
        dataid = spot.features[0]
#   add spot parameters

        for k in range(len(spotpt)):
            param = spotpt[:,0][k].split('[')[0]
            value = spotpt[:,1][k]
            # print "param", param
            pnew, d = ret_dict(param, value, rvdep = component, dataid=dataid)
            if len(d) > 0:
                if d['qualifier'] != 'relteff':
                    d['unit'] = spot_unit
                # print "dictionary", d
                eb.set_value_all(check_visible= False, **d)



    for x in range(len(params)):

        pname = params[:,0][x]
        pname = pname.split('.')[0]
        val = params[:,1][x].strip('"')
        pnew, d = ret_dict(pname, val)
        if pnew == 'ld_model':
            ldlaws_1to2= {'Linear cosine law': 'linear', 'Logarithmic law': 'logarithmic', 'Square root law': 'square_root'}
<<<<<<< HEAD

=======
                      
>>>>>>> 4da9596c
            d['value'] = ldlaws_1to2[val]#val[0].lower()+val[1::]

            # since ld_coeffs is dataset specific make sure there is at least one dataset
            if lcno != 0 or rvno != 0:
                eb.set_value_all(check_visible=False, **d)
            #now change to take care of bolometric values
            d['qualifier'] = d['qualifier']+'_bol'
        if pnew == 'pot':
            #print "dict", d
            d['kind'] = 'star'
            d.pop('qualifier') #remove qualifier from dictionary to avoid conflicts in the future
            d.pop('value') #remove qualifier from dictionary to avoid conflicts in the future
            if not overcontact:
                eb.flip_constraint(solve_for='rpole', constraint_func='potential', **d) #this WILL CHANGE & CHANGE back at the very end
            #print "val", val
            else:
                d['component'] = 'common_envelope'
            d['value'] = val
            d['qualifier'] = 'pot'
            d['kind'] = None
            d['context'] = 'component'
            #print "d end", d
    #        elif pnew == 'filter':

             # write method for this

    #        elif pnew == 'excess':
                     # requires two parameters that phoebe 1 doesn't have access to Rv and extinction
        # elif pnew == 'alb':
            # val = 1.-float(val)
            # d['value'] = val
        elif pnew == 'atm':
            val = int(val)

            if val == 0:
                d['value'] = 'blackbody'
            if val == 1:
                d['value'] = 'kurucz'
            logger.warning('If you would like to use phoebe 1 atmospheres, you must add this manually')
            d['kind'] = 'legacy'
            eb.set_value(check_relevant=False, **d)
            d['kind'] = 'phoebe'
            d['value'] = 'ck2004'
#            atm_choices = eb.get_compute('detailed').get_parameter('atm', component='primary').choices
#            if d['value'] not in atm_choices:
                #TODO FIND appropriate default
#                d['value'] = 'atmcof'

        elif pnew == 'finesize':
                    # set gridsize
            d['value'] = val
            eb.set_value_all(check_visible=False, **d)
            # change parameter and value to delta
            val = 10**(-0.98359345*np.log10(np.float(val))+0.4713824)
            d['qualifier'] = 'delta'
            d['value'] = val
        if len(d) > 0:
            # print d
            eb.set_value_all(check_visible=False, **d)
    #print "before", eb['pot@secondary']
    #print "rpole before", eb['rpole@secondary']
    if not overcontact:
        eb.flip_constraint(solve_for='pot', constraint_func='potential', component='primary')
        eb.flip_constraint(solve_for='pot', constraint_func='potential', component='secondary')
    #print eb['pot@secondary']
    #print "rpole after", eb['rpole@secondary']
    # turn on relevant switches like heating. If
    return eb

"""

Return phoebe1 parameter value in the right units (or without units)
eb -phoebe 2 bundle
d - dictionary with parameter, context, dataset etc.

"""


def par_value(param, index=None):
# build a dictionary

    d={}
    d['qualifier'] = param.qualifier
    d['component'] = param.component
    d['dataset'] = param.dataset
    d['compute'] = param.compute
    d['kind'] = param.kind
    
# Determine what type of parameter you have and find it's value
    if isinstance(param, phb.parameters.FloatParameter) and not isinstance(param, phb.parameters.FloatArrayParameter):
        ptype = 'float'
    # since it's a float it must have units. Therefore return value in correct units
        pnew = _2to1par[d['qualifier']]
        try:
            unit = _units1[pnew]
        except:
            unit = None

        val = param.get_quantity(unit=unit).value
        # if d['qualifier'] == 'alb':
            # val = [1.0-val]

        # else:
            # val = [val]
        val = [val]
    elif isinstance(param, phb.parameters.ChoiceParameter):
        ptype = 'choice'
        val = [param.get_value()]
        if d['qualifier'] == 'atm':
        # in phoebe one this is a boolean parameter because you have the choice of either kurucz or blackbody

            ptype='boolean'
        
        if d['qualifier'] == 'ld_func':
<<<<<<< HEAD
            print 'I went here'
=======
            
>>>>>>> 4da9596c
            ldlaws_2to1= {'linear':'Linear cosine law', 'logarithmic':'Logarithmic law', 'square_root':'Square root law'}
            val = ldlaws_2to1[val[0]]
            val = ['"'+str(val)+'"']

    elif isinstance(param, phb.parameters.BoolParameter):

        ptype = 'boolean'
        val = [_bool2to1[param.get_value()]]

    elif isinstance(param, phb.parameters.IntParameter):
        ptype = 'int'
        val = [param.get_value()]

        if d['qualifier'] == 'refl_num':

        #    val = [param.get_value()-1]
            val = [param.get_value()]

        else:
            val = [param.get_value()]

    elif isinstance(param, phb.parameters.FloatArrayParameter):
        # val1 = param.get_value()[0]
        # val2 = param.get_value()[1]
        # val = [val1, val2]

        val = param.get_value().tolist()
        
        ptype='array'
        if len(val) == 1:
            val.append(0.0)

    else:
        ptype = 'unknown'
        val = [param.get_value()]

    return [val, ptype]

"""

Return phoebe1 parameter name from phoebe 2 info


"""

def ret_ldparname(param, component=None, dtype=None, dnum=None, ptype=None, index=None):
    if 'bol' in param:
        if ptype=='array':
            pnew1 = 'xbol'
            pnew2 = 'ybol'
            pnew = [pnew1, pnew2]
        else:
            return ['phoebe_ld_model']
    else:
        if ptype == 'array':
            pnew1 = str(dtype)+'x'
            pnew2 = str(dtype)+'y'
            pnew = [pnew1, pnew2]
        else:
            return ['phoebe_ld_model']

    if component == 'primary' and pnew[0] != 'model':
        pnew = [x + '1' for x in pnew]

    elif component == 'secondary' and pnew[0] != 'model':
        pnew = [x + '2' for x in pnew]

    if dnum != None:
        dset = '['+str(dnum)+'].VAL'
    else:
        dset = ''
    return ['phoebe_ld_'+x+dset for x in pnew]

def ret_parname(param, component=None, dtype=None, dnum=None, ptype=None, index=None):

# separate lds from everything because they suck
    if 'ld' in param:
        
        pname = ret_ldparname(param, component=component, dtype=dtype, dnum=dnum, ptype=ptype, index=index)
    else:
    # first determine name of parameters and whether it is associated with a com
        if component == 'primary':

            if param == 'pblum':
                pnew = 'hla'

            elif param in ['enabled','statweight','l3','passband']:
                pnew = _2to1par[param]

            else:
                pnew = _2to1par[param]+'1'

        elif component == 'secondary':

            if param == 'pblum':
                pnew = 'cla'

            elif param in ['enabled','statweight','l3','passband']:
                pnew = _2to1par[param]


            else:
                pnew = _2to1par[param]+'2'
        else:

            pnew = _2to1par[param]

    # one parameter doesn't follow the rules, so i'm correcting for it
            if pnew == 'reflections':
                pnew = 'reffect_reflections'
    #determine the context of the parameter and the number of the dataset

        if dtype != None:
            dtype = dtype+'_'

        else:
            dtype = ''

        if dnum != None:

            dset = '['+str(dnum)+']'
        else:
            dset = ''
    # determine the determinant of the parameter based on parameter type

        if ptype == 'float':
            det = '.VAL'

        elif ptype == 'boolean' and dtype=='':
            det = '_switch'
        else:
            det = ''

        pname = ['phoebe_'+str(dtype)+str(pnew)+dset+det]

    return pname

"""

Create a .phoebe file from phoebe 1 from a phoebe 2 bundle.

"""

def pass_to_legacy(eb, filename='2to1.phoebe'):


    # check to make sure you have exactly two stars and exactly one orbit
    stars = eb['hierarchy'].get_stars()
    orbits = eb['hierarchy'].get_orbits()


    if len(stars) != 2 or len(orbits) != 1:
        raise ValueError("Phoebe 1 only supports binaries. Either provide a different system or edit the hierarchy.")
# check for overcontact
    overcontact = eb.hierarchy.is_overcontact('primary')
#  catch all the datasets
# Find if there is more than one limb darkening law
    ldlaws = set([p.get_value() for p in eb.filter(qualifier='ld_func').to_list()])
    if len(set(ldlaws)) > 1:
        raise ValueError("Phoebe 1 takes only one limb darkening law.")

    lcs = eb.get_dataset(kind='lc').datasets
    rvs = eb.get_dataset(kind='rv').datasets
    spots = eb.features
    
    if len(ldlaws) == 0:
        pass
    elif list(ldlaws)[0] not in ['linear', 'logarithmic', 'square_root']:
        raise ValueError(list(ldlaws)[0]+" is not an acceptable value for phoebe 1. Accepted options are 'linear', 'logarithmic' or 'square_root'")

    #make lists to put results with important things already added

    parnames = ['phoebe_rvno', 'phoebe_spots_no', 'phoebe_lcno']
    parvals = [len(rvs), len(spots), len(lcs)]
    types = ['int', 'int']
    #Force the independent variable to be time

    parnames.append('phoebe_indep')
    parvals.append('"Time (HJD)"')
    types.append('choice')
    primary, secondary = stars

    prpars = eb.filter(component=primary, context='component')
    secpars = eb.filter(component=secondary, context='component')
    if overcontact:
#        cepars = eb.filter(component='common_envelope', context='component')
#   potential
        val = [eb.get_value(qualifier='pot')]
        ptype = 'float'
        pname = ret_parname('pot', component='primary', ptype=ptype)
        parnames.extend(pname)
        parvals.extend(val)
#   pblum
        val = [eb.get_value(qualifier='pblum')]
        ptype = 'float'
        pname = ret_parname('pblum', component='primary', ptype=ptype)
        parnames.extend(pname)
        parvals.extend(val)
    # get primary parameters and convert

    for param in prpars.to_list():


#        if isinstance(eb.get_parameter(prpars[x], component='primary'), phoebe.parameters.FloatParameter):

#        param = eb.get_parameter(prpars[x], component='primary')
        try:
            pnew = _2to1par[param.qualifier]
            if param.qualifier in ['sma', 'period', 'incl','enabled','statweight','l3'] or param.component == '_default':
                param = None
#            elif 'ld_' in param.qualifier:
#                param = None

        except:
            logger.warning(str(param.qualifier)+' has no phoebe 1 corollary')
            param=None
        if param != None:
            val, ptype = par_value(param)

            # if param.qualifier == 'frac_refl_bol':
                # val = [1-float(val[0])]
            pname = ret_parname(param.qualifier, component = param.component, ptype=ptype)
            print val, ptype, pname
            if pname[0] not in parnames:

                parnames.extend(pname)
                parvals.extend(val)
                if ptype == 'array':
                    types.append(ptype)
                    types.append(ptype)
                else:
                    types.append(ptype)

    for param in secpars.to_list():
        # make sure this parameter exists in phoebe 1
#        param = eb.get_parameter(secpars[x], component= 'secondary')
        try:
            pnew = _2to1par[param.qualifier]
            if param.qualifier in ['sma', 'period', 'incl', 'ld_func', 'ld_func_bol'] or param.component == '_default':
                param = None

        except:
            logger.warning(str(param.qualifier)+' has no phoebe 1 corollary')
            param = None

# get rid of confusing parameters like sma and period which only exist for orbits in phoebe 1

        if param != None:

            val, ptype = par_value(param)
            # if param.qualifier == 'frac_refl_bol':
                # val = [1-float(val[0])]
            pname = ret_parname(param.qualifier, component = param.component, ptype=ptype)
            if pname[0] not in parnames:
                parnames.extend(pname)
                parvals.extend(val)
                if ptype == 'array':
                    types.append(ptype)
                    types.append(ptype)
                else:
                    types.append(ptype)

#  catch all the datasets

#    lcs = eb.get_dataset(kind='LC').datasets
#    rvs = eb.get_dataset(kind='RV').datasets
#    spots = eb.features

# add all important parameters that must go at the top of the file


# loop through lcs

    for x in range(len(lcs)):
        quals = eb.filter(dataset=lcs[x], context='dataset')
        #phoebe 2 is ALWAYS times so pass time as the ind variable
        parnames.append('phoebe_lc_indep['+str(x+1)+']')
        parvals.append('Time (HJD)')
        types.append('choice')
        parnames.append('phoebe_lc_dep['+str(x+1)+']')
        parvals.append('Flux')
        types.append('choice')
        parnames.append('phoebe_lc_id['+str(x+1)+']')
        parvals.append(lcs[x])
        types.append('choice')
        for param in quals.to_list():
#            if len(eb.filter(qualifier=quals[y], dataset=lcs[x])) == 1:
#                if isinstance(eb.get_parameter(prpars[0], component='primary'), phoebe.parameters.Float                elif 'ld_' in param.qualifier:
#                    param = None
#Parameter):
#                param = eb.get_parameter(quals[y])
#                ptype = str(type(eb.get_parameter(prpars[x], component='primary'))).split("'")[1].split('.')[-1]

            try:
                pnew = _2to1par[param.qualifier]
                if param.qualifier in [ 'alb', 'l3', 'fluxes', 'sigmas', 'times'] or param.component == '_default':

                    param = None
            except:

                logger.warning(str(param.qualifier)+' has no phoebe 1 corollary')
                param = None

            if param != None:

                val, ptype = par_value(param)
                if param.qualifier == 'pblum':
                    pname = ret_parname(param.qualifier, component= param.component, dnum = x+1, ptype=ptype)

                else:
                    pname = ret_parname(param.qualifier, component=param.component, dtype='lc', dnum = x+1, ptype=ptype)
                if pname[0] not in parnames:
                    parnames.extend(pname)
                    parvals.extend(val)
                    if ptype == 'array':
                        types.append(ptype)
                        types.append(ptype)
                    else:
                        types.append(ptype)
#            else:
#                param1 = eb.get_parameter(quals[y], component='primary')
#
#                try:
#                    pnew = _1to2par(param1.qualifier)
#                except:
#                    param1 = None
#                    logger.warning(str(param.qualifier)+' has no phoebe 1 corollary')

#                if param1 != None:


#                    param2 = eb.get_parameter(quals[y], component='secondary')
#                    val, ptype = par_value(param1)
#                    val2, ptype2 = par_value(param2)
#                    pname1 = ret_parname(quals[y], component='primary', dtype='lc', dnum = x+1, ptype=ptype1)
#                    pname2 = ret_parname(quals[y], component='secondary', dtype='lc', dnum = x+1, ptype=ptype2)

#                    parnames.append(pname1)
#                    parnames.append(pname2)
#                    parvals.append(val1)
#                    parvals.append(val2)


#loop through rvs
#if there is more than one rv...try this

    for y in range(len(rvs)):
        quals = eb.filter(dataset=rvs[y], context='dataset')

        #if there is more than 1 rv try this
        try:
            comp = eb.get_parameter(qualifier='times', dataset=rvs[y]).component
            parnames.append('phoebe_rv_indep['+str(y+1)+']')
            parvals.append('Time (HJD)')
            types.append('choice')
        # dependent variable is just Primary or secondary
            parnames.append('phoebe_rv_dep['+str(y+1)+']')
            parvals.append('"'+comp[0].upper()+comp[1::]+' RV"')
            types.append('choice')
            parnames.append('phoebe_rv_id['+str(y+1)+']')
            parvals.append(rvs[y])
            types.append('choice')
            for param in quals.to_list():

#            if len(eb.filter(qualifier=quals[y], dataset=rvs[x])) == 1:
                try:
                    pnew = _2to1par[param.qualifier]
                    if param.qualifier in ['ld_func', 'rvs', 'times', 'sigmas'] or param.component == '_default':
                        param = None

                except:
                    logger.warning(str(param.qualifier)+' has no phoebe 1 corollary')
                    param = None

                if param != None:
                    val, ptype = par_value(param)
                    pname = ret_parname(param.qualifier, component = param.component, dtype='rv', dnum = y+1, ptype=ptype)
# if is tries to append a value that already exists...stop that from happening
                    if pname[0] not in parnames:
                        parnames.extend(pname)
                        parvals.extend(val)
                        if ptype == 'array':
                            types.append(ptype)
                            types.append(ptype)
                        else:
                            types.append(ptype)

# hacky but it works. If you have more than one component in an array
        except:
            comp = ['primary', 'secondary']
            parvals[0] = 2
            for i in range(len(comp)):
                parnames.append('phoebe_rv_indep['+str(i+1)+']')
                parvals.append('"Time (HJD)"')
                types.append('choice')
            # dependent variable is just Primary or secondary
                parnames.append('phoebe_rv_dep['+str(i+1)+']')
                parvals.append('"'+comp[i][0].upper()+comp[i][1::]+' RV"')
                types.append('choice')
                parnames.append('phoebe_rv_id['+str(y+1)+']')
                parvals.append(rvs[y])
                types.append('choice')

                for param in quals.to_list():

    #            if len(eb.filter(qualifier=quals[y], dataset=rvs[x])) == 1:
                    try:
                        pnew = _2to1par[param.qualifier]
                        if param.qualifier in ['ld_func', 'times', 'rvs', 'sigmas'] or param.component == '_default':

                            param = None

                    except:
                        logger.warning(str(param.qualifier)+' has no phoebe 1 corollary')
                        param = None

                    if param != None:
                        val, ptype = par_value(param)
                        pname = ret_parname(param.qualifier, component = param.component, dtype='rv', dnum = i+1, ptype=ptype)
    # if is tries to append a value that already exists...stop that from happening
                        if pname[0] not in parnames:
                            parnames.extend(pname)
                            parvals.extend(val)
                            if ptype == 'array':
                                types.append(ptype)
                                types.append(ptype)
                            else:
                                types.append(ptype)

#spots

    parnames.append('phoebe_spots_units')
    parvals.append('"Degrees"')
    types.append('choice')
    for y in range(len(spots)):

        quals = eb.filter(feature=spots[y], context='feature')


        for param in quals.to_list():

            try:
                pnew = _2to1par[param.qualifier]

            except:
                param = None

            if param != None:

                val, ptype = par_value(param)

                pname = ret_parname(param.qualifier, component=None, dtype='spots', dnum = y+1, ptype=ptype)

                parnames.extend(pname)
                parvals.extend(val)


#loop through the orbit

    oquals = eb.get_orbit(orbits[0])

    for param in oquals.to_list():
        try:
            pnew = _2to1par[param.qualifier]
            if param.qualifier in ['ld_func']:
                    param = None

        except:

            logger.warning(str(param.qualifier)+' has no phoebe 1 corollary')
            param = None
        if param != None:
            val, ptype = par_value(param)
            pname = ret_parname(param.qualifier,ptype=ptype)
            parnames.extend(pname)
            parvals.extend(val)

            if ptype == 'array':
                types.append(ptype)
                types.append(ptype)
            else:
                types.append(ptype)

#loop through LEGACY compute parameter set

    comquals = eb.get_compute(kind='legacy', check_visible=False)-eb.get_compute(kind='legacy', component='_default')

    for param in comquals.to_list():

#        if param.qualifier == 'heating':
#            if param.get_value() == False:
#               in1 =  parnames.index('phoebe_alb1.VAL')
#               in2 =  parnames.index('phoebe_alb2.VAL')
#               parvals[in1] = 0.0
#               parvals[in2] = 0.0
        #TODO add reflection switch
        if param.qualifier == 'refl_num':
            if param.get_value() == 0:
               in1 =  parnames.index('phoebe_alb1.VAL')
               in2 =  parnames.index('phoebe_alb2.VAL')
               parvals[in1] = 0.0
               parvals[in2] = 0.0
            elif  param.get_value() == 1:
                pname = 'phoebe_reffect_switch'
                val = '0'
                ptype='boolean'
                parnames.append(pname)
                parvals.append(val)
                types.append(ptype)

            else:
                pname = 'phoebe_reffect_switch'
                val = '1'
                ptype = 'boolean'
                parnames.append(pname)
                parvals.append(val)
                types.append(ptype)
        try:
            pnew = _2to1par[param.qualifier]
            if param.qualifier in ['ld_func']:
                param = None
        except:

            logger.warning(str(param.qualifier)+' has no phoebe 1 corollary')
            param = None

        if param != None:
            val, ptype = par_value(param)
            if param.qualifier == 'gridsize':
                pname = ret_parname(param.qualifier, component = param.component, dtype='grid', ptype=ptype)
            elif param.qualifier =='atm':
                atmval = {'kurucz':1, 'blackbody':0}
                pname = ret_parname(param.qualifier, component = param.component, ptype=ptype)

                val = str(atmval[val[0]])
            else:
                pname = ret_parname(param.qualifier, component = param.component, ptype=ptype)

            if pname[0] not in parnames:
                parnames.extend(pname)
                parvals.extend(val)
                types.append(ptype)
                if ptype == 'array':
                    types.append(ptype)
                    types.append(ptype)
                else:
                    types.append(ptype)

    sysquals = eb.filter('system')

    for param in sysquals.to_list():
        try:
            pnew = _2to1par[param.qualifier]
        except:
            logger.warning(str(param.qualifier)+' has no phoebe 1 corollary')
            param = None

        if param != None:

            val, ptype = par_value(param)
            pname = ret_parname(param.qualifier, component = param.component, ptype=ptype)
            if pname[0] not in parnames:
                parnames.extend(pname)
                parvals.extend(val)
                types.append(ptype)

# Now loop through all the ld_coeffs because they are such a pain that they need their own context

#    ldquals = eb.filter(qualifier='ld_*')

#    for param in ldquals.to_list():

#        try:
#            pnew = _2to1par[param.qualifier]
#            if param.qualifier == 'ld_func':
#                param = None
#        except:

#            logger.warning(str(param.qualifier)+' has no phoebe 1 corollary')
#            param = None

#        if param != None:

#            if isinstance(param, phb.parameters.FloatArrayParameter):
#                val1, ptype = par_value(param, index=0)
#                val2, ptype = par_value(param, index=1)
#                pname1 = ret_ldparname(param.qualifier,component = param.component,ptype=ptype,index=0)
#                pname2 = ret_ldparname(param.qualifier,component = param.component, ptype=ptype, index=1)
#                parnames.append(pname1)
#                parnames.append(pname2)
#                parvals.append(val1)
#                parvals.append(val2)
#            else:
#                val, ptype = par_value(param)
#                pname = ret_ldparname(param.qualifier,ptype=ptype)
#                parnames.append(pname)
#                parvals.append(val)
    # separate into primary, secondary, and component none
#        prpars = eb.filter(dataset=lcs[x], component='primary').to_list()
#        secpars = eb.filter(dataset=lcs[x], component='secondary').to_list()
#        lcpars = eb.filter(dataset=lcs[x])-eb.filter(dataset=lcs[x], component=primary, secondary

    # write to file
    f = open(filename, 'w')
    f.write('# Phoebe 1 file created from phoebe 2 bundle\n')
    # print "***", len(parnames), len(parvals)
    for x in range(len(parnames)):
#        if types[x] == 'float':
#            value = round(parvals[x],6)
#        elif types[x] == 'choice':
#            value = '"'+str(parvals[x])+'"'
#        else:
        value = parvals[x]
        # TODO: set precision on floats?
        f.write(str(parnames[x])+' = '+str(value)+'\n')

    f.close()
#    raise NotImplementedError

    return<|MERGE_RESOLUTION|>--- conflicted
+++ resolved
@@ -612,11 +612,7 @@
         pnew, d = ret_dict(pname, val)
         if pnew == 'ld_model':
             ldlaws_1to2= {'Linear cosine law': 'linear', 'Logarithmic law': 'logarithmic', 'Square root law': 'square_root'}
-<<<<<<< HEAD
-
-=======
-                      
->>>>>>> 4da9596c
+
             d['value'] = ldlaws_1to2[val]#val[0].lower()+val[1::]
 
             # since ld_coeffs is dataset specific make sure there is at least one dataset
@@ -731,11 +727,7 @@
             ptype='boolean'
         
         if d['qualifier'] == 'ld_func':
-<<<<<<< HEAD
             print 'I went here'
-=======
-            
->>>>>>> 4da9596c
             ldlaws_2to1= {'linear':'Linear cosine law', 'logarithmic':'Logarithmic law', 'square_root':'Square root law'}
             val = ldlaws_2to1[val[0]]
             val = ['"'+str(val)+'"']
