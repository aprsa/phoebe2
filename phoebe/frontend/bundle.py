--- conflicted
+++ resolved
@@ -3470,11 +3470,7 @@
         * `dataset` (string or list of strings, optional): label of the
             dataset(s) requested.  If not provided, will be provided for all
             datasets attached to the bundle.
-<<<<<<< HEAD
-        * `**kwargs`: any additional kwargs are sent to override compute options
-=======
         * `**kwargs`: any additional kwargs are sent to override compute options.
->>>>>>> 0eeee0eb
 
         Returns
         ----------
