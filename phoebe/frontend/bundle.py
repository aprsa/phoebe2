--- conflicted
+++ resolved
@@ -4280,14 +4280,10 @@
 
         # we'll wait to here to run kwargs and system checks so that
         # add_compute is already called if necessary
-<<<<<<< HEAD
-        self._kwargs_checks(kwargs, ['skip_checks', 'jobid', 'overwrite'], ps=computes_ps)
-=======
-        allowed_kwargs = ['skip_checks', 'jobid']
+        allowed_kwargs = ['skip_checks', 'jobid', 'overwrite']
         if conf.devel:
             allowed_kwargs += ['mesh_init_phi']
-        self._kwargs_checks(kwargs, allowed_kwargs)
->>>>>>> fb62c38f
+        self._kwargs_checks(kwargs, allowed_kwargs, ps=computes_ps)
 
         if not kwargs.get('skip_checks', False):
             passed, msg = self.run_checks(compute=computes, **kwargs)
