import sys
import subprocess
import os

try:
    from subprocess import DEVNULL
except ImportError:
    import os
    DEVNULL = open(os.devnull, 'wb')

import re
import json
from datetime import datetime
from distutils.version import StrictVersion

from scipy.optimize import curve_fit as cfit


# PHOEBE
# ParameterSet, Parameter, FloatParameter, send_if_client, etc
from phoebe.parameters import *
from phoebe.parameters import hierarchy as _hierarchy
from phoebe.parameters import system as _system
from phoebe.parameters import setting as _setting
from phoebe.parameters import dataset as _dataset
from phoebe.parameters import compute as _compute
from phoebe.parameters import constraint as _constraint
from phoebe.parameters import feature as _feature
from phoebe.backend import backends, mesh
from phoebe.distortions import roche
from phoebe.frontend import io
from phoebe.atmospheres.passbands import list_installed_passbands, list_online_passbands, get_passband, _timestamp_to_dt
from phoebe.utils import _bytes, parse_json
import libphoebe

from phoebe import u
from phoebe import conf, mpi
from phoebe import __version__

import logging
logger = logging.getLogger("BUNDLE")
logger.addHandler(logging.NullHandler())

if sys.version_info[0] == 3:
  unicode = str

_bundle_cache_dir = os.path.abspath(os.path.join(os.path.dirname(os.path.abspath(__file__)), 'default_bundles'))+'/'

_skip_filter_checks = {'check_default': False, 'check_visible': False}

# Attempt imports for client requirements
try:
    import requests
    import urllib2
    from socketIO_client import SocketIO, BaseNamespace
    #  pip install -U socketIO-client
except ImportError:
    _can_client = False
else:
    _can_client = True


def _get_add_func(mod, func, return_none_if_not_found=False):
    if isinstance(func, str) and hasattr(mod, func):
        func = getattr(mod, func)

    if hasattr(func, '__call__'):
        return func
    elif return_none_if_not_found:
        return None
    else:
        raise ValueError("could not find callable function in {}.{}"
                         .format(mod, func))


class Bundle(ParameterSet):
    """Main container class for PHOEBE 2.

    The `Bundle` is the main object in PHOEBE 2 which is used to store
    and filter all available system parameters as well as handling attaching
    datasets, running models, and accessing synthetic data.

    The Bundle is simply a glorified <phoebe.parameters.ParameterSet>. In fact,
    filtering on a Bundle gives you a ParameterSet (and filtering on a
    ParameterSet gives you another ParameterSet).  The only difference is that
    most "actions" are only available at the Bundle level (as they need to access /all/
    parameters).

    Make sure to also see the documentation and methods for
    * <phoebe.parameters.ParameterSet>
    * <phoebe.parameters.Parameter>
    * <phoebe.parameters.FloatParameter>
    * <phoebe.parameters.parameters.FloatArrayParameter>

    To initialize a new bundle, see:
    * <phoebe.parameters.ParameterSet.open>
    * <phoebe.frontend.bundle.Bundle.from_legacy>
    * <phoebe.frontend.bundle.Bundle.default_binary>
    * <phoebe.frontend.bundle.Bundle.default_star>

    To filter parameters and set values, see:
    * <phoebe.parameters.ParameterSet.filter>
    * <phoebe.parameters.ParameterSet.get_value>
    * <phoebe.parameters.ParameterSet.set_value>

    To deal with datasets, see:
    * <phoebe.frontend.bundle.Bundle.add_dataset>
    * <phoebe.frontend.bundle.Bundle.get_dataset>
    * <phoebe.frontend.bundle.Bundle.remove_dataset>
    * <phoebe.frontend.bundle.Bundle.enable_dataset>
    * <phoebe.frontend.bundle.Bundle.disable_dataset>

    To compute forward models, see:
    * <phoebe.frontend.bundle.Bundle.add_compute>
    * <phoebe.frontend.bundle.Bundle.get_compute>
    * <phoebe.frontend.bundle.Bundle.run_compute>
    * <phoebe.frontend.bundle.Bundle.get_model>

    To plot observations or synthetic datasets, see:
    * <phoebe.parameters.ParameterSet.plot>

    """

    def __init__(self, params=None):
        """Initialize a new Bundle.

        Initializing a new bundle without a constructor is possible, but not
        advised.  It is suggested that you use one of the constructors below.

        Available constructors:
        * <phoebe.frontend.bundle.Bundle.open>
        * <phoebe.frontend.bundle.Bundle.from_legacy>
        * <phoebe.frontend.bundle.Bundle.default_binary>
        * <phoebe.frontend.bundle.Bundle.default_star>

        Arguments
        ---------
        * `params` (list, optional): list of <phoebe.parameters.Parameter>
            objects to create the Bundle


        Returns
        --------
        * an instantiated Bundle object
        """
        # for some reason I do not understand at all, defaulting params=[] will
        # fail for successive inits.  So instead we'll default to None and then
        # switch to an empty array here.
        if params is None:
            params = []

        self._params = []
        super(Bundle, self).__init__(params=params)

        # flags for handling functionality not available to files imported from
        # older version of PHOEBE.
        self._import_before_v211 = False

        # since this is a subclass of PS, some things try to access the bundle
        # by self._bundle, in this case we just need to fake that to refer to
        # self
        self._bundle = self
        self._hierarchy_param = None

        self._figure = None

        # set to be not a client by default
        self._is_client = False
        self._last_client_update = None

        # handle delayed constraints when interactive mode is off
        self._delayed_constraints = []
        self._failed_constraints = []

        if not len(params):
            # add position (only 1 allowed and required)
            self._attach_params(_system.system(), context='system')

            # add default settings (only 1 allowed and required)
            self._attach_params(_setting.settings(), context='setting')

            # set a blank hierarchy to start
            self.set_hierarchy(_hierarchy.blank)

        else:
            for param in self._params:
                param._bundle = self

            try:
                self._hierarchy_param = self.get_parameter(qualifier='hierarchy', context='system')
            except ValueError:
                # possibly this is a bundle without a hierarchy
                self.set_hierarchy(_hierarchy.blank)

        # if loading something with constraints, we need to update the
        # bookkeeping so the parameters are aware of how they're constrained
        for constraint in self.filter(context='constraint').to_list():
            constraint._update_bookkeeping()

        # TODO: is this the correct place to do this? is blank hierarchy still
        # ok for loading from file??

    @classmethod
    def open(cls, filename):
        """
        For convenience, this function is available at the top-level as
        <phoebe.open> or <phoebe.load> as well as
        <phoebe.frontend.bundle.Bundle.open>.

        Open a new bundle.

        Open a bundle from a JSON-formatted PHOEBE 2 file.
        This is a constructor so should be called as:

        ```py
        b = Bundle.open('test.phoebe')
        ```

        If opening a bundle from an older version of PHOEBE, this will attempt
        to make any necessary migrations.  Enable a logger at 'warning' (or higher)
        level to see messages regarding these migrations.  To enable a logger,
        see <phoebe.logger>.

        See also:
        * <phoebe.parameters.ParameterSet.open>
        * <phoebe.parameters.Parameter.open>

        Arguments
        ----------
        * `filename` (string): relative or full path to the file

        Returns
        ---------
        * an instantiated <phoebe.frontend.bundle.Bundle> object
        """
        filename = os.path.expanduser(filename)
        logger.debug("importing from {}".format(filename))
        f = open(filename, 'r')
        data = json.load(f, object_pairs_hook=parse_json)
        f.close()
        b = cls(data)

        version = b.get_value(qualifier='phoebe_version', check_default=False, check_visible=False)
        phoebe_version_import = StrictVersion(version if version != 'devel' else '2.2.0')
        phoebe_version_this = StrictVersion(__version__ if __version__ != 'devel' else '2.2.0')

        logger.debug("importing from PHOEBE v {} into v {}".format(phoebe_version_import, phoebe_version_this))

        # update the entry in the PS, so if this is saved again it will have the new version
        b.set_value(qualifier='phoebe_version', value=__version__, check_default=False, check_visible=False)

        if phoebe_version_import == phoebe_version_this:
            return b
        elif phoebe_version_import > phoebe_version_this:
            warning = "importing from a newer version ({}) of PHOEBE, this may or may not work, consider updating".format(phoebe_version_import)
            print("WARNING: {}".format(warning))
            logger.warning(warning)
            return b

        if phoebe_version_import < StrictVersion("2.2.0"):
            warning = "importing from an older version ({}) of PHOEBE which did not support compute_times, ld_mode/ld_coeffs_source, pblum_mode, l3_mode, etc... all datasets will be migrated to include all new options.  This may take some time.  Please check all values.".format(phoebe_version_import)
            # print("WARNING: {}".format(warning))
            logger.warning(warning)

            def existing_value(param):
                if param.qualifier == 'l3':
                    q = param.get_quantity()
                    try:
                        return q.to(u.W/u.m**2)
                    except:
                        # older versions had the unit incorrect, so let's just assume u.W/u.m**3 meant u.W/u.m**2
                        return q.to(u.W/u.m**3).value * u.W/u.m**2
                if param.qualifier == 'ld_func':
                    if param.value == 'interp':
                        return 'logarithmic'
                    else:
                        return param.value
                else:
                    return param.get_quantity() if hasattr(param, 'get_quantity') else param.get_value()

            # overwriting the datasets during migration will clear the model, so
            # let's save a copy and re-attach it after
            ps_model = b.filter(context='model', check_visible=False, check_default=False)

            existing_values_per_ds = {}
            for ds in b.filter(context='dataset').datasets:
                # NOTE: before 2.2.0, contexts included *_syn and *_dep, so
                # we need to be aware of that in this block of logic.
                ds_kind = b.get_dataset(ds).exclude(kind=["*_syn", "*_dep"]).kind
                existing_values = {}
                for qualifier in b.filter(context='dataset', dataset=ds, check_visible=False, check_default=False).qualifiers:
                    ps = b.filter(qualifier=qualifier, context='dataset', dataset=ds, check_visible=False)
                    if len(ps.to_list()) > 1:
                        existing_values[qualifier] = {}
                        for param in ps.to_list():
                            existing_values[qualifier]["{}@{}".format(param.time, param.component) if param.time is not None else param.component] = existing_value(param)
                            if qualifier=='ld_func':
                                if 'ld_mode' not in existing_values.keys():
                                    existing_values['ld_mode'] = {}
                                existing_values['ld_mode']["{}@{}".format(param.time, param.component) if param.time is not None else param.component] = 'interp' if param.value == 'interp' else 'func_provided'

                    else:
                        param = b.get_parameter(qualifier=qualifier, context='dataset', dataset=ds, check_visible=False, check_default=False)
                        existing_values[qualifier] = existing_value(param)
                        if qualifier=='ld_func':
                            existing_values['ld_mode']["{}@{}".format(param.time, param.component) if param.time is not None else param.component] = 'interp' if param.value == 'interp' else 'func_provided'

                if ds_kind in ['lp']:
                    # then we need to pass the times from the attribute instead of parameter
                    existing_values['times'] = b.filter(context='dataset', dataset=ds, check_visible=False, check_default=False).times

                existing_values['kind'] = ds_kind
                existing_values_per_ds[ds] = existing_values
                b.remove_dataset(dataset=ds)

            for ds, existing_values in existing_values_per_ds.items():
                ds_kind = existing_values.pop('kind')
                logger.warning("migrating '{}' {} dataset.".format(ds, ds_kind))
                logger.debug("applying existing values to {} dataset: {}".format(ds, existing_values))
                b.add_dataset(ds_kind, dataset=ds, overwrite=True, **existing_values)

            logger.debug("restoring previous models")
            b._attach_params(ps_model, context='model')

        if phoebe_version_import < StrictVersion("2.1.2"):
            b._import_before_v211 = True
            warning = "importing from an older version ({}) of PHOEBE which did not support constraints in solar units.  All constraints will remain in SI, but calling set_hierarchy will likely fail.".format(phoebe_version_import)
            print("WARNING: {}".format(warning))
            logger.warning(warning)

        if phoebe_version_import < StrictVersion("2.1.0"):
            logger.warning("importing from an older version ({}) of PHOEBE into version {}".format(phoebe_version_import, phoebe_version_this))

            def _ps_dict(ps):
                return {p.qualifier: p.get_quantity() if hasattr(p, 'get_quantity') else p.get_value() for p in ps.to_list()}

            # rpole -> requiv: https://github.com/phoebe-project/phoebe2/pull/300
            dict_stars = {}
            for star in b.hierarchy.get_stars():
                ps_star = b.filter(context='component', component=star)
                dict_stars[star] = _ps_dict(ps_star)

                # TODO: actually do the translation
                rpole = dict_stars[star].pop('rpole', 1.0*u.solRad).to(u.solRad).value
                # PHOEBE 2.0 didn't have syncpar for contacts
                if len(b.filter(qualifier='syncpar', component=star)):
                    F = b.get_value(qualifier='syncpar', component=star, context='component')
                else:
                    F = 1.0
                parent_orbit = b.hierarchy.get_parent_of(star)
                component = b.hierarchy.get_primary_or_secondary(star, return_ind=True)
                sma = b.get_value(qualifier='sma', component=parent_orbit, context='component', unit=u.solRad)
                q = b.get_value(qualifier='q', component=parent_orbit, context='component')
                d = 1 - b.get_value(qualifier='ecc', component=parent_orbit)

                logger.info("roche.rpole_to_requiv_aligned(rpole={}, sma={}, q={}, F={}, d={}, component={})".format(rpole, sma, q, F, d, component))
                dict_stars[star]['requiv'] = roche.rpole_to_requiv_aligned(rpole, sma, q, F, d, component=component)

                b.remove_component(star)


            for star, dict_star in dict_stars.items():
                logger.info("attempting to update component='{}' to new version requirements".format(star))
                b.add_component('star', component=star, check_label=False, **dict_star)


            dict_envs = {}
            for env in b.hierarchy.get_envelopes():
                ps_env = b.filter(context='component', component=env)
                dict_envs[env] = _ps_dict(ps_env)
                b.remove_component(env)

            for env, dict_env in dict_envs.items():
                logger.info("attempting to update component='{}' to new version requirements".format(env))
                b.add_component('envelope', component=env, check_label=False, **dict_env)

                # TODO: this probably will fail once more than one contacts are
                # supported, but will never need that for 2.0->2.1 since
                # multiples aren't supported (yet) call b.set_hierarchy() to

                # reset all hieararchy-dependent constraints (including
                # pot<->requiv)
                b.set_hierarchy()

                primary = b.hierarchy.get_stars()[0]
                b.flip_constraint('pot', component=env, solve_for='requiv@{}'.format(primary), check_nan=False)
                b.set_value(qualifier='pot', component=env, context='component', value=dict_env['pot'])
                b.flip_constraint('requiv', component=primary, solve_for='pot', check_nan=False)

            # reset all hieararchy-dependent constraints
            b.set_hierarchy()

            # mesh datasets: https://github.com/phoebe-project/phoebe2/pull/261, https://github.com/phoebe-project/phoebe2/pull/300
            for dataset in b.filter(context='dataset', kind='mesh').datasets:
                logger.info("attempting to update mesh dataset='{}' to new version requirements".format(dataset))
                ps_mesh = b.filter(context='dataset', kind='mesh', dataset=dataset)
                dict_mesh = _ps_dict(ps_mesh)
                # NOTE: we will not remove (or update) the dataset from any existing models
                b.remove_dataset(dataset, context=['dataset', 'constraint', 'compute'])
                if len(b.filter(dataset=dataset, context='model')):
                    logger.warning("existing model for dataset='{}' models={} will not be removed, but likely will not work with new plotting updates".format(dataset, b.filter(dataset=dataset, context='model').models))

                b.add_dataset('mesh', dataset=dataset, check_label=False, **dict_mesh)

            # vgamma definition: https://github.com/phoebe-project/phoebe2/issues/234
            logger.info("updating vgamma to new version requirements")
            b.set_value(qualifier='vgamma', value=-1*b.get_value(qualifier='vgamma'))

            # remove phshift parameter: https://github.com/phoebe-project/phoebe2/commit/1fa3a4e1c0f8d80502101e1b1e750f5fb14115cb
            logger.info("removing any phshift parameters for new version requirements")
            b.remove_parameters_all(qualifier='phshift')

            # colon -> long: https://github.com/phoebe-project/phoebe2/issues/211
            logger.info("removing any colon parameters for new version requirements")
            b.remove_parameters_all(qualifier='colon')

            # make sure constraints are updated according to conf.interactive_constraints
            b.run_delayed_constraints()

        return b



    @classmethod
    def from_server(cls, bundleid, server='http://localhost:5555',
                    as_client=True):
        """Load a new bundle from a server.

        [NOT SUPPORTED]

        Load a bundle from a phoebe server.  This is a constructor so should be
        called as:

        ```py
        b = Bundle.from_server('asdf', as_client=False)
        ```

        Arguments
        ----------
        * `bundleid` (string): the identifier given to the bundle by the
            server
        * `server` (string): the host (and port) of the server
        * `as_client` (bool, optional, default=True):  whether to attach in
            client mode
        """
        if not conf.devel:
            raise NotImplementedError("'from_server' not officially supported for this release.  Enable developer mode to test.")

        # TODO: run test message on server, if localhost and fails, attempt to
        # launch?
        url = "{}/{}/json".format(server, bundleid)
        logger.info("downloading bundle from {}".format(url))
        r = requests.get(url, timeout=5)
        rjson = r.json()

        b = cls(rjson['data'])

        if as_client:
            b.as_client(as_client, server=server,
                        bundleid=rjson['meta']['bundleid'])

            logger.warning("This bundle is in client mode, meaning all\
            computations will be handled by the server at {}.  To disable\
            client mode, call as_client(False) or in the future pass\
            as_client=False to from_server".format(server))

        return b

    @classmethod
    def from_catalog(cls, identifier):
        """Load a new bundle from the phoebe catalog.

        [NOT SUPPORTED]

        Load a bundle from the online catalog.  This is a constructor
        so should be called as:

        ```py
        b = Bundle.from_catalog(identifier)
        ```

        Arguments
        ----------
        * `identifier` (string): identifier of the object in the catalog

        Returns
        ----------
        * instantiated <phoebe.frontend.bundle.Bundle> object.
        """
        raise NotImplementedError
        # TODO: pull from online catalog and pass arguments needed to cls
        # (__init__) or cls.open (defined in PS.open)

        return cls()

    @classmethod
    def from_legacy(cls, filename, add_compute_legacy=True, add_compute_phoebe=True):
        """
        For convenience, this function is available at the top-level as
        <phoebe.from_legacy> as well as <phoebe.frontend.bundle.Bundle.from_legacy>.

        Load a bundle from a PHOEBE 1.0 Legacy file.

        This is a constructor so should be called as:

        ```py
        b = Bundle.from_legacy('myfile.phoebe')
        ```

        See also:
        * <phoebe.parameters.compute.legacy>

        Arguments
        ------------
        * `filename` (string): relative or full path to the file
        * `add_compute_legacy` (bool, optional, default=True): whether to add
            a set of compute options for the legacy backend.  See also
            <phoebe.frontend.bundle.Bundle.add_compute> and
            <phoebe.parameters.compute.legacy> to add manually after.
        * `add_compute_phoebe` (bool, optional, default=True): whether to add
            a set of compute options for the phoebe backend.  See also
            <phoebe.frontend.bundle.Bundle.add_compute> and
            <phoebe.parameters.compute.phoebe> to add manually after

        Returns
        ---------
        * an instantiated <phoebe.frontend.bundle.Bundle> object.
        """
        logger.warning("importing from legacy is experimental until official 1.0 release")
        filename = os.path.expanduser(filename)
        return io.load_legacy(filename, add_compute_legacy, add_compute_phoebe)

    @classmethod
    def default_star(cls, starA='starA', force_build=False):
        """
        For convenience, this function is available at the top-level as
        <phoebe.default_star> as well as <phoebe.frontend.bundle.Bundle.default_star>.

        Load a bundle with a default single star as the system.

        sun

        This is a constructor, so should be called as:

        ```py
        b = Bundle.default_binary()
        ```

        Arguments
        -----------
        * `starA` (string, optional, default='starA'): the label to be set for
            starA.
        * `force_build` (bool, optional, default=False): whether to force building
            the bundle from scratch.  If False, pre-cached files will be loaded
            whenever possible to save time.

        Returns
        -----------
        * an instantiated <phoebe.frontend.bundle.Bundle> object.
        """
        if not force_build and not conf.devel:
            b = cls.open(os.path.join(_bundle_cache_dir, 'default_star.bundle'))

            if starA != 'starA':
                b.rename_component('starA', starA)

            b._update_atm_choices()

            return b

        b = cls()
        # IMPORTANT NOTE: if changing any of the defaults for a new release,
        # make sure to update the cached files (see frontend/default_bundles
        # directory for script to update all cached bundles)
        b.add_star(component=starA)
        b.set_hierarchy(_hierarchy.component(b[starA]))
        b.add_compute(distortion_method='rotstar', irrad_method='none')
        return b

    @classmethod
    def default_binary(cls, starA='primary', starB='secondary', orbit='binary',
                       contact_binary=False, force_build=False):
        """
        For convenience, this function is available at the top-level as
        <phoebe.default_binary> as well as
        <phoebe.frontend.bundle.Bundle.default_binary>.

        Load a bundle with a default binary as the system.

        primary - secondary

        This is a constructor, so should be called as:

        ```py
        b = Bundle.default_binary()
        ```

        Arguments
        -----------
        * `starA` (string, optional, default='primary'): the label to be set for
            the primary component.
        * `starB` (string, optional, default='secondary'): the label to be set for
            the secondary component.
        * `orbit` (string, optional, default='binary'): the label to be set for
            the binary component.
        * `contact_binary` (bool, optional, default=False): whether to also
            add an envelope (with component='contact_envelope') and set the
            hierarchy to a contact binary system.
        * `force_build` (bool, optional, default=False): whether to force building
            the bundle from scratch.  If False, pre-cached files will be loaded
            whenever possible to save time.

        Returns
        -----------
        * an instantiated <phoebe.frontend.bundle.Bundle> object.
        """
        if not force_build and not conf.devel:
            if contact_binary:
                b = cls.open(os.path.join(_bundle_cache_dir, 'default_contact_binary.bundle'))
            else:
                b = cls.open(os.path.join(_bundle_cache_dir, 'default_binary.bundle'))

            secondary = 'secondary'
            if starA != 'primary':
                if starA == 'secondary':
                    secondary = 'temp_secondary'
                    b.rename_component('secondary', secondary)
                b.rename_component('primary', starA)
            if starB != 'secondary':
                b.rename_component(secondary, starB)
            if orbit != 'binary':
                b.rename_component('binary', 'orbit')

            b._update_atm_choices()

            return b

        b = cls()
        # IMPORTANT NOTE: if changing any of the defaults for a new release,
        # make sure to update the cached files (see frontend/default_bundles
        # directory for script to update all cached bundles)
        if contact_binary:
            orbit_defaults = {'sma': 3.35, 'period': 0.5}
            star_defaults = {'requiv': 1.5}
        else:
            orbit_defaults = {'sma': 5.3, 'period': 1.0}
            star_defaults = {'requiv': 1.0}
        b.add_star(component=starA, **star_defaults)
        b.add_star(component=starB, **star_defaults)
        b.add_orbit(component=orbit, **orbit_defaults)
        if contact_binary:
            b.add_component('envelope', component='contact_envelope')
            b.set_hierarchy(_hierarchy.binaryorbit,
                            b[orbit],
                            b[starA],
                            b[starB],
                            b['contact_envelope'])
        else:
            b.set_hierarchy(_hierarchy.binaryorbit,
                            b[orbit],
                            b[starA],
                            b[starB])

        b.add_compute()

        return b


    @classmethod
    def default_triple(cls, inner_as_primary=True, inner_as_overcontact=False,
                       starA='starA', starB='starB', starC='starC',
                       inner='inner', outer='outer',
                       contact_envelope='contact_envelope'):
        """
        For convenience, this function is available at the top-level as
        <phoebe.default_triple> as well as
        <phoebe.frontend.bundle.Bundle.default_triple>.

        Load a bundle with a default triple system.

        Set inner_as_primary based on what hierarchical configuration you want.

        `inner_as_primary = True`:

        starA - starB -- starC

        `inner_as_primary = False`:

        starC -- starA - starB

        This is a constructor, so should be called as:

        ```py
        b = Bundle.default_triple_primary()
        ```

        Arguments
        -----------


        Returns
        -------------
        * an instantiated <phoebe.frontend.bundle.Bundle> object.
        """
        if not conf.devel:
            raise NotImplementedError("'default_triple' not officially supported for this release.  Enable developer mode to test.")

        b = cls()
        b.add_star(component=starA)
        b.add_star(component=starB)
        b.add_star(component=starC)
        b.add_orbit(component=inner, period=1)
        b.add_orbit(component=outer, period=10)

        if inner_as_overcontact:
            b.add_envelope(component=contact_envelope)
            inner_hier = _hierarchy.binaryorbit(b[inner],
                                           b[starA],
                                           b[starB],
                                           b[contact_envelope])
        else:
            inner_hier = _hierarchy.binaryorbit(b[inner], b[starA], b[starB])

        if inner_as_primary:
            hierstring = _hierarchy.binaryorbit(b[outer], inner_hier, b[starC])
        else:
            hierstring = _hierarchy.binaryorbit(b[outer], b[starC], inner_hier)
        b.set_hierarchy(hierstring)

        b.add_constraint(constraint.keplers_third_law_hierarchical,
                         outer, inner)

        # TODO: does this constraint need to be rebuilt when things change?
        # (ie in set_hierarchy)

        b.add_compute()

        return b

    def save(self, filename, clear_history=True, incl_uniqueid=False,
             compact=False):
        """
        Save the bundle to a JSON-formatted ASCII file.

        See also:
        * <phoebe.parameters.ParameterSet.save>
        * <phoebe.parameters.Parameter.save>

        Arguments
        ------------
        * `filename` (string): relative or full path to the file
        * `clear_history` (bool, optional, default=True): whether to clear
            history log items before saving.
        * `incl_uniqueid` (bool, optional, default=False): whether to including
            uniqueids in the file (only needed if its necessary to maintain the
            uniqueids when reloading)
        * `compact` (bool, optional, default=False): whether to use compact
            file-formatting (may be quicker to save/load, but not as easily readable)

        Returns
        -------------
        * the filename (string)
        """
        if clear_history:
            # TODO: let's not actually clear history,
            # but rather skip the context when saving
            self.remove_history()

        # TODO: add option for clear_models, clear_feedback
        # NOTE: PS.save will handle os.path.expanduser
        return super(Bundle, self).save(filename, incl_uniqueid=incl_uniqueid,
                                        compact=compact)

    def export_legacy(self, filename, compute=None, skip_checks=False):
        """
        Export the Bundle to a file readable by PHOEBE legacy.

        See also:
        * <phoebe.parameters.compute.legacy>

        Arguments
        -----------
        * `filename` (string): relative or full path to the file
        * `compute` (string, optional, default=None): label of the compute options
            to use while exporting.
        * `skip_checks` (bool, optional, default=False): whether to skip calling
            <phoebe.frontend.bundle.Bundle.run_checks> before exporting.
            NOTE: some unexpected errors could occur for systems which do not
            pass checks.

        Returns
        ------------
        * the filename (string)
        """
        logger.warning("exporting to legacy is experimental until official 1.0 release")
        self.run_delayed_constraints()

        if not skip_checks:
            passed, msg = self.run_checks(compute=compute)
            if passed is None:
                # then just raise a warning
                logger.warning(msg)
            if passed is False:
                # then raise an error
                raise ValueError("system failed to pass checks: {}".format(msg))

        filename = os.path.expanduser(filename)
        return io.pass_to_legacy(self, filename, compute=compute)


    def _test_server(self, server='http://localhost:5555', start_if_fail=True):
        """
        [NOT IMPLEMENTED]
        """
        try:
            resp = urllib2.urlopen("{}/test".format(server))
        except urllib2.URLError:
            test_passed = False
        else:
            resp = json.loads(resp.read())
            test_passed = resp['data']['success']

        if not test_passed and \
                start_if_fail and \
                'localhost' in re.sub(r'[\/\:]', ' ', server).split():
            raise NotImplementedError("start_if_fail not yet supported - manually start server")
            return False

        return test_passed

    def _on_socket_connect(self, *args):
        """
        [NOT IMPLEMENTED]
        """
        logger.info("connected to server")

    def _on_socket_disconnect(self, *args):
        """
        [NOT IMPLEMENTED]
        test
        """
        logger.warning("disconnected from server")

    def _on_socket_push_updates(self, resp):
        """
        [NOT IMPLEMENTED]
        """
        # TODO: check to make sure resp['meta']['bundleid']==bundleid ?
        # TODO: handle added parameters
        # TODO: handle removed (isDeleted) parameters

        for item in resp['data']:
            if item['id'] in self.uniqueids:
                # then we're updating something in the parameter (or deleting)
                param = self.get_parameter(uniqueid=item['id'])
                for attr, value in item['attributes'].items():
                    if hasattr(param, "_{}".format(attr)):
                        logger.info("updates from server: setting {}@{}={}".
                                    format(attr, param.twig, value))
                        setattr(param, "_{}".format(attr), value)
            else:
                self._attach_param_from_server(item)

    def _attach_param_from_server(self, item):
        """
        [NOT IMPLEMENTED]
        """
        if isinstance(item, list):
            for itemi in item:
                self._attach_param_from_server(itemi)
        else:
            # then we need to add a new parameter
            d = item['attributes']
            d['uniqueid'] = item['id']
            param = parameters.parameter_from_json(d, bundle=self)

            metawargs = {}
            self._attach_params([param], **metawargs)

    def as_client(self, as_client=True, server='http://localhost:5555',
                  bundleid=None):
        """
        [NOT IMPLEMENTED]
        """
        if as_client:
            if not _can_client:
                raise ImportError("dependencies to support client mode not met - see docs")

            server_running = self._test_server(server=server,
                                               start_if_fail=True)
            if not server_running:
                raise ValueError("server {} is not running".format(server))

            server_split = server.split(':')
            host = ':'.join(server_split[:-1])
            port = int(float(server_split[-1] if len(server_split) else 8000))
            self._socketio = SocketIO(host, port, BaseNamespace)
            self._socketio.on('connect', self._on_socket_connect)
            self._socketio.on('disconnect', self._on_socket_disconnect)

            self._socketio.on('push updates', self._on_socket_push_updates)

            if not bundleid:
                upload_url = "{}/upload".format(server)
                logger.info("uploading bundle to server {}".format(upload_url))
                data = json.dumps(self.to_json(incl_uniqueid=True))
                r = requests.post(upload_url, data=data, timeout=5)
                bundleid = r.json()['meta']['bundleid']

            self._socketio.emit('subscribe bundle', {'bundleid': bundleid})

            self._bundleid = bundleid

            self._is_client = server
            logger.info("connected as client to server at {}:{}".
                        format(host, port))

        else:
            logger.warning("This bundle is now permanently detached from the instance\
                on the server and will not receive future updates.  To start a client\
                in sync with the version on the server or other clients currently \
                subscribed, you must instantiate a new bundle with Bundle.from_server.")

            if hasattr(self, '_socketIO') and self._socketIO is not None:
                self._socketio.emit('unsubscribe bundle', {'bundleid': bundleid})
                self._socketIO.disconnect()
                self._socketIO = None

            self._bundleid = None
            self._is_client = False

    @property
    def is_client(self):
        return self._is_client

    def client_update(self):
        """
        [NOT IMPLEMENTED]
        """
        if not self.is_client:
            raise ValueError("Bundle is not in client mode, cannot update")

        logger.info("updating client...")
        # wait briefly to pickup any missed messages, which should then fire
        # the corresponding callbacks and update the bundle
        self._socketio.wait(seconds=1)
        self._last_client_update = datetime.now()

    def __repr__(self):
        return super(Bundle, self).__repr__().replace('ParameterSet', 'PHOEBE Bundle')

    def __str__(self):
        return_ = ''
        for context in ['system', 'component', 'dataset', 'constraint',
                        'compute', 'model', 'fitting', 'feedback', 'plugin']:
            return_ += '{}:\n'.format(context.upper())
            return_ += "\n".join(self.filter(context=context).to_dict().keys())
            return_ += '\n\n'

        return return_

    def _default_label(self, base, context, **kwargs):
        """
        Determine a default label given a base label and the passed kwargs

        this simply counts the current number of matches on metawargs and
        appends that number to the base

        :parameter str base: the base string for the label
        :parameter str context: name of the context (where the label is going)
        :parameter **kwargs: the kwargs to run a filter on.  The returned label
            will be "{}{:02d}".format(base, number_of_results_with_kwargs+1)
        :return: label
        """

        kwargs['context'] = context
        params = len(getattr(self.filter(check_visible=False,**kwargs), '{}s'.format(context)))

        return "{}{:02d}".format(base, params+1)

    def _rename_label(self, tag, old_value, new_value):
        self._check_label(new_value)

        for param in self.filter(check_visible=False, check_default=False, **{tag: old_value}).to_list():
            setattr(param, '_{}'.format(tag), new_value)
        for param in self.filter(context='constraint', check_visible=False, check_default=False).to_list():
            for k, v in param.constraint_kwargs.items():
                if v == old_value:
                    param._constraint_kwargs[k] = new_value
        for param in self.filter(qualifier='include_times', check_visible=False, check_default=False).to_list():
            old_param_value = param._value
            new_param_value = [v.replace('@{}'.format(old_value), '@{}'.format(new_value)) for v in old_param_value]
            param._value = new_param_value

    def get_setting(self, twig=None, **kwargs):
        """
        Filter in the 'setting' context

        See also:
        * <phoebe.parameters.ParameterSet.filter_or_get>

        Arguments
        ----------
        * `twig`: (string, optional, default=None): the twig used for filtering
        * `**kwargs`: any other tags to do the filtering (excluding twig and context)

        Returns:
        * a <phoebe.parameters.ParameterSet> or <phoebe.parameters.Parameter> object.
        """
        if twig is not None:
            kwargs['twig'] = twig
        kwargs['context'] = 'setting'
        return self.filter_or_get(**kwargs)

    def _add_history(self, redo_func, redo_kwargs, undo_func, undo_kwargs,
                     **kwargs):
        """
        Add a new log (undo/redoable) to this history contextself.

        Arguments
        -----------
        * `redo_func` (str): function to redo the action, must be a
            method of <phoebe.frontend.bundle.Bundle>
        * `redo_kwargs` (dict):  kwargs to pass to the redo_func.  Each
            item must be serializable (float or str, not objects)
        * `undo_func` (str): function to undo the action, must be a
            method of <phoebe.frontend.bundle.Bundle>
        * `undo_kwargs` (dict): kwargs to pass to the undo_func.  Each
            item must be serializable (float or str, not objects)
        * `history` (string, optional): label of the history parameter

        Raises
        -------
        * ValueError: if the label for this history item is forbidden or
            already exists
        """
        if not self.history_enabled:
            return

        param = HistoryParameter(self, redo_func, redo_kwargs,
                                 undo_func, undo_kwargs)

        metawargs = {'context': 'history',
                     'history': kwargs.get('history', self._default_label('hist', **{'context': 'history'}))}

        self._check_label(metawargs['history'])

        self._attach_params([param], **metawargs)

    @property
    def history(self):
        """
        Property as a shortcut to <phoebe.frontend.bundle.Bundle.get_history>

        You can toggle whether history is recorded using:
        * <phoebe.frontend.bundle.Bundle.enable_history>
        * <phoebe.frontend.bundle.Bundle.disable_history>
        """

        return self.get_history()

    def get_history(self, i=None):
        """
        Get a history item by index.

        You can toggle whether history is recorded using:
        * <phoebe.frontend.bundle.Bundle.enable_history>
        * <phoebe.frontend.bundle.Bundle.disable_history>

        Arguments
        ----------
        * `i` (integer, optional, default=None): integer for indexing (can be
            positive or negative).  If i is None or not provided, the entire list
            of history items will be returned

        Returns
        ----------
        * <phoebe.parameters.Parameter> if `i` is an int, or
            <phoebe.parameters.ParameterSet> if `i` is None (or not provided).

        Raises
        -------
        * ValueError: if no history items have been recorded.
        """
        ps = self.filter(context='history')
        # if not len(ps):
        #    raise ValueError("no history recorded")

        if i is not None:
            return ps.to_list()[i]
        else:
            return ps  # TODO: reverse the order?

    def remove_history(self, i=None):
        """
        Remove a history item from the bundle by index.

        You can toggle whether history is recorded using:
        * <phoebe.frontend.bundle.Bundle.enable_history>
        * <phoebe.frontend.bundle.Bundle.disable_history>


        Arguments
        ----------
        * `i` (integer, optional, default=None): integer for indexing (can be
            positive or negative).  If i is None or not provided, the entire list
            of history items will be removed.

        Raises
        -------
        * ValueError: if no history items have been recorded.
        """
        if i is None:
            self.remove_parameters_all(context='history')
        else:
            param = self.get_history(i=i)
            self.remove_parameter(uniqueid=param.uniqueid)

        # let's not add_history for this one...

    @property
    def history_enabled(self):
        """
        Property as a shortcut to `b.get_setting('log_history).get_value()``.

        You can toggle whether history is recorded using:
        * <phoebe.frontend.bundle.Bundle.enable_history>
        * <phoebe.frontend.bundle.Bundle.disable_history>

        Returns
        ------
        * (bool) whether logging of history items (undo/redo) is enabled.
        """
        return self.get_setting('log_history').get_value()\
            if len(self.get_setting())\
            else False

    def enable_history(self):
        """
        Enable logging history items (undo/redo).

        You can check wither history is enabled using
        <phoebe.frontend.bundle.Bundle.history_enabled>.

        Shortcut to `b.get_setting('log_history').set_value(True)`
        """
        self.get_setting('log_history').set_value(True)

    def disable_history(self):
        """
        Disable logging history items (undo/redo)

        You can check wither history is enabled using
        <phoebe.frontend.bundle.Bundle.history_enabled>.

        Shortcut to `b.get_setting('log_history').set_value(False)`
        """
        self.get_setting('log_history').set_value(False)

    def undo(self, i=-1):
        """
        Undo an item in the history logs

        Arguments
        ----------
        * `i` (integer, optional, default=-1): integer for indexing (can be
            positive or negative).

        Raises
        ----------
        * ValueError: if no history items have been recorded
        """

        _history_enabled = self.history_enabled
        param = self.get_history(i)
        self.disable_history()
        param.undo()
        # TODO: do we really want to remove this?  then what's the point of redo?
        self.remove_parameter(uniqueid=param.uniqueid)
        if _history_enabled:
            self.enable_history()

    def redo(self, i=-1):
        """
        Redo an item in the history logs

        Arguments
        ----------
        * `i` (integer, optional, default=-1): integer for indexing (can be
            positive or negative).

        Raises
        ----------
        * ValueError: if no history items have been recorded
        """
        _history_enabled = self.history_enabled
        param = self.get_history(i)
        self.disable_history()
        param.redo()
        self.remove_parameter(uniqueid=param.uniqueid)
        if _history_enabled:
            self.enable_history()

    def _update_atm_choices(self):
        for param in self.filter(qualifier='atm', kind='phoebe',
                                 check_visible=False, check_default=False).to_list():
            param._choices = _compute._atm_choices

    def _handle_pblum_defaults(self):
        """
        """
        logger.debug("calling _handle_pblum_defaults")

        changed_params = self.run_delayed_constraints()

        hier = self.get_hierarchy()
        # Handle choice parameters that need components as choices
        # meshablerefs = hier.get_meshables()  # TODO: consider for overcontacts
        starrefs = hier.get_stars()  # TODO: consider for overcontacts
        datasetrefs = self.filter(qualifier='pblum_mode', check_visible=False).datasets

        for param in self.filter(qualifier='pblum_ref',
                                 context='dataset',
                                 check_visible=False,
                                 check_default=False).to_list():

            if param.component is None:
                param._choices = [ds for ds in datasetrefs if ds!=param.dataset]

                if param.value == '' and len(param._choices):
                    param.set_value(param._choices[0])

                if not len(param._choices):
                    param._choices = ['']
                    param.set_value('')

            else:
                param._choices = ['self'] + [s for s in starrefs if s!=param.component]

                if param.value == '':
                    # then this was the default from the parameter itself, so we
                    # want to set it to be pblum of its the "primary" star
                    if param.component == starrefs[0]:
                        param.set_value('self')
                    else:
                        param.set_value(starrefs[0])

    def _handle_dataset_selectparams(self):
        """
        """
        logger.debug("calling _handle_dataset_selectparams")

        changed_param = self.run_delayed_constraints()

        dss_ps = self.filter(context='dataset', check_default=False, check_visible=False)

        pbdep_datasets = dss_ps.filter(kind=_dataset._pbdep_columns.keys(),
                                       check_default=False, check_visible=False).datasets

        pbdep_columns = _dataset._mesh_columns[:] # force deepcopy
        for pbdep_dataset in pbdep_datasets:
            pbdep_kind = dss_ps.filter(dataset=pbdep_dataset,
                                       kind=_dataset._pbdep_columns.keys(),
                                       check_default=False, check_visible=False).kind

            pbdep_columns += ["{}@{}".format(column, pbdep_dataset) for column in _dataset._pbdep_columns[pbdep_kind]]

        time_datasets = dss_ps.exclude(kind='mesh').datasets

        t0s = ["{}@{}".format(p.qualifier, p.component) for p in self.filter(qualifier='t0*', context=['component']).to_list()]
        t0s += ["t0@system"]

        for param in dss_ps.filter(qualifier='columns', check_default=False, check_visible=False).to_list():

            param._choices = pbdep_columns
            param.remove_not_valid_selections()

        for param in dss_ps.filter(qualifier='include_times', check_default=False, check_visible=False).to_list():

            # NOTE: existing value is updated in change_component
            param._choices = time_datasets + t0s
            param.remove_not_valid_selections()


    def set_hierarchy(self, *args, **kwargs):
        """
        Set the hierarchy of the system, and recreate/rerun all necessary
        constraints (can be slow).

        For a list of all constraints that are automatically set based on the
        hierarchy, see <phoebe.frontend.bundle.Bundle.add_constraint>.

        See the built-in functions for building hierarchy reprentations:
        * <phoebe.parmaeters.hierarchy>
        * <phoebe.parameters.hierarchy.binaryorbit>
        * <phoebe.parameters.hierarchy.component>

        See the following tutorials:
        * [building a system](/docs/latest/tutorials/building_a_system)

        Arguments
        -----------
        * `*args`: positional arguments can be any one of the following:
            * valid string representation of the hierarchy
            * callable function (possibly in <phoebe.parameters.hierarchy>)
                followed by arguments that return a valid string representation
                of the hierarchy.
        * `value` (str, optional, only used if no positional arguments provided):
            * valid string representation of the hierarchy
        * `**kwargs`: IGNORED
        """

        if self._import_before_v211:
            raise ValueError("This bundle was created before constraints in solar units were supported and therefore cannot call set_hierarchy.  Either downgrade PHOEBE or re-create this system from scratch if you need to change the hierarchy.")

        # need to run any constraints since some may be deleted and rebuilt
        changed_params = self.run_delayed_constraints()


        _old_param = self.get_hierarchy()

        if len(args) == 1 and isinstance(args[0], str):
            repr_ = args[0]
            kind = None

        elif len(args) == 0:
            if 'value' in kwargs.keys():
                repr_ = kwargs['value']
                kind = None
            else:
                repr_ = self.get_hierarchy().get_value()
                kind = None

        else:
            func = _get_add_func(hierarchy, args[0])
            func_args = args[1:]

            repr_ = func(*func_args)

            if sys.version_info[0] == 3:
              kind = func.__name__
            else:
              kind = func.__name__

        hier_param = HierarchyParameter(value=repr_,
                                        description='Hierarchy representation')

        self.remove_parameters_all(qualifier='hierarchy', context='system')

        metawargs = {'context': 'system'}
        self._attach_params([hier_param], **metawargs)

        # cache hierarchy param so we don't need to do a filter everytime we
        # want to access it in is_visible, etc
        self._hierarchy_param = hier_param

        self._handle_pblum_defaults()
        # self._handle_dataset_selectparams()

        # Handle inter-PS constraints
        starrefs = hier_param.get_stars()

        # user_interactive_constraints = conf.interactive_constraints
        # conf.interactive_constraints_off()

        for component in self.hierarchy.get_envelopes():
            # we need two of the three [comp_env] + self.hierarchy.get_siblings_of(comp_env) to have constraints
            logger.debug('re-creating requiv constraints')
            existing_requiv_constraints = self.filter(constraint_func='requiv_to_pot', component=[component]+self.hierarchy.get_siblings_of(component))
            if len(existing_requiv_constraints) == 2:
                # do we need to rebuild these?
                continue
            elif len(existing_requiv_constraints)==0:
                for component_requiv in self.hierarchy.get_siblings_of(component):
                    pot_parameter = self.get_parameter(qualifier='pot', component=self.hierarchy.get_envelope_of(component_requiv), context='component')
                    requiv_parameter = self.get_parameter(qualifier='requiv', component=component_requiv, context='component')
                    if len(pot_parameter.constrained_by):
                        solve_for = requiv_parameter.uniquetwig
                    else:
                        solve_for = pot_parameter.uniquetwig

                    self.add_constraint(constraint.requiv_to_pot, component_requiv,
                                        constraint=self._default_label('requiv_to_pot', context='constraint'),
                                        solve_for=solve_for)
            else:
                raise NotImplementedError("expected 0 or 2 existing requiv_to_pot constraints")

            logger.debug('re-creating fillout_factor (contact) constraint for {}'.format(component))
            if len(self.filter(context='constraint',
                               constraint_func='fillout_factor',
                               component=component)):
                constraint_param = self.get_constraint(constraint_func='fillout_factor',
                                                       component=component)
                self.remove_constraint(constraint_func='fillout_factor',
                                       component=component)
                self.add_constraint(constraint.fillout_factor, component,
                                    solve_for=constraint_param.constrained_parameter.uniquetwig,
                                    constraint=constraint_param.constraint)
            else:
                self.add_constraint(constraint.fillout_factor, component,
                                    constraint=self._default_label('fillout_factor', context='constraint'))

            logger.debug('re-creating pot_min (contact) constraint for {}'.format(component))
            if len(self.filter(context='constraint',
                               constraint_func='potential_contact_min',
                               component=component)):
                constraint_param = self.get_constraint(constraint_func='potential_contact_min',
                                                       component=component)
                self.remove_constraint(constraint_func='potential_contact_min',
                                       component=component)
                self.add_constraint(constraint.potential_contact_min, component,
                                    solve_for=constraint_param.constrained_parameter.uniquetwig,
                                    constraint=constraint_param.constraint)
            else:
                self.add_constraint(constraint.potential_contact_min, component,
                                    constraint=self._default_label('pot_min', context='constraint'))

            logger.debug('re-creating pot_max (contact) constraint for {}'.format(component))
            if len(self.filter(context='constraint',
                               constraint_func='potential_contact_max',
                               component=component)):
                constraint_param = self.get_constraint(constraint_func='potential_contact_max',
                                                       component=component)
                self.remove_constraint(constraint_func='potential_contact_max',
                                       component=component)
                self.add_constraint(constraint.potential_contact_max, component,
                                    solve_for=constraint_param.constrained_parameter.uniquetwig,
                                    constraint=constraint_param.constraint)
            else:
                self.add_constraint(constraint.potential_contact_max, component,
                                    constraint=self._default_label('pot_max', context='constraint'))

        for component in self.hierarchy.get_stars():
            if len(starrefs)==1:
                pass
                # we'll do the potential constraint either way
            else:
                logger.debug('re-creating mass constraint for {}'.format(component))
                # TODO: will this cause problems if the constraint has been flipped?
                if len(self.filter(context='constraint',
                                   constraint_func='mass',
                                component=component)):
                    constraint_param = self.get_constraint(constraint_func='mass',
                                                           component=component)
                    self.remove_constraint(constraint_func='mass',
                                           component=component)
                    self.add_constraint(constraint.mass, component,
                                        solve_for=constraint_param.constrained_parameter.uniquetwig,
                                        constraint=constraint_param.constraint)
                else:
                    self.add_constraint(constraint.mass, component,
                                        constraint=self._default_label('mass', context='constraint'))


                logger.debug('re-creating comp_sma constraint for {}'.format(component))
                # TODO: will this cause problems if the constraint has been flipped?
                if len(self.filter(context='constraint',
                                   constraint_func='comp_sma',
                                   component=component)):
                    constraint_param = self.get_constraint(constraint_func='comp_sma',
                                                           component=component)
                    self.remove_constraint(constraint_func='comp_sma',
                                           component=component)
                    self.add_constraint(constraint.comp_sma, component,
                                        solve_for=constraint_param.constrained_parameter.uniquetwig,
                                        constraint=constraint_param.constraint)
                else:
                    self.add_constraint(constraint.comp_sma, component,
                                        constraint=self._default_label('comp_sma', context='constraint'))

                logger.debug('re-creating rotation_period constraint for {}'.format(component))
                # TODO: will this cause problems if the constraint has been flipped?
                if len(self.filter(context='constraint',
                                   constraint_func='rotation_period',
                                   component=component)):
                    constraint_param = self.get_constraint(constraint_func='rotation_period',
                                                           component=component)
                    self.remove_constraint(constraint_func='rotation_period',
                                           component=component)
                    self.add_constraint(constraint.rotation_period, component,
                                        solve_for=constraint_param.constrained_parameter.uniquetwig,
                                        constraint=constraint_param.constraint)
                else:
                    self.add_constraint(constraint.rotation_period, component,
                                        constraint=self._default_label('rotation_period', context='constraint'))

                if self.hierarchy.is_contact_binary(component):
                    # then we're in a contact binary and need to create pot<->requiv constraints
                    # NOTE: pot_min and pot_max are handled above at the envelope level
                    logger.debug('re-creating requiv_detached_max (contact) constraint for {}'.format(component))
                    if len(self.filter(context='constraint',
                                       constraint_func='requiv_detached_max',
                                       component=component)):
                        # then we're changing from detached to contact so should remove the detached constraint first
                        self.remove_constraint(constraint_func='requiv_detached_max', component=component)

                    logger.debug('re-creating requiv_contact_max (contact) constraint for {}'.format(component))
                    if len(self.filter(context='constraint',
                                       constraint_func='requiv_contact_max',
                                       component=component)):
                        constraint_param = self.get_constraint(constraint_func='requiv_contact_max',
                                                               component=component)
                        self.remove_constraint(constraint_func='requiv_contact_max',
                                               component=component)
                        self.add_constraint(constraint.requiv_contact_max, component,
                                            solve_for=constraint_param.constrained_parameter.uniquetwig,
                                            constraint=constraint_param.constraint)
                    else:
                        self.add_constraint(constraint.requiv_contact_max, component,
                                            constraint=self._default_label('requiv_max', context='constraint'))

                    logger.debug('re-creating requiv_contact_min (contact) constraint for {}'.format(component))
                    if len(self.filter(context='constraint',
                                       constraint_func='requiv_contact_min',
                                       component=component)):
                        constraint_param = self.get_constraint(constraint_func='requiv_contact_min',
                                                               component=component)
                        self.remove_constraint(constraint_func='requiv_contact_min',
                                               component=component)
                        self.add_constraint(constraint.requiv_contact_min, component,
                                            solve_for=constraint_param.constrained_parameter.uniquetwig,
                                            constraint=constraint_param.constraint)
                    else:
                        self.add_constraint(constraint.requiv_contact_min, component,
                                            constraint=self._default_label('requiv_min', context='constraint'))

                else:
                    # then we're in a detached/semi-detached system
                    # let's make sure we remove any requiv_to_pot constraints
                    if len(self.filter(context='constraint',
                                       constraint_func='requiv_to_pot',
                                       component=component)):
                        self.remove_constraint(constraint_func='requiv_to_pot', component=component)

                    logger.debug('re-creating requiv_max (detached) constraint for {}'.format(component))
                    if len(self.filter(context='constraint',
                                       constraint_func='requiv_contact_max',
                                       component=component)):
                        # then we're changing from contact to detached so should remove the detached constraint first
                        self.remove_constraint(constraint_func='requiv_contact_max', component=component)

                    logger.debug('re-creating requiv_detached_max (detached) constraint for {}'.format(component))
                    if len(self.filter(context='constraint',
                                       constraint_func='requiv_detached_max',
                                       component=component)):
                        constraint_param = self.get_constraint(constraint_func='requiv_detached_max',
                                                               component=component)
                        self.remove_constraint(constraint_func='requiv_detached_max',
                                               component=component)
                        self.add_constraint(constraint.requiv_detached_max, component,
                                            solve_for=constraint_param.constrained_parameter.uniquetwig,
                                            constraint=constraint_param.constraint)
                    else:
                        self.add_constraint(constraint.requiv_detached_max, component,
                                            constraint=self._default_label('requiv_max', context='constraint'))

                    logger.debug('re-creating pitch constraint for {}'.format(component))
                    # TODO: will this cause problems if the constraint has been flipped?
                    # TODO: what if the user disabled/removed this constraint?
                    if len(self.filter(context='constraint',
                                       constraint_func='pitch',
                                       component=component)):
                        constraint_param = self.get_constraint(constraint_func='pitch',
                                                               component=component)
                        self.remove_constraint(constraint_func='pitch',
                                               component=component)
                        self.add_constraint(constraint.pitch, component,
                                            solve_for=constraint_param.constrained_parameter.uniquetwig,
                                            constraint=constraint_param.constraint)
                    else:
                        self.add_constraint(constraint.pitch, component,
                                            constraint=self._default_label('pitch', context='constraint'))

                    logger.debug('re-creating yaw constraint for {}'.format(component))
                    # TODO: will this cause problems if the constraint has been flipped?
                    # TODO: what if the user disabled/removed this constraint?
                    if len(self.filter(context='constraint',
                                       constraint_func='yaw',
                                    component=component)):
                        constraint_param = self.get_constraint(constraint_func='yaw',
                                                               component=component)
                        self.remove_constraint(constraint_func='yaw',
                                               component=component)
                        self.add_constraint(constraint.yaw, component,
                                            solve_for=constraint_param.constrained_parameter.uniquetwig,
                                            constraint=constraint_param.constraint)
                    else:
                        self.add_constraint(constraint.yaw, component,
                                            constraint=self._default_label('yaw', context='constraint'))

        # if user_interactive_constraints:
            # conf.interactive_constraints_on()
            # self.run_delayed_constraints()


        redo_kwargs = {k: v for k, v in hier_param.to_dict().items()
                       if v not in [None, ''] and
                       k not in ['uniqueid', 'uniquetwig', 'twig',
                                 'Class', 'context', 'qualifier',
                                 'description']}
        if _old_param is None:
            # this will fake the undo-ability to raise an error saying it
            # cannot be undone
            undo_kwargs = {'uniqueid': None}
        else:
            undo_kwargs = {k: v for k, v in _old_param.to_dict().items()
                           if v not in [None, ''] and
                           k not in ['uniqueid', 'uniquetwig', 'twig',
                                     'Class', 'context', 'qualifier',
                                     'description']}
        self._add_history(redo_func='set_hierarchy',
                          redo_kwargs=redo_kwargs,
                          undo_func='set_hierarchy',
                          undo_kwargs=undo_kwargs)

        return

    def get_system(self, twig=None, **kwargs):
        """
        Filter in the 'system' context

        See also:
        * <phoebe.parameters.ParameterSet.filter>

        Arguments
        ----------
        * `twig`: (string, optional, default=None): the twig used for filtering
        * `**kwargs`: any other tags to do the filtering (excluding twig and context)

        Returns:
        * a <phoebe.parameters.ParameterSet> object.
        """
        if twig is not None:
            kwargs['twig'] = twig
        kwargs['context'] = 'system'
        return self.filter(**kwargs)

    @property
    def hierarchy(self):
        """
        Property shortcut to <phoebe.frontend.bundle.Bundle.get_hierarchy>.

        Returns
        --------
        * the <phoebe.parameters.HierarchyParameter> or None (if no hierarchy exists)
        """
        return self.get_hierarchy()

    def get_hierarchy(self):
        """
        Get the hierarchy parameter.

        See <phoebe.parameters.HierarchyParameter>, including:
        * <phoebe.parameters.HierarchyParameter.get_components>
        * <phoebe.parameters.HierarchyParameter.get_top>
        * <phoebe.parameters.HierarchyParameter.get_stars>
        * <phoebe.parameters.HierarchyParameter.get_envelopes>
        * <phoebe.parameters.HierarchyParameter.get_orbits>

        Returns
        --------
        * the <phoebe.parameters.HierarchyParameter> or None (if no hierarchy exists)
        """
        return self._hierarchy_param

    def _kwargs_checks(self, kwargs, on_filter={},
                       additional_allowed_keys=[],
                       additional_forbidden_keys=[],
                       warning_only=False,
                       ps=None):
        """
        """
        if ps is None:
            # then check against the entire bundle
            ps = self

        if not len(kwargs.items()):
            return

        allowed_keys = self.qualifiers +\
                        parameters._meta_fields_filter +\
                        ['skip_checks', 'check_default', 'check_visible'] +\
                        additional_allowed_keys

        for k in additional_forbidden_keys:
            allowed_keys.remove(k)

        for key,value in kwargs.items():
            if key not in allowed_keys:
                msg = "'{}' not a recognized kwarg".format(key)
                if warning_only:
                    logger.warning(msg)
                else:
                    raise KeyError(msg)

            if isinstance(value, dict):
                for k,v in value.items():
                    self._kwargs_checks({'{}@{}'.format(key, k): v},
                                        on_filter=on_filter,
                                        additional_allowed_keys=additional_allowed_keys+['{}@{}'.format(key, k)],
                                        additional_forbidden_keys=additional_forbidden_keys,
                                        warning_only=warning_only
                                        )

                continue

<<<<<<< HEAD
            for param in ps.filter(qualifier=key).to_list():
=======
            for param in self.filter(qualifier=key, **on_filter).to_list():
>>>>>>> 4e8050fc
                if hasattr(param, 'valid_selection'):
                    if not param.valid_selection(value):
                        msg = "{}={} not valid with choices={}".format(key, value, param.choices)
                        if warning_only:
                            logger.warning(msg)
                        else:
                            raise ValueError(msg)
                elif hasattr(param, 'choices'):
                    if value not in param.choices:
                        msg = "{}={} not one of {}".format(key, value, param.choices)
                        if warning_only:
                            logger.warning(msg)
                        else:
                            raise ValueError(msg)

                if hasattr(param, '_check_value'):
                    try:
                        value = param._check_value(value)
                    except:
                        msg = "'{}' not valid for {}".format(value, key)
                        if warning_only:
                            logger.warning(msg)
                        else:
                            raise ValueError(msg)

                elif hasattr(param, '_check_type'):
                    # NOTE: _check_value already called _check_type, thus the elif
                    try:
                        value = param._check_type(value)
                    except:
                        msg = "'{}' not valid for {}".format(value, key)
                        if warning_only:
                            logger.warning(msg)
                        else:
                            raise TypeError(msg)

    def run_checks(self, **kwargs):
        """
        Check to see whether the system is expected to be computable.

        This is called by default for each set_value but will only raise a
        logger warning if fails.  This is also called immediately when calling
        <phoebe.frontend.bundle.Bundle.run_compute>.

        kwargs are passed to override currently set values as if they were
        sent to <phoebe.frontend.bundle.Bundle.run_compute>.

        Arguments
        -----------
        * `compute` (string or list of strings, optional, default=None): the
            compute options to use  when running checks.  If None (or not provided),
            all available compute options will be considered.
        * `**kwargs`: overrides for any parameter (given as qualifier=value pairs)

        Returns
        ----------
        * (bool, str) whether the checks passed or failed and a message describing
            the FIRST failure (if applicable).
        """

        # make sure all constraints have been run
        changed_params = self.run_delayed_constraints()

        computes = kwargs.pop('compute', self.computes)
        if computes is None:
            computes = self.computes
        if isinstance(computes, str):
            computes = [computes]

        kwargs.setdefault('check_visible', False)
        kwargs.setdefault('check_default', False)

        hier = self.hierarchy
        if hier is None:
            return True, ''

        hier_stars = hier.get_stars()
        hier_meshables = hier.get_meshables()

        for component in hier_stars:
            kind = hier.get_kind_of(component) # shouldn't this always be 'star'?
            comp_ps = self.get_component(component, **_skip_filter_checks)

            if not len(comp_ps):
                return False, "component '{}' in the hierarchy is not in the bundle".format(component)

            parent = hier.get_parent_of(component)
            parent_ps = self.get_component(parent, **_skip_filter_checks)
            if kind in ['star']:
                # ignore the single star case
                if parent:
                    # contact systems MUST by synchronous
                    if hier.is_contact_binary(component):
                        if self.get_value(qualifier='syncpar', component=component, context='component', **kwargs) != 1.0:
                            return False,\
                                'contact binaries must by synchronous, but syncpar@{}!=1'.format(component)

                        if self.get_value(qualifier='ecc', component=parent, context='component', **kwargs) != 0.0:
                            return False,\
                                'contact binaries must by circular, but ecc@{}!=0'.format(component)

                        if self.get_value(qualifier='pitch', component=component, context='component', **kwargs) != 0.0:
                            return False,\
                                'contact binaries must be aligned, but pitch@{}!=0'.format(component)

                        if self.get_value(qualifier='yaw', component=component, context='component', **kwargs) != 0.0:
                            return False,\
                                'contact binaries must be aligned, but yaw@{}!=0'.format(component)

                    # MUST NOT be overflowing at PERIASTRON (d=1-ecc, etheta=0)

                    requiv = comp_ps.get_value(qualifier='requiv', unit=u.solRad, **kwargs)
                    requiv_max = comp_ps.get_value(qualifier='requiv_max', unit=u.solRad, **kwargs)



                    if hier.is_contact_binary(component):
                        if np.isnan(requiv) or requiv > requiv_max:
                            return False,\
                                '{} is overflowing at L2/L3 (requiv={}, requiv_max={})'.format(component, requiv, requiv_max)


                        requiv_min = comp_ps.get_value(qualifier='requiv_min')

                        if np.isnan(requiv) or requiv <= requiv_min:
                            return False,\
                                 '{} is underflowing at L1 and not a contact system (requiv={}, requiv_min={})'.format(component, requiv, requiv_min)
                        elif requiv <= requiv_min * 1.001:
                            return False,\
                                'requiv@{} is too close to requiv_min (within 0.1% of critical).  Use detached/semidetached model instead.'.format(component)

                    else:
                        if requiv > requiv_max:
                            return False,\
                                '{} is overflowing at periastron (requiv={}, requiv_max={})'.format(component, requiv, requiv_max)

            else:
                raise NotImplementedError("checks not implemented for type '{}'".format(kind))

        # we also need to make sure that stars don't overlap each other
        # so we'll check for each pair of stars (see issue #70 on github)
        # TODO: rewrite overlap checks
        for orbitref in []: #hier.get_orbits():
            if len(hier.get_children_of(orbitref)) == 2:
                q = self.get_value(qualifier='q', component=orbitref, context='component', **kwargs)
                ecc = self.get_value(qualifier='ecc', component=orbitref, context='component', **kwargs)

                starrefs = hier.get_children_of(orbitref)
                if hier.get_kind_of(starrefs[0]) != 'star' or hier.get_kind_of(starrefs[1]) != 'star':
                    # print "***", hier.get_kind_of(starrefs[0]), hier.get_kind_of(starrefs[1])
                    continue
                if self.get_value(qualifier='pitch', component=starrefs[0], **_skip_filter_checks)!=0.0 or \
                        self.get_value(qualifier='pitch', component=starrefs[1], **_skip_filter_checks)!=0.0 or \
                        self.get_value(qualifier='yaw', component=starrefs[0], **_skip_filter_checks)!=0.0 or \
                        self.get_value(qualifier='yaw', component=starrefs[1], **_skip_filter_checks)!=0.0:

                    # we cannot run this test for misaligned cases
                   continue

                comp0 = hier.get_primary_or_secondary(starrefs[0], return_ind=True)
                comp1 = hier.get_primary_or_secondary(starrefs[1], return_ind=True)
                q0 = roche.q_for_component(q, comp0)
                q1 = roche.q_for_component(q, comp1)

                F0 = self.get_value(qualifier='syncpar', component=starrefs[0], context='component', **kwargs)
                F1 = self.get_value(qualifier='syncpar', component=starrefs[1], context='component', **kwargs)

                pot0 = self.get_value(qualifier='pot', component=starrefs[0], context='component', **kwargs)
                pot0 = roche.pot_for_component(pot0, q0, comp0)

                pot1 = self.get_value(qualifier='pot', component=starrefs[1], context='component', **kwargs)
                pot1 = roche.pot_for_component(pot1, q1, comp1)

                xrange0 = libphoebe.roche_xrange(q0, F0, 1.0-ecc, pot0+1e-6, choice=0)
                xrange1 = libphoebe.roche_xrange(q1, F1, 1.0-ecc, pot1+1e-6, choice=0)

                if xrange0[1]+xrange1[1] > 1.0-ecc:
                    return False,\
                        'components in {} are overlapping at periastron (change ecc@{}, syncpar@{}, or syncpar@{}).'.format(orbitref, orbitref, starrefs[0], starrefs[1])

        # run passband checks
        all_pbs = list_passbands(full_dict=True)
        installed_pbs = list_installed_passbands(full_dict=True)
        online_pbs = list_online_passbands(full_dict=True)
        for pbparam in self.filter(qualifier='passband', **_skip_filter_checks).to_list():
            pb = pbparam.get_value()
            pbatms = installed_pbs[pb]['atms']
            # NOTE: atms are not attached to datasets, but per-compute and per-component
            # check to make sure passband supports the selected atm
            for atmparam in self.filter(qualifier='atm', kind='phoebe', **_skip_filter_checks).to_list():
                atm = atmparam.get_value(**_skip_filter_checks)
                if atm not in pbatms:
                    return False, "'{}' passband ({}) does not support atm='{}' ({}).".format(pb, pbparam.twig, atm, atmparam.twig)

            # check to see if passband timestamp is recent enough for reddening, etc.
            if False: # if reddening is non-zero: and also update timestamp to the release of extinction-ready passbands
                if installed_pbs[pb]['timestamp'] is None or _timestamp_to_dt(installed_pbs[pb]['timestamp']) < _timestamp_to_dt("Wed Jan 25 12:00:00 2019"):
                    return False,\
                        'installed passband "{}" does not support reddening/extinction.  Call phoebe.download_passband("{}") or phoebe.update_all_passbands() to update to the latest version.'.format(pb, pb)


        # check length of ld_coeffs vs ld_func and ld_func vs atm
        def ld_coeffs_len(ld_func, ld_coeffs):
            # current choices for ld_func are:
            # ['uniform', 'linear', 'logarithmic', 'quadratic', 'square_root', 'power', 'claret', 'hillen', 'prsa']
            if ld_func in ['linear'] and (ld_coeffs is None or len(ld_coeffs)==1):
                return True,
            elif ld_func in ['logarithmic', 'square_root', 'quadratic'] and (ld_coeffs is None or len(ld_coeffs)==2):
                return True,
            elif ld_func in ['power'] and (ld_coeffs is None or len(ld_coeffs)==4):
                return True,
            else:
                return False, "ld_coeffs={} wrong length for ld_func='{}'.".format(ld_coeffs, ld_func)

        for component in hier_stars:
            # first check ld_coeffs_bol vs ld_func_bol
            ld_func = str(self.get_value(qualifier='ld_func_bol', component=component, context='component', **kwargs))
            ld_coeffs = self.get_value(qualifier='ld_coeffs_bol', component=component, context='component', **kwargs)
            check = ld_coeffs_len(ld_func, ld_coeffs)
            if not check[0]:
                return check

            check = libphoebe.ld_check(_bytes(ld_func), np.asarray(ld_coeffs))
            if not check:
                return False, 'ld_coeffs_bol={} not compatible for ld_func_bol=\'{}\'.'.format(ld_coeffs, ld_func)

            for compute in computes:
                if self.get_compute(compute, **_skip_filter_checks).kind in ['legacy'] and ld_func not in ['linear', 'logarithmic', 'square_root']:
                    return False, "ld_func_bol='{}' not supported by '{}' backend used by compute='{}'.  Use 'linear', 'logarithmic', or 'square_root'.".format(ld_func, self.get_compute(compute, **_skip_filter_checks).kind, compute)

            for dataset in self.filter(context='dataset', kind=['lc', 'rv'], check_default=True).datasets:
                if dataset=='_default':
                    # just in case conf.check_default = False
                    continue
                dataset_ps = self.get_dataset(dataset=dataset, check_visible=False)

                ld_mode = dataset_ps.get_value(qualifier='ld_mode', component=component, **kwargs)
                # cast to string to ensure not a unicode since we're passing to libphoebe
                ld_func = str(dataset_ps.get_value(qualifier='ld_func', component=component, **kwargs))
                ld_coeffs_source = dataset_ps.get_value(qualifier='ld_coeffs_source', component=component, **kwargs)
                ld_coeffs = dataset_ps.get_value(qualifier='ld_coeffs', component=component, **kwargs)
                pb = dataset_ps.get_value(qualifier='passband', **kwargs)

                if ld_mode == 'interp':
                    for compute in computes:
                        # TODO: should we ignore if the dataset is disabled?
                        try:
                            atm = self.get_value(qualifier='atm', component=component, compute=compute, context='compute', **kwargs)
                        except ValueError:
                            # not all backends have atm as a parameter/option
                            continue
                        else:
                            if atm not in ['ck2004', 'phoenix']:
                                if 'ck2004' in self.get_parameter(qualifier='atm', component=component, compute=compute, context='compute', **kwargs).choices:
                                    return False, "ld_mode='interp' not supported by atm='{}'.  Either change atm@{}@{} or ld_mode@{}@{}.".format(atm, component, compute, component, dataset)
                                else:
                                    return False, "ld_mode='interp' not supported by '{}' backend used by compute='{}'.  Change ld_mode@{}@{} or use a backend that supports atm='ck2004'.".format(self.get_compute(compute).kind, compute, component, dataset)

                elif ld_mode == 'func_lookup':
                    if ld_coeffs_source not in all_pbs[pb]['atms_ld'] and ld_coeffs_source != 'auto':
                        return False, 'passband={} does not support ld_coeffs_source={}.  Either change ld_coeffs_source@{}@{} or ld_mode@{}@{}'.format(pb, ld_coeffs_source, component, dataset, component, dataset)

                elif ld_mode == 'func_provided':
                    check = ld_coeffs_len(ld_func, ld_coeffs)
                    if not check[0]:
                        return check

                    check = libphoebe.ld_check(_bytes(ld_func), np.asarray(ld_coeffs))
                    if not check:
                        return False, 'ld_coeffs={} not compatible for ld_func=\'{}\'.'.format(ld_coeffs, ld_func)

                else:
                    raise NotImplementedError("checks for ld_mode='{}' not implemented".format(ld_mode))

                if 'func' in ld_mode:
                    for compute in computes:
                        compute_kind = self.get_compute(compute, **_skip_filter_checks).kind
                        if compute_kind in ['legacy'] and ld_func not in ['linear', 'logarithmic', 'square_root']:
                            return False, "ld_func='{}' not supported by '{}' backend used by compute='{}'.  Use 'linear', 'logarithmic', or 'square_root'.".format(ld_func, self.get_compute(compute, **_skip_filter_checks).kind, compute)
                        if compute_kind in ['jktebop'] and ld_func not in ['linear', 'logarithmic', 'square_root', 'quadratic']:
                            return False, "ld_func='{}' not supported by '{}' backend used by compute='{}'.  Use 'linear', 'logarithmic', 'quadratic', or 'square_root'.".format(ld_func, self.get_compute(compute, **_skip_filter_checks).kind, compute)


        def _get_proj_area(comp):
            if self.hierarchy.get_kind_of(comp)=='envelope':
                return np.sum([_get_proj_area(c) for c in self.hierarchy.get_siblings_of(comp)])
            else:
                return np.pi*self.get_value(qualifier='requiv', component=comp, context='component', unit='solRad')**2

        def _get_surf_area(comp):
            if self.hierarchy.get_kind_of(comp)=='envelope':
                return np.sum([_get_surf_area(c) for c in self.hierarchy.get_siblings_of(comp)])
            else:
                return 4*np.pi*self.get_value(qualifier='requiv', component=comp, context='component', unit='solRad')**2


        for compute in computes:
            compute_kind = self.get_compute(compute=compute, **_skip_filter_checks).kind

            # mesh-consistency checks
            mesh_methods = [p.get_value() for p in self.filter(qualifier='mesh_method', compute=compute, force_ps=True, check_default=True, check_visible=False).to_list()]
            if 'wd' in mesh_methods:
                if len(set(mesh_methods)) > 1:
                    return False, "all (or no) components must use mesh_method='wd'."

            # estimate if any body is smaller than any other body's triangles, using a spherical assumption
            if compute_kind=='phoebe' and 'wd' not in mesh_methods:
                areas = {comp: _get_proj_area(comp) for comp in hier_meshables}
                triangle_areas = {comp: _get_surf_area(comp)/self.get_value(qualifier='ntriangles', component=comp, compute=compute, **_skip_filter_checks) for comp in hier_meshables}
                if max(triangle_areas.values()) > 5*min(areas.values()):
                    if max(triangle_areas.values()) > 2*min(areas.values()):
                        offending_components = [comp for comp in triangle_areas.keys() if triangle_areas[comp] > 2*min(areas.values())]
                        smallest_components = [comp for comp in areas.keys() if areas[comp] == min(areas.values())]
                        return False, "triangles on {} may be larger than the entire bodies of {}, resulting in inaccurate eclipse detection.  Check values for requiv of {} and/or ntriangles of {}.".format(offending_components, smallest_components, smallest_components, offending_components)
                    else:
                        # only raise a warning
                        offending_components = [comp for comp in triangle_areas.keys() if triangle_areas[comp] > 5*min(areas.values())]
                        smallest_components = [comp for comp in areas.keys() if areas[comp] == min(areas.values())]
                        return None, "triangles on {} are nearly the size of the entire bodies of {}, resulting in inaccurate eclipse detection.  Check values for requiv of {} and/or ntriangles of {}.".format(offending_components, smallest_components, smallest_components, offending_components)

        # forbid color-coupling with a dataset which is scaled to data or to another that is in-turn color-coupled
        for param in self.filter(qualifier='pblum_mode', value='color coupled', **_skip_filter_checks).to_list():
            coupled_to = self.get_value(qualifier='pblum_ref', dataset=param.dataset, check_visible=True)
            if coupled_to == '':
                continue
            pblum_mode = self.get_value(qualifier='pblum_mode', dataset=coupled_to, **_skip_filter_checks)
            if pblum_mode in ['scale to data', 'color coupled']:
                return False, "cannot set pblum_ref@{}='{}' as that dataset has pblum_mode@{}='{}'".format(param.dataset, coupled_to, coupled_to, pblum_mode)

        # require any pblum_mode == 'scale to data' to have accompanying data
        for param in self.filter(qualifier='pblum_mode', value='scale to data', **_skip_filter_checks).to_list():
            if not len(self.get_value(qualifier='fluxes', dataset=param.dataset, context='dataset', **_skip_filter_checks)):
                return False, "fluxes@{} cannot be empty if pblum_mode@{}='scale to data'".format(param.dataset, param.dataset)

        ### TODO: add tests for lengths of fluxes, rvs, etc vs times (and fluxes vs wavelengths for spectral datasets)


        try:
            self.run_failed_constraints()
        except:
            return False, "constraints {} failed to run.  Address errors and try again.  Call run_failed_constraints to see the tracebacks.".format([p.twig for p in self.filter(uniqueid=self._failed_constraints).to_list()])

        #### WARNINGS ONLY ####
        # let's check teff vs gravb_bol and irrad_frac_refl_bol
        for component in hier_stars:
            teff = self.get_value(qualifier='teff', component=component, context='component', unit=u.K, **kwargs)
            gravb_bol = self.get_value(qualifier='gravb_bol', component=component, context='component', **kwargs)

            if teff >= 8000. and gravb_bol < 0.9:
                return None, "'{}' probably has a radiative atm (teff={:.0f}K>8000K), for which gravb_bol=1.00 might be a better approx than gravb_bol={:.2f}.".format(component, teff, gravb_bol)
            elif teff <= 6600. and gravb_bol >= 0.9:
                return None, "'{}' probably has a convective atm (teff={:.0f}K<6600K), for which gravb_bol=0.32 might be a better approx than gravb_bol={:.2f}.".format(component, teff, gravb_bol)
            elif gravb_bol < 0.32 or gravb_bol > 1.00:
                return None, "'{}' has intermittent temperature (6600K<teff={:.0f}K<8000K), gravb_bol might be better between 0.32-1.00 than gravb_bol={:.2f}.".format(component, teff, gravb_bol)

        for component in hier_stars:
            teff = self.get_value(qualifier='teff', component=component, context='component', unit=u.K, **kwargs)
            irrad_frac_refl_bol = self.get_value(qualifier='irrad_frac_refl_bol', component=component, context='component', **kwargs)

            if teff >= 8000. and irrad_frac_refl_bol < 0.8:
                return None, "'{}' probably has a radiative atm (teff={:.0f}K>8000K), for which irrad_frac_refl_bol=1.00 might be a better approx than irrad_frac_refl_bol={:.2f}.".format(component, teff, irrad_frac_refl_bol)
            elif teff <= 6600. and irrad_frac_refl_bol >= 0.75:
                return None, "'{}' probably has a convective atm (teff={:.0f}K<6600K), for which irrad_frac_refl_bol=0.6 might be a better approx than irrad_frac_refl_bol={:.2f}.".format(component, teff, irrad_frac_refl_bol)
            elif irrad_frac_refl_bol < 0.6:
                return None, "'{}' has intermittent temperature (6600K<teff={:.0f}K<8000K), irrad_frac_refl_bol might be better between 0.6-1.00 than irrad_frac_refl_bol={:.2f}.".format(component, teff, irrad_frac_refl_bol)

        # TODO: add other checks
        # - make sure all ETV components are legal
        # - check for conflict between dynamics_method and mesh_method (?)

        # we've survived all tests
        return True, ''

    def references(self, compute=None, dataset=None):
        """
        Provides a list of used references from the given bundle based on the
        current parameter values and attached datasets/compute options.

        This list is not necessarily complete, but can be useful to find
        publications for various features/models used as well as to make sure
        appropriate references are being cited/acknowledged.  The returned
        dictionary includes a list for each entry why its being included.

        Included citations:
        * PHOEBE release papers based on physics included in the model (for
            example: the 2.1 release paper will be suggested if there is a
            line profile dataset or misalignment in the system).
        * Atmosphere table citations, when available/applicable.
        * Passband table citations, when available/applicable.
        * Dependency (astropy, numpy, etc) citations, when available/applicable.
        * Alternate backends, when applicable.

        Arguments
        ------------
        * `compute` (string or list of strings, optional, default=None): only
            consider a single (or list of) compute options.  If None or not
            provided, will default to all attached compute options.
        * `dataset` (string or list of strings, optional, default=None): only
            consider a single (or list of) datasets.  If None or not provided,
            will default to all attached datasets.

        Returns
        ----------
        * (dict): dictionary with keys being the reference name and values as a
            dictionary with information about that reference: including a
            url if applicable and a list of detected uses within the current
            <phoebe.frontend.bundle.Bundle>.
        """

        if compute is None:
            computes = self.computes
        elif isinstance(compute, str):
            computes = [compute]
        elif isinstance(compute, list):
            computes = compute
        else:
            raise TypeError("compute must be type None, string, or list")

        if dataset is None:
            datasets = self.datasets
        elif isinstance(dataset, str):
            datasets = [dataset]
        elif isinstance(dataset, list):
            datasets = dataset
        else:
            raise TypeError("dataset must be type None, string, or list")


        # ref: url pairs
        citation_urls = {'Prsa & Zwitter (2005)': 'https://ui.adsabs.harvard.edu/?#abs/2005ApJ...628..426P',
                         'Prsa et al. (2016)': 'https://ui.adsabs.harvard.edu/?#abs/2016ApJS..227...29P',
                         'Horvat et al. (2018)': 'https://ui.adsabs.harvard.edu/?#abs/2016ApJS..227...29P',
                         'Castelli & Kurucz (2004)': 'https://ui.adsabs.harvard.edu/#abs/2004astro.ph..5087C',
                         'Husser et al. (2013)': 'https://ui.adsabs.harvard.edu/#abs/2013A&A...553A...6H',
                         'numpy/scipy': 'https://www.scipy.org/citing.html',
                         'astropy': 'https://www.astropy.org/acknowledging.html',
                         'jktebop': 'http://www.astro.keele.ac.uk/jkt/codes/jktebop.html',
                         'Carter et al. (2011)': 'https://ui.adsabs.harvard.edu/abs/2011Sci...331..562C',
                         'Andras (2012)': 'https://ui.adsabs.harvard.edu/abs/2012MNRAS.420.1630P',
                         'Maxted (2016)': 'https://ui.adsabs.harvard.edu/abs/2016A%26A...591A.111M',
                        }

        # ref: [reasons] pairs
        recs = {}
        def _add_reason(recs, ref, reason):
            if ref not in recs.keys():
                recs[ref] = []
            if reason not in recs[ref]:
                recs[ref].append(reason)
            return recs

        recs = _add_reason(recs, 'Prsa et al. (2016)', 'general PHOEBE 2 framework')

        # check for backends
        for compute in computes:
            if self.get_compute(compute).kind == 'phoebe':
                recs = _add_reason(recs, 'Prsa et al. (2016)', 'PHOEBE 2 backend')
            elif self.get_compute(compute).kind == 'legacy':
                recs = _add_reason(recs, 'Prsa & Zwitter (2005)', 'PHOEBE 1 (legacy) backend')
                # TODO: include Wilson & Devinney?
            elif self.get_compute(compute).kind == 'jktebop':
                recs = _add_reason(recs, 'jktebop', 'jktebop backend')
            elif self.get_compute(compute).kind == 'photodynam':
                recs = _add_reason(recs, 'Carter et al. (2011)', 'photodynam backend')
                recs = _add_reason(recs, 'Andras (2012)', 'photodynam backend')
            elif self.get_compute(compute).kind == 'ellc':
                recs = _add_response(recs, 'Maxted (2016)', 'ellc backend')


        # check for presence of datasets that require PHOEBE releases
        for dataset in datasets:
            if ['lp'] in self.get_dataset(dataset).kinds:
                recs = _add_reason(recs, 'Horvat et al. (2018)', 'support for line profile datasets')

        # check for any enabled physics that requires specific PHOEBE releases
        for component in self.hierarchy.get_stars():
            if self.get_value(qualifier='pitch', component=component, context='component') != 0. or self.get_value(qualifier='yaw', component=component, context='component') != 0.:
                recs = _add_reason(recs, 'Horvat et al. (2018)', 'support for misaligned system')

        # provide any references from passband tables
        for pb_param in self.filter(qualifier='passband', dataset=datasets, component=self.hierarchy.get_stars()).to_list():
            pbname = pb_param.get_value()
            pb = get_passband(pb)
            if pb.reference is not None:
                recs = _add_reason(recs, pb.reference, '{} passband'.format(pbname))

        # provide any references from atms
        for atm_param in self.filter(qualifier='atm', component=self.hierarchy.get_stars(), compute=computes).to_list():
            atmname = atm_param.get_value()
            if atmname == 'ck2004':
                recs = _add_reason(recs, 'Castelli & Kurucz (2004)', 'ck2004 atmosphere tables')
            elif atmname == 'phoenix':
                recs = _add_reason(recs, 'Husser et al. (2013)', 'phoenix atmosphere tables')
            elif atmname in ['extern_planckint', 'extern_atmx']:
                recs = _add_reason(recs, 'Prsa & Zwitter (2005)', '{} atmosphere tables'.format(atmname))

        for atm_param in self.filter(qualifier='ld_coeffs_source', component=self.hierarchy.get_stars()).to_list():
            atmname = atm_param.get_value()
            if atmname == 'ck2004':
                recs = _add_reason(recs, 'Castelli & Kurucz (2004)', 'ck2004 atmosphere tables for limb-darkening interpolation')
            elif atmname == 'phoenix':
                recs = _add_reason(recs, 'Husser et al. (2013)', 'phoenix atmosphere tables for limb-darkening interpolation')

        # provide references from dependencies
        recs = _add_reason(recs, 'numpy/scipy', 'numpy/scipy dependency within PHOEBE')
        recs = _add_reason(recs, 'astropy', 'astropy dependency within PHOEBE')

        return {r: {'url': citation_urls.get(r, None), 'uses': v} for r,v in recs.items()}


    def add_feature(self, kind, component=None, **kwargs):
        """
        Add a new feature (spot, etc) to a component in the system.  If not
        provided, `feature` (the name of the new feature) will be created
        for you and can be accessed by the `feature` attribute of the returned
        <phoebe.parameters.ParameterSet>.

        ```py
        b.add_feature(feature.spot, component='mystar')
        ```

        or

        ```py
        b.add_feature('spot', 'mystar', colat=90)
        ```

        Available kinds can be found in <phoebe.parameters.feature> and include:
        * <phoebe.parameters.feature.spot>

        Arguments
        -----------
        * `kind` (string): function to call that returns a
             <phoebe.parameters.ParameterSet> or list of
             <phoebe.parameters.Parameter> objects.  This must either be a
             callable function that accepts only default values, or the name
             of a function (as a string) that can be found in the
             <phoebe.parameters.compute> module.
        * `component` (string, optional): name of the component to attach the
            feature.  Note: only optional if only a single possibility otherwise.
        * `feature` (string, optional): name of the newly-created feature.
        * `overwrite` (boolean, optional, default=False): whether to overwrite
            an existing feature with the same `feature` tag.  If False,
            an error will be raised.
        * `**kwargs`: default values for any of the newly-created parameters
            (passed directly to the matched callabled function).

        Returns
        ---------
        * <phoebe.parameters.ParameterSet> of all parameters that have been added


        Raises
        ----------
        * NotImplementedError: if a required constraint is not implemented.
        * ValueError: if `component` is required but is not provided.
        """
        func = _get_add_func(_feature, kind)

        if kwargs.get('feature', False) is None:
            # then we want to apply the default below, so let's pop for now
            _ = kwargs.pop('feature')

        kwargs.setdefault('feature',
                          self._default_label(func.__name__,
                                              **{'context': 'feature',
                                                 'kind': func.__name__}))

        self._check_label(kwargs['feature'], allow_overwrite=kwargs.get('overwrite', False))

        if component is None:
            stars = self.hierarchy.get_meshables()
            if len(stars) == 1:
                component = stars[0]
            else:
                raise ValueError("must provide component")

        if component not in self.components:
            raise ValueError('component not recognized')

        component_kind = self.filter(component=component, context='component').kind
        if not _feature._component_allowed_for_feature(func.__name__, component_kind):
            raise ValueError("{} does not support component with kind {}".format(func.__name__, component_kind))

        params, constraints = func(**kwargs)

        metawargs = {'context': 'feature',
                     'component': component,
                     'feature': kwargs['feature'],
                     'kind': func.__name__}

        if kwargs.get('overwrite', False):
            self.remove_feature(feature=kwargs['feature'])
            # check the label again, just in case kwargs['feature'] belongs to
            # something other than feature
            self._check_label(kwargs['feature'], allow_overwrite=False)

        self._attach_params(params, **metawargs)

        redo_kwargs = deepcopy(kwargs)
        redo_kwargs['func'] = func.__name__
        self._add_history(redo_func='add_feature',
                          redo_kwargs=redo_kwargs,
                          undo_func='remove_feature',
                          undo_kwargs={'feature': kwargs['feature']})

        for constraint in constraints:
            self.add_constraint(*constraint)

        #return params
        # NOTE: we need to call get_ in order to make sure all metawargs are applied
        return self.get_feature(**metawargs)

    def get_feature(self, feature=None, **kwargs):
        """
        Filter in the 'feature' context

        See also:
        * <phoebe.parameters.ParameterSet.filter>

        Arguments
        ----------
        * `feature`: (string, optional, default=None): the name of the feature
        * `**kwargs`: any other tags to do the filtering (excluding feature and context)

        Returns:
        * a <phoebe.parameters.ParameterSet> object.
        """
        if feature is not None:
            kwargs['feature'] = feature
        kwargs['context'] = 'feature'
        return self.filter(**kwargs)

    def remove_feature(self, feature=None, **kwargs):
        """
        Remove a 'feature' from the bundle.

        See also:
        * <phoebe.parameters.ParameterSet.remove_parameters_all>

        Arguments
        ----------
        * `feature` (string, optional): the label of the feature to be removed.
        * `**kwargs`: other filter arguments to be sent to
            <phoebe.parameters.ParameterSet.remove_parameters_all>.  The following
            will be ignored: feature, qualifier.

        Raises
        --------
        * ValueError: if `feature` is not provided AND no `kwargs` are provided.
        """
        self._kwargs_checks(kwargs)

        # Let's avoid deleting ALL features from the matching contexts
        if feature is None and not len(kwargs.items()):
            raise ValueError("must provide some value to filter for features")

        kwargs['feature'] = feature

        # Let's avoid the possibility of deleting a single parameter
        kwargs['qualifier'] = None

        # Let's also avoid the possibility of accidentally deleting system
        # parameters, etc
        kwargs.setdefault('context', ['feature'])

        self.remove_parameters_all(**kwargs)

        self._add_history(redo_func='remove_feature',
                          redo_kwargs=kwargs,
                          undo_func=None,
                          undo_kwargs={})

        return

    def remove_features_all(self):
        """
        Remove all features from the bundle.  To remove a single feature, see
        <phoebe.frontend.bundle.Bundle.remove_feature>.
        """
        for feature in self.features:
            self.remove_feature(feature=feature)

    def rename_feature(self, old_feature, new_feature):
        """
        Change the label of a feature attached to the Bundle.

        Arguments
        ----------
        * `old_feature` (string): current label of the feature (must exist)
        * `new_feature` (string): the desired new label of the feature
            (must not yet exist)

        Raises
        --------
        * ValueError: if the value of `new_feature` is forbidden or already exists.
        """
        # TODO: raise error if old_feature not found?

        self._check_label(new_feature)
        self._rename_label('feature', old_feature, new_feature)

    def add_spot(self, component=None, feature=None, **kwargs):
        """
        Shortcut to <phoebe.frontend.bundle.Bundle.add_feature> but with kind='spot'.
        """
        if component is None:
            if len(self.hierarchy.get_stars())==1:
                component = self.hierarchy.get_stars()[0]
            else:
                raise ValueError("must provide component for spot")

        kwargs.setdefault('component', component)
        kwargs.setdefault('feature', feature)
        return self.add_feature('spot', **kwargs)

    def get_spot(self, feature=None, **kwargs):
        """
        Shortcut to <phoebe.frontend.bundle.Bundle.get_feature> but with kind='spot'.

        Arguments
        ----------
        * `feature`: (string, optional, default=None): the name of the feature
        * `**kwargs`: any other tags to do the filtering (excluding feature, kind, and context)

        Returns:
        * a <phoebe.parameters.ParameterSet> object.
        """
        kwargs.setdefault('kind', 'spot')
        return self.get_feature(feature, **kwargs)

    def remove_spot(self, feature=None, **kwargs):
        """
        Shortcut to <phoebe.frontend.bundle.Bundle.remove_feature> but with kind='spot'.
        """
        kwargs.setdefault('kind', 'spot')
        return self.remove_feature(feature, **kwargs)

    def add_component(self, kind, **kwargs):
        """
        Add a new component (star or orbit) to the system.  If not provided,
        `component` (the name of the new star or orbit) will be created for
        you and can be accessed by the `component` attribute of the returned
        <phoebe.parameters.ParameterSet>.

        ```py
        b.add_component(component.star)
        ```

        or

        ```py
        b.add_component('orbit', period=2.5)
        ```

        Available kinds can be found in <phoebe.parameters.component> and include:
        * <phoebe.parameters.component.star>
        * <phoebe.parmaeters.component.orbit>
        * <phoebe.parameters.component.envelope>

        Arguments
        ----------
        * `kind` (string): function to call that returns a
             <phoebe.parameters.ParameterSet> or list of
             <phoebe.parameters.Parameter> objects.  This must either be a
             callable function that accepts only default values, or the name
             of a function (as a string) that can be found in the
             <phoebe.parameters.compute> module.
        * `component` (string, optional): name of the newly-created feature.
        * `overwrite` (boolean, optional, default=False): whether to overwrite
            an existing component with the same `component` tag.  If False,
            an error will be raised.
        * `**kwargs`: default values for any of the newly-created parameters
            (passed directly to the matched callabled function).

        Returns
        ---------
        * <phoebe.parameters.ParameterSet> of all parameters that have been added


        Raises
        ----------
        * NotImplementedError: if a required constraint is not implemented.
        """

        func = _get_add_func(component, kind)

        if sys.version_info[0] == 3:
          fname = func.__name__
        else:
          fname = func.__name__


        if kwargs.get('component', False) is None:
            # then we want to apply the default below, so let's pop for now
            _ = kwargs.pop('component')

        kwargs.setdefault('component',
                          self._default_label(fname,
                                              **{'context': 'component',
                                                 'kind': fname}))

        if kwargs.pop('check_label', True):
            self._check_label(kwargs['component'], allow_overwrite=kwargs.get('overwrite', False))

        params, constraints = func(**kwargs)


        metawargs = {'context': 'component',
                     'component': kwargs['component'],
                     'kind': fname}

        if kwargs.get('overwrite', False):
            self.remove_component(component=kwargs['component'])
            # check the label again, just in case kwargs['component'] belongs to
            # something other than component
            self._check_label(kwargs['component'], allow_overwrite=False)

        self._attach_params(params, **metawargs)
        # attach params called _check_copy_for, but only on it's own parameterset
        self._check_copy_for()

        redo_kwargs = deepcopy(kwargs)
        redo_kwargs['func'] = fname
        self._add_history(redo_func='add_component',
                          redo_kwargs=redo_kwargs,
                          undo_func='remove_component',
                          undo_kwargs={'component': kwargs['component']})

        for constraint in constraints:
            self.add_constraint(*constraint)

        # since we've already processed (so that we can get the new qualifiers),
        # we'll only raise a warning
        self._kwargs_checks(kwargs, warning_only=True)

        # return params
        return self.get_component(**metawargs)

    def get_component(self, component=None, **kwargs):
        """
        Filter in the 'component' context

        See also:
        * <phoebe.parameters.ParameterSet.filter>

        Arguments
        ----------
        * `component`: (string, optional, default=None): the name of the component
        * `**kwargs`: any other tags to do the filtering (excluding component and context)

        Returns:
        * a <phoebe.parameters.ParameterSet> object.
        """
        if component is not None:
            kwargs['component'] = component
        kwargs['context'] = 'component'
        return self.filter(**kwargs)

    def remove_component(self, component, **kwargs):
        """
        Remove a 'component' from the bundle.

        See also:
        * <phoebe.parameters.ParameterSet.remove_parameters_all>

        Arguments
        ----------
        * `component` (string): the label of the component to be removed.
        * `**kwargs`: other filter arguments to be sent to
            <phoebe.parameters.ParameterSet.remove_parameters_all>.  The following
            will be ignored: component, context
        """
        # NOTE: run_checks will check if an entry is in the hierarchy but has no parameters
        kwargs['component'] = component
        # NOTE: we do not remove from 'model' by default
        kwargs['context'] = ['component', 'constraint', 'dataset', 'compute']
        self.remove_parameters_all(**kwargs)

    def rename_component(self, old_component, new_component):
        """
        Change the label of a component attached to the Bundle.

        Arguments
        ----------
        * `old_component` (string): current label of the component (must exist)
        * `new_component` (string): the desired new label of the component
            (must not yet exist)

        Raises
        --------
        * ValueError: if the value of `new_component` is forbidden or already exists.
        """
        # TODO: raise error if old_component not found?

        # even though _rename_tag will call _check_label again, we should
        # do it first so that we can raise any errors BEFORE we start messing
        # with the hierarchy
        self._check_label(new_component)
        # changing hierarchy must be called first since it needs to access
        # the kind of old_component
        if len([c for c in self.components if new_component in c]):
            logger.warning("hierarchy may not update correctly with new component")
        self.hierarchy.rename_component(old_component, new_component)

        self._rename_label('component', old_component, new_component)

        self._handle_dataset_selectparams()

    def add_orbit(self, component=None, **kwargs):
        """
        Shortcut to <phoebe.frontend.bundle.Bundle.add_component> but with kind='orbit'.
        """
        kwargs.setdefault('component', component)
        return self.add_component('orbit', **kwargs)

    def get_orbit(self, component=None, **kwargs):
        """
        Shortcut to <phoebe.frontend.bundle.Bundle.get_component> but with kind='star'.

        See also:
        * <phoebe.parameters.ParameterSet.filter>

        Arguments
        ----------
        * `component`: (string, optional, default=None): the name of the component
        * `**kwargs`: any other tags to do the filtering (excluding component, kind, and context)

        Returns:
        * a <phoebe.parameters.ParameterSet> object.
        """
        kwargs.setdefault('kind', 'orbit')
        return self.get_component(component, **kwargs)

    def remove_orbit(self, component=None, **kwargs):
        """
        Shortcut to <phoebe.frontend.bundle.Bundle.remove_component> but with kind='star'.
        """
        kwargs.setdefault('kind', 'orbit')
        return self.remove_component(component, **kwargs)

    def add_star(self, component=None, **kwargs):
        """
        Shortcut to <phoebe.frontend.bundle.Bundle.add_component> but with kind='star'.
        """
        kwargs.setdefault('component', component)
        return self.add_component('star', **kwargs)

    def get_star(self, component=None, **kwargs):
        """
        Shortcut to :meth:`get_component` but with kind='star'

        See also:
        * <phoebe.parameters.ParameterSet.filter>

        Arguments
        ----------
        * `comopnent`: (string, optional, default=None): the name of the component
        * `**kwargs`: any other tags to do the filtering (excluding component, kind, and context)

        Returns:
        * a <phoebe.parameters.ParameterSet> object.
        """
        kwargs.setdefault('kind', 'star')
        return self.get_component(component, **kwargs)

    def remove_star(self, component=None, **kwargs):
        """
        Shortcut to <phoebe.frontend.bundle.Bundle.remove_component> but with kind='star'.
        """
        kwargs.setdefault('kind', 'star')
        return self.remove_component(component, **kwargs)

    def add_envelope(self, component=None, **kwargs):
        """
        Shortcut to <phoebe.frontend.bundle.Bundle.add_component> but with kind='envelope'.
        """
        kwargs.setdefault('component', component)
        return self.add_component('envelope', **kwargs)

    def get_envelope(self, component=None, **kwargs):
        """
        Shortcut to <phoebe.frontend.bundle.Bundle.get_component> but with kind='envelope'.

        See also:
        * <phoebe.parameters.ParameterSet.filter>

        Arguments
        ----------
        * `component`: (string, optional, default=None): the name of the component
        * `**kwargs`: any other tags to do the filtering (excluding component, kind, and context)

        Returns
        ----------
        * a <phoebe.parameters.ParameterSet> object.
        """
        kwargs.setdefault('kind', 'envelope')
        return self.get_component(component, **kwargs)

    def remove_envelope(self, component=None, **kwargs):
        """
        Shortcut to <phoebe.frontend.bundle.Bundle.remove_component> but with kind='envelope'.
        """
        kwargs.setdefault('kind', 'envelope')
        return self.remove_component(component, **kwargs)

    def get_ephemeris(self, component=None, t0='t0_supconj', **kwargs):
        """
        Get the ephemeris of a component (star or orbit).

        NOTE: support for `shift` and `phshift` was removed as of version 2.1.
        Please pass `t0` instead.

        Arguments
        ---------------
        * `component` (str, optional): name of the component.  If not given,
            component will default to the top-most level of the current
            hierarchy.  See <phoebe.parameters.HierarchyParameter.get_top>.
        * `t0` (str, optional, default='t0_supconj'): qualifier of the parameter
            to be used for t0
        * `**kwargs`: any value passed through kwargs will override the
            ephemeris retrieved by component (ie period, t0, dpdt).
            Note: be careful about units - input values will not be converted.

        Returns
        -----------
        * (dict): dictionary containing period, t0 (t0_supconj if orbit),
            dpdt (as applicable)

        Raises
        ---------
        * ValueError: if `shift` is passed to `**kwargs`.
        * NotImplementedError: if the component kind is not recognized or supported.
        """

        if component is None:
            component = self.hierarchy.get_top()

        if kwargs.get('shift', False):
            raise ValueError("support for phshift was removed as of 2.1.  Please pass t0 instead.")

        ret = {}

        ps = self.filter(component=component, context='component')

        if ps.kind in ['orbit']:
            ret['period'] = ps.get_value(qualifier='period', unit=u.d)
            if isinstance(t0, str):
                ret['t0'] = ps.get_value(qualifier=t0, unit=u.d)
            elif isinstance(t0, float) or isinstance(t0, int):
                ret['t0'] = t0
            else:
                raise ValueError("t0 must be string (qualifier) or float")
            ret['dpdt'] = ps.get_value(qualifier='dpdt', unit=u.d/u.d)
        elif ps.kind in ['star']:
            # TODO: consider renaming period to prot
            ret['period'] = ps.get_value(qualifier='period', unit=u.d)
        else:
            raise NotImplementedError

        for k,v in kwargs.items():
            ret[k] = v

        return ret

    def to_phase(self, time, component=None, t0='t0_supconj', **kwargs):
        """
        Get the phase(s) of a time(s) for a given ephemeris.

        See also: <phoebe.frontend.bundle.Bundle.get_ephemeris>.

        Arguments
        -----------
        * `time` (float/list/array): time to convert to phases (should be in
            same system/units as t0s)
        * `component` (str, optional): component for which to get the ephemeris.
            If not given, component will default to the top-most level of the
            current hierarchy.  See <phoebe.parameters.HierarchyParameter.get_top>.
        * `t0` (str, optional, default='t0_supconj'): qualifier of the parameter
            to be used for t0
        * `**kwargs`: any value passed through kwargs will override the
            ephemeris retrieved by component (ie period, t0, dpdt).
            Note: be careful about units - input values will not be converted.

        Returns:
        ----------
        * (float/array) phases in same type as input times (except lists become arrays).

        Raises
        ---------
        * ValueError: if `shift` is passed to `**kwargs`.
        * NotImplementedError: if the component kind is not recognized or supported.
        """

        if kwargs.get('shift', False):
            raise ValueError("support for phshift was removed as of 2.1.  Please pass t0 instead.")

        ephem = self.get_ephemeris(component=component, t0=t0, **kwargs)

        if isinstance(time, list):
            time = np.array(time)
        elif isinstance(time, Parameter):
            time = time.get_value(u.d)
        elif isinstance(time, str):
            time = self.get_value(time, u.d)

        t0 = ephem.get('t0', 0.0)
        period = ephem.get('period', 1.0)
        dpdt = ephem.get('dpdt', 0.0)

        if dpdt != 0:
            phase = np.mod(1./dpdt * np.log(period + dpdt*(time-t0)), 1.0)
        else:
            phase = np.mod((time-t0)/period, 1.0)

        if isinstance(phase, float):
            if phase > 0.5:
                phase -= 1
        else:
            # then should be an array
            phase[phase > 0.5] -= 1

        return phase

    def to_time(self, phase, component=None, t0='t0_supconj', **kwargs):
        """
        Get the time(s) of a phase(s) for a given ephemeris.

        See also: <phoebe.frontend.bundle.Bundle.get_ephemeris>.

        Arguments
        -----------
        * `phase` (float/list/array): phase to convert to times (should be in
            same system/units as t0s)
        * `component` (str, optional): component for which to get the ephemeris.
            If not given, component will default to the top-most level of the
            current hierarchy.  See <phoebe.parameters.HierarchyParameter.get_top>.
        * `t0` (str, optional, default='t0_supconj'): qualifier of the parameter
            to be used for t0
        * `**kwargs`: any value passed through kwargs will override the
            ephemeris retrieved by component (ie period, t0, dpdt).
            Note: be careful about units - input values will not be converted.

        Returns
        ----------
        * (float/array) times in same type as input phases (except lists become arrays).

        Raises
        ---------
        * ValueError: if `shift` is passed to `**kwargs`.
        * NotImplementedError: if the component kind is not recognized or supported.
        """

        if kwargs.get('shift', False):
            raise ValueError("support for phshift was removed as of 2.1.  Please pass t0 instead.")

        ephem = self.get_ephemeris(component=component, t0=t0, **kwargs)

        if isinstance(phase, list):
            phase = np.array(phase)

        t0 = ephem.get('t0', 0.0)
        period = ephem.get('period', 1.0)
        dpdt = ephem.get('dpdt', 0.0)

        # if changing this, also see parameters.constraint.time_ephem
        if dpdt != 0:
            time = t0 + 1./dpdt*(np.exp(dpdt*(phase))-period)
        else:
            time = t0 + (phase)*period

        return time

    def add_dataset(self, kind, component=None, **kwargs):
        """
        Add a new dataset to the bundle.  If not provided,
        `dataset` (the name of the new dataset) will be created for
        you and can be accessed by the `dataset` attribute of the returned
        <phoebe.parameters.ParameterSet>.

        For light curves, the light curve will be generated for the entire system.

        For radial velocities, you need to provide a list of components
        for which values should be computed.

        Available kinds can be found in <phoebe.parameters.dataset> and include:
        * <phoebe.parameters.dataset.lc>
        * <phoebe.parameters.dataset.rv>
        * <phoebe.parameters.dataset.lp>
        * <phoebe.parameters.dataset.orb>
        * <phoebe.parameters.dataset.mesh>

        The value of `component` will default as follows:
        * lc: defaults to `None` meaning the light curve is computed
            for the entire system.  This is the only valid option.
        * mesh: defaults to `None` meaning all components will be exposed.
            This is the only valid option.
        * rv or orb: defaults to the stars in the hierarchy.  See also
            <phoebe.parameters.HierarchyParameter.get_stars>.  Optionally,
            you can override this by providing a subset of the stars in the
            hierarchy.
        * lp: defaults to the top-level of the hierarchy (typically an orbit).
            See also <phoebe.parameters.HierarchyParameter.get_top>.  The
            exposed line-profile is then the combined line profile of all
            children components.  Optionally, you can override this by providing
            a subset (or single entry) of the stars or orbits in the hierarchy.

        Additional keyword arguments (`**kwargs`) will be applied to the resulting
        parameters, whenever possible.  See <phoebe.parameters.ParameterSet.set_value>
        for changing the values of a <phoebe.parameters.Parameter> after it has
        been attached.

        The following formats are acceptable, when applicable:

        * when passed as a single key-value pair (`times = [0,1,2,3]`), the passed
            value will be applied to all parameters with qualifier of 'times',
            including any with component = '_default' (in which case the value
            will be copied to new parameters whenver a new component is added
            to the system).
        * when passed as a single key-value pair (`times = [0, 1, 2, 3]`), **but**
            `component` (or `components`) is also passed (`component = ['primary']`),
            the passed value will be applied to all parameters with qualifier
            of 'times' and one of the passed components.  In this case, component
            = '_default' will not be included, so the value will not be copied
            to new parameters whenever a new component is added.
        * when passed as a dictionary (`times = {'primary': [0,1], 'secondary': [0,1,2]}`),
            separate values will be applied to parameters based on the component
            provided (eg. for different times/rvs per-component for RV datasets)
            or any general twig filter (eg. for different flux_densities per-time
            and per-component: `flux_densities = {'0.00@primary': [...], ...}`).
            Note that component = '_default' will only be set if it is included
            in the dictionary.

        Arguments
        ----------
        * `kind` (string): function to call that returns a
             <phoebe.parameters.ParameterSet> or list of
             <phoebe.parameters.Parameter> objects.  This must either be a
             callable function that accepts only default values, or the name
             of a function (as a string) that can be found in the
             <phoebe.parameters.compute> module.
        * `component` (list, optional): a list of components for which to compute
            the observables.  For light curves this should be left at None to always
            compute the light curve for the entire system.  See above for the
            valid options for `component` and how it will default if not provided
            based on the value of `kind` as well as how it affects the application
            of any passed values to `**kwargs`.
        * `dataset` (string, optional): name of the newly-created dataset.
        * `overwrite` (boolean, optional, default=False): whether to overwrite
            an existing dataset with the same `dataset` tag.  If False,
            an error will be raised if a dataset already exists with the same name.
        * `**kwargs`: default values for any of the newly-created parameters
            (passed directly to the matched callabled function).  See examples
            above for acceptable formats.

        Returns
        ---------
        * <phoebe.parameters.ParameterSet> of all parameters that have been added


        Raises
        ----------
        * ValueError: if a dataset with the provided `dataset` already exists,
            but `overwrite` is not set to True.
        * NotImplementedError: if a required constraint is not implemented.
        """

        sing_plural = {}
        sing_plural['time'] = 'times'
        sing_plural['flux'] = 'fluxes'
        sing_plural['sigma'] = 'sigmas'
        sing_plural['rv'] = 'rvs'

        func = _get_add_func(_dataset, kind.lower()
                             if isinstance(kind, str)
                             else kind)

        kwargs.setdefault('dataset',
                          self._default_label(func.__name__,
                                              **{'context': 'dataset',
                                                 'kind': func.__name__}))

        if kwargs.pop('check_label', True):
            self._check_label(kwargs['dataset'], allow_overwrite=kwargs.get('overwrite', False))

        kind = func.__name__

        # Let's remember if the user passed components or if they were automatically assigned
        user_provided_components = component or kwargs.get('components', False)

        if kind == 'lc':
            allowed_components = [None]
            default_components = allowed_components
        elif kind in ['rv', 'orb']:
            allowed_components = self.hierarchy.get_stars() # + self.hierarchy.get_orbits()
            default_components = self.hierarchy.get_stars()
            # TODO: how are we going to handle overcontacts dynamical vs flux-weighted
        elif kind in ['mesh']:
            # allowed_components = self.hierarchy.get_meshables()
            allowed_components = [None]
            # allowed_components = self.hierarchy.get_stars()
            # TODO: how will this work when changing hierarchy to add/remove the common envelope?
            default_components = allowed_components
        elif kind in ['etv']:
            hier = self.hierarchy
            stars = hier.get_stars()
            # only include components in which the sibling is also a star that
            # means that the companion in a triple cannot be timed, because how
            # do we know who it's eclipsing?
            allowed_components = [s for s in stars if hier.get_sibling_of(s) in stars]
            default_components = allowed_components
        elif kind in ['lp']:
            # TODO: need to think about what this should be for contacts...
            allowed_components = self.hierarchy.get_stars() + self.hierarchy.get_orbits()
            default_components = [self.hierarchy.get_top()]

        else:
            allowed_components = [None]
            default_components = [None]

        # Let's handle the case where the user accidentally sends components
        # instead of component
        if kwargs.get('components', None) and component is None:
            logger.warning("assuming you meant 'component' instead of 'components'")
            components = kwargs.pop('components')
        else:
            components = component

        if isinstance(components, str):
            components = [components]
        elif hasattr(components, '__iter__'):
            components = components
        elif components is None:
            components = default_components
        else:
            raise NotImplementedError

        # Let's handle the case where the user accidentally sends singular
        # instead of plural (since we used to have this)
        # TODO: use parameter._singular_to_plural?
        for singular, plural in sing_plural.items():
            if kwargs.get(singular, None) is not None and kwargs.get(plural, None) is None:
                logger.warning("assuming you meant '{}' instead of '{}'".format(plural, singular))
                kwargs[plural] = kwargs.pop(singular)

        if not np.all([component in allowed_components
                       for component in components]):
            raise ValueError("'{}' not a recognized/allowable component".format(component))

        ds_metawargs = {'context': 'dataset',
                         'kind': kind,
                         'dataset': kwargs['dataset']}

        if kind in ['lp']:
            # then times needs to be passed now to duplicate and tag the Parameters
            # correctly
            ds_kwargs = {'times': kwargs.pop('times', [])}
        else:
            ds_kwargs = {}

        params, constraints = func(dataset=kwargs['dataset'], component_top=self.hierarchy.get_top(), **ds_kwargs)

        if kwargs.get('overwrite', False):
            self.remove_dataset(dataset=kwargs['dataset'])
            # check the label again, just in case kwargs['dataset'] belongs to
            # something other than dataset
            self._check_label(kwargs['dataset'], allow_overwrite=False)

        self._attach_params(params, **ds_metawargs)

        for constraint in constraints:
            # TODO: tricky thing here will be copying the constraints
            self.add_constraint(*constraint)


        # Now we need to apply any kwargs sent by the user.  See the API docs
        # above for more details and make sure to update there if the options here
        # change.  There are a few scenarios (and each kwargs could fall into different ones):
        # times = [0,1,2]
        #    in this case, we want to apply time across all of the components that
        #    are applicable for this dataset kind AND to _default so that any
        #    future components added to the system are copied appropriately
        # times = [0,1,2], components=['primary', 'secondary']
        #    in this case, we want to apply the value for time across components
        #    but time@_default should remain empty (it will not copy for components
        #    added in the future)
        # times = {'primary': [0,1], 'secondary': [0,1,2]}
        #    here, regardless of the components, we want to apply these to their
        #    individually requested parameters.  We won't touch _default unless
        #    its included in the dictionary

        # this needs to happen before kwargs get applied so that the default
        # values can be overridden by the supplied kwargs
        self._handle_pblum_defaults()
        self._handle_dataset_selectparams()

        if 'compute_phases' in kwargs.keys():
            if 'compute_times' in kwargs.keys():
                self.remove_dataset(dataset=kwargs['dataset'])
                raise ValueError("cannot provide both 'compute_phases' and 'compute_times'. Dataset has not been added.")
            elif kind=='mesh' and 'times' in kwargs.keys():
                self.remove_dataset(dataset=kwargs['dataset'])
                raise ValueError("cannot provide both 'compute_phases' and 'compute_times' for a mesh dataset. Dataset has not been added.")
            else:
                # then we must flip the constraint
                # TODO: this will probably break with triple support - we'll need to handle the multiple orbit components by accepting the dictionary.
                # For now we'll assume the component is top-level binary
                self.flip_constraint('compute_phases', component=self.hierarchy.get_top(), dataset=kwargs['dataset'], solve_for='compute_times')

        if kind=='mesh' and 'times' in kwargs.keys():
            # we already checked and would have raised an error if compute_phases
            # was provided, but we still need to handle compute_times
            if 'compute_times' in kwargs.keys():
                self.remove_dataset(dataset=kwargs['dataset'])
                raise ValueError("cannot provide both 'compute_times' and 'times' (which would write to 'compute_times') for a mesh dataset.  Dataset has not been added.")

            # if we're this far, the user passed times, but not compute_times/phases
            logger.warning("mesh dataset uses 'compute_times' instead of 'times', applying value sent as 'times' to 'compute_times'.")
            kwargs['compute_times'] = kwargs.pop('times')

        if 'pblum_mode' in kwargs.keys():
            # we need to set this first so that pblum visibilities are set
            # before we enter the loop

            v = kwargs.pop('pblum_mode')
            k = 'pblum_mode'
            components_ = None

            # we shouldn't need to worry about a dictionary here since there
            # are no components, but let's just check and raise an error if it is.
            if isinstance(v, dict):
                raise TypeError("pblum_mode cannot be passed as a dictionary")

            try:
                self.set_value_all(qualifier=k,
                                   dataset=kwargs['dataset'],
                                   component=components_,
                                   value=v,
                                   check_visible=False,
                                   ignore_none=True)
            except Exception as err:
                self.remove_dataset(dataset=kwargs['dataset'])
                raise ValueError("could not set value for {}={} with error: '{}'. Dataset has not been added".format(k, value, str(err)))


        for k, v in kwargs.items():
            if k in ['dataset']:
                pass
            elif isinstance(v, dict):
                for component_or_twig, value in v.items():
                    ps = self.filter(qualifier=k,
                                     dataset=kwargs['dataset'],
                                     check_visible=False,
                                     check_default=False,
                                     ignore_none=True)

                    if component_or_twig in ps.components:
                        component = component_or_twig
                        logger.debug("setting value of dataset parameter: qualifier={}, dataset={}, component={}, value={}".format(k, kwargs['dataset'], component, value))
                        try:
                            self.set_value_all(qualifier=k,
                                               dataset=kwargs['dataset'],
                                               component=component,
                                               value=value,
                                               check_visible=False,
                                               check_default=False,
                                               ignore_none=True)
                        except Exception as err:
                            self.remove_dataset(dataset=kwargs['dataset'])
                            raise ValueError("could not set value for {}={} with error: '{}'. Dataset has not been added".format(k, value, str(err)))
                    elif len(ps.filter(component_or_twig, check_visible=False, check_default=False).to_list()) >= 1:
                        twig = component_or_twig
                        logger.debug("setting value of dataset parameter: qualifier={}, twig={}, component={}, value={}".format(k, kwargs['dataset'], twig, value))
                        try:
                            self.set_value_all(twig,
                                               qualifier=k,
                                               dataset=kwargs['dataset'],
                                               value=value,
                                               check_visible=False,
                                               check_default=False,
                                               ignore_none=True)
                        except Exception as err:
                            self.remove_dataset(dataset=kwargs['dataset'])
                            raise ValueError("could not set value for {}={} with error: '{}'. Dataset has not been added".format(k, value, str(err)))
                    else:
                        self.remove_dataset(dataset=kwargs['dataset'])
                        raise ValueError("could not set value for {}={}.  {} did not match either a component or general filter.  Dataset has not been added".format(k, value, component_or_twig))

            else:
                # for dataset kinds that include passband dependent AND
                # independent parameters, we need to carefully default on
                # what component to use when passing the defaults
                check_visible = False
                if kind in ['rv', 'lp'] and k in ['ld_func', 'ld_coeffs',
                                                  'passband', 'intens_weighting',
                                                  'profile_rest', 'profile_func', 'profile_sv']:
                    # passband-dependent parameters do not have
                    # assigned components
                    components_ = None
                elif k in ['compute_times']:
                    components_ = None
                elif k in ['compute_phases']:
                    components_ = self.hierarchy.get_top()
                elif k in ['pblum_ref']:
                    check_visible = True

                    # we've already set pblum_mode in the dataset, and popped
                    # then entry from kwargs
                    if self.get_value(qualifier='pblum_mode', dataset=kwargs['dataset']) == 'color coupled':
                        components_ = None
                    else:
                        components_ = components+['_default']
                elif components == [None]:
                    components_ = None
                elif user_provided_components:
                    components_ = components
                else:
                    components_ = components+['_default']

                logger.debug("setting value of dataset parameter: qualifier={}, dataset={}, component={}, value={}".format(k, kwargs['dataset'], components_, v))
                try:
                    self.set_value_all(qualifier=k,
                                       dataset=kwargs['dataset'],
                                       component=components_,
                                       value=v,
                                       check_visible=check_visible,
                                       ignore_none=True)
                except Exception as err:
                    self.remove_dataset(dataset=kwargs['dataset'])
                    raise ValueError("could not set value for {}={} with error: '{}'. Dataset has not been added.".format(k, v, str(err)))


        def _to_safe_value(v):
            if isinstance(v, nparray.ndarray):
                return v.to_json()
            elif isinstance(v, dict):
                return {k: _to_safe_value(v) for k,v in v.items()}
            else:
                return v

        redo_kwargs = deepcopy({k:_to_safe_value(v) for k,v in kwargs.items()})
        redo_kwargs['func'] = func.__name__
        self._add_history(redo_func='add_dataset',
                          redo_kwargs=redo_kwargs,
                          undo_func='remove_dataset',
                          undo_kwargs={'dataset': kwargs['dataset']})

        # since we've already processed (so that we can get the new qualifiers),
        # we'll only raise a warning
        self._kwargs_checks(kwargs, ['overwrite'], warning_only=True)

        return self.filter(dataset=kwargs['dataset'])

    def get_dataset(self, dataset=None, **kwargs):
        """
        Filter in the 'dataset' context

        See also:
        * <phoebe.parameters.ParameterSet.filter>

        Arguments
        ----------
        * `dataset`: (string, optional, default=None): the name of the dataset
        * `**kwargs`: any other tags to do the filtering (excluding dataset and context)

        Returns
        --------
        * a <phoebe.parameters.ParameterSet> object.
        """
        if dataset is not None:
            kwargs['dataset'] = dataset

        kwargs['context'] = 'dataset'
        if 'kind' in kwargs.keys():
            # since we switched how dataset kinds are named, let's just
            # automatically handle switching to lowercase
            kwargs['kind'] = kwargs['kind'].lower()
        return self.filter(**kwargs)

    def remove_dataset(self, dataset=None, **kwargs):
        """
        Remove a 'dataset' from the Bundle.

        This removes all matching Parameters from the dataset, model, and
        constraint contexts (by default if the context tag is not provided).

        You must provide some sort of filter or this will raise an Error (so
        that all Parameters are not accidentally removed).

        See also:
        * <phoebe.parameters.ParameterSet.remove_parameters_all>

        Arguments
        ----------
        * `dataset` (string, optional): the label of the dataset to be removed.
        * `**kwargs`: other filter arguments to be sent to
            <phoebe.parameters.ParameterSet.remove_parameters_all>.  The following
            will be ignored: dataset, qualifier.

        Raises
        --------
        * ValueError: if `dataset` is not provided AND no `kwargs` are provided.
        """

        self._kwargs_checks(kwargs)

        # Let's avoid deleting ALL parameters from the matching contexts
        if dataset is None and not len(kwargs.items()):
            raise ValueError("must provide some value to filter for datasets")

        # let's handle deps if kind was passed
        kind = kwargs.get('kind', None)

        if isinstance(kind, str):
            kind = [kind]

        kwargs['kind'] = kind


        if dataset is None:
            # then let's find the list of datasets that match the filter,
            # we'll then use dataset to do the removing.  This avoids leaving
            # pararameters behind that don't specifically match the filter
            # (ie if kind is passed as 'rv' we still want to remove parameters
            # with datasets that are RVs but belong to a different kind in
            # another context like compute)
            dataset = self.filter(**kwargs).datasets
            kwargs['kind'] = None


        kwargs['dataset'] = dataset
        # Let's avoid the possibility of deleting a single parameter
        kwargs['qualifier'] = None
        # Let's also avoid the possibility of accidentally deleting system
        # parameters, etc
        kwargs.setdefault('context', ['dataset', 'model', 'constraint', 'compute'])

        self.remove_parameters_all(**kwargs)
        # not really sure why we need to call this twice, but it seems to do
        # the trick
        self.remove_parameters_all(**kwargs)

        self._handle_dataset_selectparams()

        # TODO: check to make sure that trying to undo this
        # will raise an error saying this is not undo-able
        self._add_history(redo_func='remove_dataset',
                          redo_kwargs={'dataset': dataset},
                          undo_func=None,
                          undo_kwargs={})

        return

    def remove_datasets_all(self):
        """
        Remove all datasets from the bundle.  To remove a single dataset see
        <phoebe.frontend.bundle.Bundle.remove_dataset>.
        """
        for dataset in self.datasets:
            self.remove_dataset(dataset=dataset)

    def rename_dataset(self, old_dataset, new_dataset):
        """
        Change the label of a dataset attached to the Bundle.

        Arguments
        ----------
        * `old_dataset` (string): current label of the dataset (must exist)
        * `new_dataset` (string): the desired new label of the dataset
            (must not yet exist)

        Raises
        --------
        * ValueError: if the value of `new_dataset` is forbidden or already exists.
        """
        # TODO: raise error if old_component not found?

        self._check_label(new_dataset)
        self._rename_label('dataset', old_dataset, new_dataset)
        self._handle_dataset_selectparams()


    def enable_dataset(self, dataset=None, **kwargs):
        """
        Enable a `dataset`.  Datasets that are enabled will be computed
        during <phoebe.frontend.bundle.Bundle.run_compute> and included in the cost function
        during run_fitting (once supported).

        If `compute` is not provided, the dataset will be enabled across all
        compute options.

        Arguments
        -----------
        * `dataset` (string, optional): name of the dataset
        * `**kwargs`:  any other tags to do the filter
            (except dataset or context)

        Returns
        ---------
        * a <phoebe.parameters.ParameterSet> object of the enabled dataset
        """
        kwargs['context'] = 'compute'
        kwargs['dataset'] = dataset
        kwargs['qualifier'] = 'enabled'
        self.set_value_all(value=True, **kwargs)

        self._add_history(redo_func='enable_dataset',
                          redo_kwargs={'dataset': dataset},
                          undo_func='disable_dataset',
                          undo_kwargs={'dataset': dataset})

        return self.get_dataset(dataset=dataset)

    def disable_dataset(self, dataset=None, **kwargs):
        """
        Disable a `dataset`.  Datasets that are enabled will be computed
        during <phoebe.frontend.bundle.Bundle.run_compute> and included in the cost function
        during run_fitting (once supported).

        If `compute` is not provided, the dataset will be disabled across all
        compute options.

        Arguments
        -----------
        * `dataset` (string, optional): name of the dataset
        * `**kwargs`:  any other tags to do the filter
            (except dataset or context)

        Returns
        ---------
        * a <phoebe.parameters.ParameterSet> object of the disabled dataset
        """
        kwargs['context'] = 'compute'
        kwargs['dataset'] = dataset
        kwargs['qualifier'] = 'enabled'
        self.set_value_all(value=False, **kwargs)

        self._add_history(redo_func='disable_dataset',
                          redo_kwargs={'dataset': dataset},
                          undo_func='enable_dataset',
                          undo_kwargs={'dataset': dataset})

        return self.get_dataset(dataset=dataset)

    def add_parameter(self):
        """
        [NOT IMPLEMENTED]

        Add a new parameter to the bundle

        :raises NotImplementedError: because it isn't
        """
        # TODO: don't forget add_history
        raise NotImplementedError

    def add_constraint(self, *args, **kwargs):
        """
        Add a <phoebe.parameters.ConstraintParameter> to the
        <phoebe.frontend.bundle.Bundle>.

        See also:
        * <phoebe.frontend.bundle.Bundle.get_constraint>
        * <phoebe.frontend.bundle.Bundle.remove_constraint>
        * <phoebe.frontend.bundle.Bundle.run_constraint>
        * <phoebe.frontend.bundle.Bundle.flip_constraint>
        * <phoebe.frontend.bundle.Bundle.run_delayed_constraints>

        For a list of optional built-in constraints, see <phoebe.parameters.constraint>
        including:
        * <phoebe.parameters.constraint.semidetached>
        * <phoebe.parameters.constraint.logg>

        The following are automatically included for all orbits, during
        <phoebe.frontend.bundle.Bundle.add_component> for a
        <phoebe.parameters.component.orbit>:
        * <phoebe.parameters.constraint.asini>
        * <phoebe.parameters.constraint.ecosw>
        * <phoebe.parameters.constraint.esinw>
        * <phoebe.parameters.constraint.t0_perpass_supconj>
        * <phoebe.parameters.constraint.t0_ref_supconj>
        * <phoebe.parameters.constraint.mean_anom>
        * <phoebe.parameters.constraint.freq>

        The following are automatically included for all stars, during
        <phoebe.frontend.bundle.Bundle.add_component> for a
        <phoebe.parameters.component.star>:
        * <phoebe.parameters.constraint.freq>
        * <phoebe.parameters.constraint.irrad_frac>
        * <phoebe.parameters.constraint.logg>

        Additionally, some constraints are automatically handled by the hierarchy in
        <phoebe.frontend.bundle.Bundle.set_hierarchy> or when loading a default
        system.  The following are automatically included for a
        <phoebe.frontend.bundle.Bundle.default_binary>:
        * <phoebe.parameters.constraint.mass>
        * <phoebe.parameters.constraint.comp_sma>
        * <phoebe.parameters.constraint.rotation_period> (detached only)
        * <phoebe.parameters.constraint.pitch> (detached only)
        * <phoebe.parameters.constraint.yaw> (detached only)
        * <phoebe.parameters.constraint.requiv_detached_max> (detached only)
        * <phoebe.parameters.constraint.potential_contact_min> (contact only)
        * <phoebe.parameters.constraint.potential_contact_max> (contact only)
        * <phoebe.parameters.constraint.requiv_contact_min> (contact only)
        * <phoebe.parameters.constraint.requiv_contact_max> (contact only)
        * <phoebe.parameters.constraint.fillout_factor> (contact only)
        * <phoebe.parameters.constraint.requiv_to_pot> (contact only)

        Arguments
        ------------
        * `*args`: positional arguments can be any one of the following:
            * valid string representation of a constraint
            * callable function (possibly in <phoebe.parameters.constraint>)
                followed by arguments that return a valid string representation
                of the constraint.
        * `kind` (string, optional): kind of the constraint function to find in
            <phoebe.parameters.constraint>
        * `func` (string, optional): func of the constraint to find in
            <phoebe.parameters.constraint>
        * `constraint_func` (string, optional): constraint_func of the constraint
            to find in <phoebe.parameters.constraint>
        * `solve_for` (string, optional): twig/qualifier in the constraint to solve
            for.  See also <phoebe.frontend.bundle.Bundle.flip_constraint>.

        Returns
        ---------
        * a <phoebe.parameters.ParameterSet> of the created constraint.
        """
        # TODO: be smart enough to take kwargs (especially for undoing a
        # remove_constraint) for kind, value (expression),

        redo_kwargs = deepcopy(kwargs)

        if len(args) == 1 and \
                isinstance(args[0], str) and \
                not _get_add_func(_constraint, args[0],
                                  return_none_if_not_found=True):
            # then only the expression has been passed,
            # we just need to pass it on to constraints.custom

            func = constraint.custom
            func_args = args

        elif len(args) == 2 and \
                all([isinstance(arg, Parameter) or
                     isinstance(arg, ConstraintParameter) for arg in args]):
            # then we have 2 constraint expressions

            func = constraint.custom
            func_args = args

        elif len(args) == 0:
            # then everything is passed through kwargs
            if 'kind' in kwargs.keys():
                func = _get_add_func(_constraint, kwargs['kind'])
            elif 'func' in kwargs.keys():
                func = _get_add_func(_constraint, kwargs['func'])
            elif 'constraint_func' in kwargs.keys():
                func = _get_add_func(_constraint, kwargs['constraint_func'])
            else:
                func = constraint.custom

            func_args = []

            # constraint_param = ConstraintParameter(self, **kwargs)

        else:
            # then we've been passed the function in constraints and its
            # arguments

            func = _get_add_func(_constraint, args[0])
            func_args = args[1:]

        if 'solve_for' in kwargs.keys():
            # solve_for is a twig, we need to pass the parameter
            kwargs['solve_for'] = self.get_parameter(kwargs['solve_for'], context=['component', 'dataset', 'model'])

        lhs, rhs, addl_vars, constraint_kwargs = func(self, *func_args, **kwargs)
        # NOTE that any component parameters required have already been
        # created by this point

        constraint_param = ConstraintParameter(self,
                                               qualifier=lhs.qualifier,
                                               component=lhs.component,
                                               dataset=lhs.dataset,
                                               feature=lhs.feature,
                                               kind=lhs.kind,
                                               model=lhs.model,
                                               constraint_func=func.__name__,
                                               constraint_kwargs=constraint_kwargs,
                                               addl_vars=addl_vars,
                                               in_solar_units=func.__name__ not in constraint.list_of_constraints_requiring_si,
                                               value=rhs,
                                               default_unit=lhs.default_unit,
                                               description='expression that determines the constraint')


        newly_constrained_param = constraint_param.get_constrained_parameter()
        check_kwargs = {k:v for k,v in newly_constrained_param.meta.items() if k not in ['context', 'twig', 'uniquetwig']}
        check_kwargs['context'] = 'constraint'
        if len(self._bundle.filter(**check_kwargs)):
            raise ValueError("'{}' is already constrained".format(newly_constrained_param.twig))

        metawargs = {'context': 'constraint',
                     'kind': func.__name__}

        params = ParameterSet([constraint_param])
        constraint_param._update_bookkeeping()
        self._attach_params(params, **metawargs)

        redo_kwargs['func'] = func.__name__

        self._add_history(redo_func='add_constraint',
                          redo_kwargs=redo_kwargs,
                          undo_func='remove_constraint',
                          undo_kwargs={'uniqueid': constraint_param.uniqueid})

        # we should run it now to make sure everything is in-sync
        if conf.interactive_constraints:
            self.run_constraint(uniqueid=constraint_param.uniqueid, skip_kwargs_checks=True)
        else:
            self._delayed_constraints.append(constraint_param.uniqueid)

        return params
        # return self.get_constraint(**metawargs)

    def get_constraint(self, twig=None, **kwargs):
        """
        Filter in the 'constraint' context

        See also:
        * <phoebe.parameters.ParameterSet.get>
        * <phoebe.frontend.bundle.Bundle.add_constraint>
        * <phoebe.frontend.bundle.Bundle.remove_constraint>
        * <phoebe.frontend.bundle.Bundle.run_constraint>
        * <phoebe.frontend.bundle.Bundle.flip_constraint>
        * <phoebe.frontend.bundle.Bundle.run_delayed_constraints>

        Arguments
        ----------
        * `twig`: (string, optional, default=None): the twig used for filtering
        * `**kwargs`: any other tags to do the filtering (excluding twig and context)

        Returns
        ---------
        * a <phoebe.parameters.Parameter> object.
        """
        if twig is not None:
            kwargs['twig'] = twig
        kwargs['context'] = 'constraint'
        return self.get(**kwargs)

    def remove_constraint(self, twig=None, **kwargs):
        """
        Remove a 'constraint' from the bundle.

        See also:
        * <phoebe.parameters.ParameterSet.remove_parameters_all>
        * <phoebe.frontend.bundle.Bundle.add_constraint>
        * <phoebe.frontend.bundle.Bundle.get_constraint>
        * <phoebe.frontend.bundle.Bundle.remove_constraint>
        * <phoebe.frontend.bundle.Bundle.run_constraint>
        * <phoebe.frontend.bundle.Bundle.flip_constraint>
        * <phoebe.frontend.bundle.Bundle.run_delayed_constraints>

        Arguments
        ----------
        * `twig` (string, optional): twig to filter for the constraint.
        * `**kwargs`: other filter arguments to be sent to
            <phoebe.parameters.ParameterSet.remove_parameters_all>.  The following
            will be ignored: context, twig.
        """
        # let's run delayed constraints first to ensure that we get the same
        # results in interactive and non-interactive modes as well as to make
        # sure we don't have delayed constraints for the constraint we're
        #  about to remove.  This could perhaps be optimized by searching
        #  for this/these constraints and only running/removing those, but
        #  probably isn't worth the savings.
        changed_params = self.run_delayed_constraints()

        kwargs['twig'] = twig
        redo_kwargs = deepcopy(kwargs)

        kwargs['context'] = 'constraint'

        # we'll get the constraint so that we can undo the bookkeeping
        # and also reproduce an undo command
        constraint = self.get_parameter(**kwargs)

        # undo parameter bookkeeping
        constraint._remove_bookkeeping()

        # and finally remove it
        self.remove_parameter(**kwargs)


        undo_kwargs = {k: v for k, v in constraint.to_dict().items()
                       if v is not None and
                       k not in ['uniqueid', 'uniquetwig', 'twig',
                                 'Class', 'context']}
        self._add_history(redo_func='remove_constraint',
                          redo_kwargs=redo_kwargs,
                          undo_func='add_constraint',
                          undo_kwargs=undo_kwargs)


    def flip_constraint(self, twig=None, solve_for=None, **kwargs):
        """
        Flip an existing constraint to solve for a different parameter.

        See also:
        * <phoebe.frontend.bundle.Bundle.flip_constraint_all>
        * <phoebe.frontend.bundle.Bundle.add_constraint>
        * <phoebe.frontend.bundle.Bundle.get_constraint>
        * <phoebe.frontend.bundle.Bundle.remove_constraint>
        * <phoebe.frontend.bundle.Bundle.run_constraint>
        * <phoebe.frontend.bundle.Bundle.run_delayed_constraints>

        Arguments
        ----------
        * `twig` (string, optional, default=None): twig to filter the constraint.
            This (along with `**kwargs`) must resolve to a single constraint or
            else a ValueError will be raised.  See
            <phoebe.frontend.bundle.Bundle.flip_constraint_all> for flipping
            multiple constraints at once.
        * `solve_for` (string or Parameter, optional, default=None): twig or
            <phoebe.parameters.Parameter> object of the new parameter for which
            this constraint should constrain (solve for).
        * `**kwargs`: additional kwargs to use for filtering.

        Returns
        ---------
        * The <phoebe.parameters.ConstraintParameter>.

        Raises
        --------
        * ValueError: if the constraint cannot be flipped because one of the
            dependent parameters is currently nan.
        * ValueError: if cannot resolve to a single constraint.  See
            <phoebe.frontend.bundle.Bundle.flip_constraint_all> for flipping
            multiple constraints at once.
        """
        self._kwargs_checks(kwargs, additional_allowed_keys=['check_nan'])

        kwargs['twig'] = twig
        # kwargs['check_default'] = False
        # kwargs['check_visible'] = False
        redo_kwargs = deepcopy(kwargs)
        undo_kwargs = deepcopy(kwargs)

        changed_params = self.run_delayed_constraints()

        param = self.get_constraint(**kwargs)

        def _check_nan(value):
            if isinstance(value, np.ndarray):
                return np.any(np.isnan(value))
            else:
                return np.isnan(value)

        if kwargs.pop('check_nan', True) and np.any([_check_nan(p.get_value()) for p in param.vars.to_list()]):
            raise ValueError("cannot flip constraint while the value of {} is nan".format([p.twig for p in param.vars.to_list() if np.isnan(p.get_value())]))

        if solve_for is None:
            return param
        if isinstance(solve_for, Parameter):
            solve_for = solve_for.uniquetwig

        redo_kwargs['solve_for'] = solve_for
        undo_kwargs['solve_for'] = param.constrained_parameter.uniquetwig

        logger.info("flipping constraint '{}' to solve for '{}'".format(param.uniquetwig, solve_for))
        param.flip_for(solve_for)

        try:
            result = self.run_constraint(uniqueid=param.uniqueid, skip_kwargs_checks=True)
        except Exception as e:
            if param.uniqueid not in self._failed_constraints:
                self._failed_constraints.append(param.uniqueid)

                message_prefix = "Constraint '{}' raised the following error while flipping to solve for '{}'.  Consider flipping the constraint back or changing the value of one of {} until the constraint succeeds.  Original error: ".format(param.twig, solve_for, [p.twig for p in param.vars.to_list()])

                logger.error(message_prefix + str(e))

        self._add_history(redo_func='flip_constraint',
                          redo_kwargs=redo_kwargs,
                          undo_func='flip_constraint',
                          undo_kwargs=undo_kwargs)

        return param

    def flip_constraint_all(self, twig=None, solve_for=None, **kwargs):
        """
        Flip multiple existing constraints to solve for a different parameter.

        See also:
        * <phoebe.frontend.bundle.Bundle.flip_constraint>
        * <phoebe.frontend.bundle.Bundle.add_constraint>
        * <phoebe.frontend.bundle.Bundle.get_constraint>
        * <phoebe.frontend.bundle.Bundle.remove_constraint>
        * <phoebe.frontend.bundle.Bundle.run_constraint>
        * <phoebe.frontend.bundle.Bundle.run_delayed_constraints>

        Arguments
        ----------
        * `twig` (string, optional, default=None): twig to filter the constraint.
            If multiple constraints are returned from this and `**kwargs`, each
            will attempt to be flipped for the same value of `solve_for`
        * `solve_for` (string or Parameter, optional, default=None): twig or
            <phoebe.parameters.Parameter> object of the new parameter for which
            this constraint should constrain (solve for).
        * `**kwargs`: additional kwargs to use for filtering.

        Returns
        ---------
        * The <phoebe.parameters.ConstraintParameter>.

        Raises
        --------
        * ValueError: if the constraint cannot be flipped because one of the
            dependent parameters is currently nan.
        """
        self._kwargs_checks(kwargs, additional_allowed_keys=['check_nan'])

        if twig is not None:
            kwargs['twig'] = twig
        kwargs['context'] = 'constraint'

        constraints = self.filter(**kwargs)

        for constraint in constraints.to_list():
            self.flip_constraint(uniqueid=constraint.uniqueid, solve_for=solve_for)

    def run_constraint(self, twig=None, return_parameter=False, suppress_error=True, **kwargs):
        """
        Run a given 'constraint' now and set the value of the constrained
        parameter.  In general, there shouldn't be any need to manually
        call this - constraints should automatically be run whenever a
        dependent parameter's value is change.

        If interactive constraints are disabled via <phoebe.interactive_constraints_off>,
        then you can manually call this method or <phoebe.frontend.bundle.Bundle.run_delayed_constraints>
        to manually update the constraint value.

        See also:
        * <phoebe.frontend.bundle.Bundle.add_constraint>
        * <phoebe.frontend.bundle.Bundle.get_constraint>
        * <phoebe.frontend.bundle.Bundle.remove_constraint>
        * <phoebe.frontend.bundle.Bundle.flip_constraint>
        * <phoebe.frontend.bundle.Bundle.run_delayed_constraints>

        Arguments
        -------------
        * `twig` (string, optional, default=None): twig to filter for the constraint
        * `return_parameter` (bool, optional, default=False): whether to
            return the constrained <phoebe.parameters.Parameter> (otherwise will
            return the resulting value).
        * `suppress_error` (bool, optional, default=True): if True, any errors
            while running the constraint will be availble via the logger at the
            'error' level and can be re-attempted via
            <phoebe.frontend.bundle.Bundle.run_failed_constraints>.  If False,
            any errors will be raised immediately.
        * `**kwargs`:  any other tags to do the filter (except twig or context)

        Returns
        -----------
        * (float or units.Quantity or <phoebe.parameters.Parameter) the resulting
            value of the constraint.  Or if `return_parameter=True`: then the
            <phoebe.parameters.Parameter> object itself.
        """
        if not kwargs.get('skip_kwargs_checks', False):
            self._kwargs_checks(kwargs)

        kwargs['twig'] = twig
        kwargs['context'] = 'constraint'
        # kwargs['qualifier'] = 'expression'
        kwargs['check_visible'] = False
        kwargs['check_default'] = False
        # print "***", kwargs
        expression_param = self.get_parameter(**kwargs)
        logger.debug("bundle.run_constraint {}".format(expression_param.twig))


        kwargs = {}
        kwargs['twig'] = None
        # TODO: this might not be the case, we just know its not in constraint
        kwargs['qualifier'] = expression_param.qualifier
        kwargs['component'] = expression_param.component
        kwargs['dataset'] = expression_param.dataset
        kwargs['feature'] = expression_param.feature
        kwargs['context'] = []
        if kwargs['component'] is not None:
            kwargs['context'] += ['component']
        if kwargs['dataset'] is not None:
            kwargs['context'] += ['dataset']
        if kwargs['feature'] is not None:
            kwargs['context'] += ['feature']

        kwargs['check_visible'] = False
        kwargs['check_default'] = False
        constrained_param = self.get_parameter(**kwargs)

        try:
            result = expression_param.get_result(suppress_error=False)
        except Exception as e:
            if expression_param.uniqueid not in self._failed_constraints:
                self._failed_constraints.append(expression_param.uniqueid)
                new = True
            else:
                new = False

            message_prefix = "Constraint '{}' raised the following error while attempting to solve for '{}'.  Consider flipping the constraint or changing the value of one of {} until the constraint succeeds.  Original error: ".format(expression_param.twig, constrained_param.twig, [p.twig for p in expression_param.vars.to_list()])

            if suppress_error:
                if new:
                    logger.error(message_prefix + str(e))
                result = None
            else:
                if len(e.args) >= 1:
                    e.args = (message_prefix + str(e),) + e.args[1:]
                raise
        else:
            # we won't bother checking for arrays (we'd have to do np.all),
            # but for floats, let's only set the value if the value has changed.
            if not isinstance(result, float) or result != constrained_param.get_value():
                logger.debug("setting '{}'={} from '{}' constraint".format(constrained_param.uniquetwig, result, expression_param.uniquetwig))
                constrained_param.set_value(result, force=True, run_constraints=True)

        if return_parameter:
            return constrained_param
        else:
            return result

    def run_delayed_constraints(self):
        """
        Manually run any delayed constraints.  In general, there shouldn't be any need to manually
        call this - constraints should automatically be run whenever a
        dependent parameter's value is change.

        If interactive constraints are disabled via <phoebe.interactive_constraints_off>,
        then you can manually call this method or <phoebe.frontend.bundle.Bundle.run_constraint>
        to manually update the constraint value.

        See also:
        * <phoebe.interactive_constraints_on>
        * <phoebe.interactive_constraints_off>
        * <phoebe.frontend.bundle.Bundle.add_constraint>
        * <phoebe.frontend.bundle.Bundle.get_constraint>
        * <phoebe.frontend.bundle.Bundle.remove_constraint>
        * <phoebe.frontend.bundle.Bundle.run_constraint>
        * <phoebe.frontend.bundle.Bundle.flip_constraint>

        Returns
        ---------
        * (list): list of changed <phoebe.parameters.Parameter> objects.

        """
        changes = []
        for constraint_id in self._delayed_constraints:
            param = self.run_constraint(uniqueid=constraint_id, return_parameter=True, skip_kwargs_checks=True)
            if param not in changes:
                changes.append(param)
        self._delayed_constraints = []
        return changes

    def run_failed_constraints(self):
        """
        Attempt to rerun all failed constraints that may be preventing
        <phoebe.frontend.bundle.Bundle.run_checks> from succeeding.
        """
        changes = []
        failed_constraints = self._failed_constraints
        self._failed_constraints = []
        for constraint_id in failed_constraints:
            logger.debug("run_failed_constraints: {}".format(constraint_id))
            param = self.run_constraint(uniqueid=constraint_id, return_parameter=True, skip_kwargs_checks=True, suppress_error=False)
            if param not in changes:
                changes.append(param)
        return changes

    def compute_ld_coeffs(self, compute=None, set_value=False, **kwargs):
        """
        Compute the interpolated limb darkening coefficients.

        This method is only for convenience and will be recomputed internally
        within <phoebe.frontend.bundle.Bundle.run_compute> for all backends
        that require per-star limb-darkening coefficients.  Note that the default
        <phoebe.parameters.compute.phoebe> backend will instead interpolate
        limb-darkening coefficients **per-element**.

        Coefficients will only be interpolated/returned for those where `ld_mode`
        is 'func_lookup'.  The values of the `ld_coeffs` parameter will be
        returned for cases where `ld_mode` is 'func_provided'.  Cases where
        `ld_mode` is 'interp' will not be included in the output.

        Note:
        * for backends without `atm` compute options, 'ck2004' will be used.

        Arguments
        ------------
        * `compute` (string, optional, default=None): label of the compute
            options (not required if only one is attached to the bundle).
        * `component` (string or list of strings, optional): label of the
            component(s) requested. If not provided, will be provided for all
            components in the hierarchy.
        * `dataset` (string or list of strings, optional): label of the
            dataset(s) requested.  If not provided, will be provided for all
            datasets attached to the bundle.
        * `set_value` (bool, optional, default=False): apply the interpolated
            values to the respective `ld_coeffs` parameters (even if not
            currently visible).
        * `skip_checks` (bool, optional, default=False): whether to skip calling
            <phoebe.frontend.bundle.Bundle.run_checks> before computing the model.
            NOTE: some unexpected errors could occur for systems which do not
            pass checks.
        * `**kwargs`: any additional kwargs are sent to override compute options.

        Returns
        ----------
        * (dict) computed ld_coeffs in a dictionary with keys formatted as
            ld_coeffs@component@dataset and the ld_coeffs as values (arrays with
            appropriate length given the respective value of `ld_func`).
        """

        datasets = kwargs.pop('dataset', self.datasets)
        components = kwargs.pop('component', self.components)

        # don't allow things like model='mymodel', etc
        forbidden_keys = parameters._meta_fields_filter
        self._kwargs_checks(kwargs, additional_allowed_keys=['skip_checks'], additional_forbidden_keys=forbidden_keys)

        if compute is None:
            if len(self.computes)==1:
                compute = self.computes[0]
            else:
                raise ValueError("must provide compute")
        if not isinstance(compute, str):
            raise TypeError("compute must be a single value (string)")

        if not kwargs.get('skip_checks', False):
            passed, msg = self.run_checks(compute=compute, **kwargs)
            if passed is None:
                # then just raise a warning
                logger.warning(msg)
            if passed is False:
                # then raise an error
                raise ValueError("system failed to pass checks: {}".format(msg))

        ld_coeffs_ret = {}
        for ldcs_param in self.filter(qualifier='ld_coeffs_source', dataset=datasets, component=components, check_visible=False).to_list():
            ld_mode = self.get_value(qualifier='ld_mode', dataset=ldcs_param.dataset, component=ldcs_param.component, check_visible=False)
            if ld_mode == 'interp':
                logger.debug("skipping computing ld_coeffs for {}@{} because ld_mode='interp'".format(ldcs_param.dataset, ldcs_param.component))
            elif ld_mode == 'func_provided':
                ld_coeffs_ret["ld_coeffs@{}@{}".format(ldcs_param.component, ldcs_param.dataset)] = self.get_value(qualifier='ld_coeffs', dataset=ldcs_param.dataset, component=ldcs_param.component, check_visible=False)
                continue
            elif ld_mode == 'func_lookup':
                ldcs = ldcs_param.get_value(check_visible=False)
                ld_func = self.get_value(qualifier='ld_func', dataset=ldcs_param.dataset, component=ldcs_param.component, check_visible=False)
                passband = self.get_value(qualifier='passband', dataset=ldcs_param.dataset, check_visible=False)

                try:
                    atm = self.get_value(qualifier='atm', compute=compute, component=ldcs_param.component, check_visible=False)
                except ValueError:
                    # not all backends have atm as an option
                    logger.warning("backend compute='{}' has no 'atm' option: falling back on ck2004 for ld_coeffs interpolation".format(compute))
                    atm = 'ck2004'

                if atm in ['extern_atmx', 'extern_planckint']:
                    ldcs = 'ck2004'
                else:
                    ldcs = atm

                logger.info("interpolating {} ld_coeffs for dataset='{}' component='{}' passband='{}' from ld_coeffs_source='{}'".format(ld_func, ldcs_param.dataset, ldcs_param.component, passband, ldcs))
                pb = get_passband(passband)
                teff = self.get_value(qualifier='teff', component=ldcs_param.component, context='component', unit='K', check_visible=False)
                logg = self.get_value(qualifier='logg', component=ldcs_param.component, context='component', check_visible=False)
                abun = self.get_value(qualifier='abun', component=ldcs_param.component, context='component', check_visible=False)
                photon_weighted = self.get_value(qualifier='intens_weighting', dataset=ldcs_param.dataset, context='dataset', check_visible=False) == 'photon'
                ld_coeffs = pb.interpolate_ldcoeffs(teff, logg, abun, ldcs, ld_func, photon_weighted)

                logger.info("interpolated {} ld_coeffs={}".format(ld_func, ld_coeffs))

                ld_coeffs_ret["ld_coeffs@{}@{}".format(ldcs_param.component, ldcs_param.dataset)] = ld_coeffs
                if set_value:
                    self.set_value(qualifier='ld_coeffs', component=ldcs_param.component, dataset=ldcs_param.dataset, check_visible=False, value=ld_coeffs)
            else:
                raise NotImplementedError("compute_ld_coeffs not implemented for ld_mode='{}'".format(ld_mode))

        return ld_coeffs_ret

    def _compute_system(self, compute=None, datasets=None, compute_l3=False, compute_l3_frac=False, compute_extrinsic=False, **kwargs):
        if compute is None:
            if len(self.computes)==1:
                compute = self.computes[0]
            else:
                raise ValueError("must provide compute")
        if not isinstance(compute, str):
            raise TypeError("compute must be a single value (string)")

        compute_kind = self.get_compute(compute).kind

        if compute_kind in ['legacy']:
            kwargs.setdefault('distortion_method', 'roche')
        elif compute_kind in ['jktebop']:
            kwargs.setdefault('distortion_method', 'sphere')

        system_compute = compute if compute_kind=='phoebe' else None
        logger.debug("creating system with compute={} kwargs={}".format(system_compute, kwargs))
        return backends.PhoebeBackend()._create_system_and_compute_pblums(self, system_compute, datasets=datasets, compute_l3=compute_l3, compute_l3_frac=compute_l3_frac, compute_extrinsic=compute_extrinsic, reset=False, lc_only=False, **kwargs)

    def compute_l3s(self, compute=None, set_value=False, **kwargs):
        """
        Compute third lights (`l3`) that will be applied to the system from
        fractional third light (`l3_frac`) and vice-versa by assuming that the
        total system flux is equivalent to the sum of the extrinsic (including
        any enabled irradiation and features) passband luminosities
        at t0 divided by 4*pi.  To see how passband luminosities are computed,
        see <phoebe.frontend.bundle.Bundle.compute_pblums>.

        This method is only for convenience and will be recomputed internally
        within <phoebe.frontend.bundle.Bundle.run_compute>.

        Arguments
        ------------
        * `compute` (string, optional, default=None): label of the compute
            options (not required if only one is attached to the bundle).
        * `dataset` (string or list of strings, optional): label of the
            dataset(s) requested.  If not provided, will be provided for all
            datasets in which an `l3_mode` Parameter exists.
        * `set_value` (bool, optional, default=False): apply the computed
            values to the respective `l3` or `l3_frac` parameters (even if not
            currently visible).
        * `skip_checks` (bool, optional, default=False): whether to skip calling
            <phoebe.frontend.bundle.Bundle.run_checks> before computing the model.
            NOTE: some unexpected errors could occur for systems which do not
            pass checks.
        * `**kwargs`: any additional kwargs are sent to override compute options.

        Returns
        ----------
        * (dict) computed l3s in a dictionary with keys formatted as
            l3@dataset or l3_frac@dataset and the l3 (as quantity objects
            with units of W/m**2) or l3_frac (as unitless floats).
        """
        logger.debug("b.compute_l3s")

        datasets = kwargs.pop('dataset', self.filter('l3_mode', check_visible=True).datasets)
        if isinstance(datasets, str):
            datasets = [datasets]

        # don't allow things like model='mymodel', etc
        forbidden_keys = parameters._meta_fields_filter
        self._kwargs_checks(kwargs, additional_allowed_keys=['system', 'skip_checks'], additional_forbidden_keys=forbidden_keys)

        if compute is None:
            if len(self.computes)==1:
                compute = self.computes[0]
            else:
                raise ValueError("must provide compute")
        if not isinstance(compute, str):
            raise TypeError("compute must be a single value (string)")

        if not kwargs.get('skip_checks', False):
            passed, msg = self.run_checks(compute=compute, **kwargs)
            if passed is None:
                # then just raise a warning
                logger.warning(msg)
            if passed is False:
                # then raise an error
                raise ValueError("system failed to pass checks: {}".format(msg))

        system = kwargs.get('system', self._compute_system(compute=compute, datasets=datasets, compute_l3=True, compute_l3_frac=True, **kwargs))

        l3s = {}
        for dataset in datasets:
            l3_mode = self.get_value(qualifier='l3_mode', dataset=dataset)
            if l3_mode == 'flux':
                l3_frac = system.l3s[dataset]['frac']
                l3s['l3_frac@{}'.format(dataset)] = l3_frac
                if set_value:
                    self.set_value(qualifier='l3_frac', dataset=dataset, check_visible=False, value=l3_frac)

            elif l3_mode == 'fraction of total light':
                l3_flux = system.l3s[dataset]['flux'] * u.W / u.m**2
                l3s['l3@{}'.format(dataset)] = l3_flux

                if set_value:
                    self.set_value(qualifier='l3', dataset=dataset, check_visible=False, value=l3_flux)

            else:
                raise NotImplementedError("l3_mode='{}' not supported.".format(l3_mode))

        return l3s

    def compute_pblums(self, compute=None, pblum=True, pblum_ext=True,
                       pbflux=False, pbflux_ext=False,
                       set_value=False, **kwargs):
        """
        Compute the passband luminosities that will be applied to the system,
        following all coupling, etc, as well as all relevant compute options
        (ntriangles, distortion_method, etc).  The exposed passband luminosities
        (and any coupling) are computed at t0@system.

        This method allows for computing both intrinsic and extrinsic luminosities.
        Note that pblum scaling is computed (and applied to flux scaling) based
        on intrinsic luminosities (`pblum`).

        For any `dataset` which does not support pblum scaling (rv or lp dataset,
        for example), will have their absolute intensities exposed.

        Note that luminosities cannot be exposed for any dataset in which
        `pblum_mode` is 'scale to data' as the entire light curve must be
        computed prior to scaling.

        Additionally, an estimate for the total fluxes `pbflux` and `pbflux_ext`
        can optionally be computed.  These will also be computed at t0@system,
        under the spherical assumption where `pbflux = sum(pblum / (4 pi)) + l3`
        or `pbflux_ext = sum(pblum_ext / (4 pi)) + l3`.  Note that in either case,
        the translation from `l3_frac` to `l3` (when necessary) will include
        extrinsic effects.  See also <phoebe.frontend.bundle.Bundle.compute_l3s>.

        Note about eclipses: `pbflux` and `pbflux_ext` estimates will not include
        any eclipsing or ellipsoidal effects (even if an eclipse occurs at time
        `t0`) as they are estimated directly from the luminosities under the
        spherical assumption.

        Note about boosting: as boosting is an aspect-dependent effect that
        does not affect normal intensities, boosting will not be included
        in any of the returned values, including `pbflux_ext` due to the
        approximation of flux explained above.  This also means that boosting
        will be ignored in any scaling if providing `pbflux` (by setting
        `pblum_mode = 'total flux'`).

        This method is only for convenience and will be recomputed internally
        within <phoebe.frontend.bundle.Bundle.run_compute> as needed.
        Alternatively, you can create a mesh dataset
        (see <phoebe.frontend.bundle.Bundle.add_dataset>
        and <phoebe.parameters.dataset.mesh>) and request any specific pblum to
        be exposed (per-time).

        Note:
        * for backends without `atm` compute options, 'ck2004' will be used.
        * for backends without `mesh_method` compute options, the most appropriate
            method will be chosen.  'roche' will be used whenever applicable,
            otherwise 'sphere' will be used.

        Arguments
        ------------
        * `compute` (string, optional, default=None): label of the compute
            options (not required if only one is attached to the bundle).
        * `pblum` (bool, optional, default=True): whether to include
            intrinsic (excluding irradiation & features) pblums.  These
            will be exposed in the returned dictionary as pblum@component@dataset.
        * `pblum_ext` (bool, optional, default=True): whether to include
            extrinsic (irradiation & features) pblums.  These will
            be exposed as pblum_ext@component@dataset.
        * `pbflux` (bool, optional, default=False): whether to include
            intrinsic per-system passband fluxes.  These include third-light
            (from the l3 or l3_frac parameter), but are estimated based
            on intrinsic `pblum`.  These will be exposed as pbflux@dataset.
        * `pbflux_ext` (bool, optional, default=False): whether to include
            extrinsic per-system passband fluxes.  These include third-light
            (from the l3 or l3_frac parameter), and are estimated based on
            extrinsic `pblum_ext`.  These will be exposed as pbflux_ext@dataset.
        * `component` (string or list of strings, optional): label of the
            component(s) requested. If not provided, will be provided for all
            components in the hierarchy.
        * `dataset` (string or list of strings, optional): label of the
            dataset(s) requested.  If not provided, will be provided for all
            passband-dependent datasets attached to the bundle.  Those without
            a pblum_mode parameter (eg. rv or lp datasets) will be computed
            in absolute luminosities.
        * `set_value` (bool, optional, default=False): apply the computed
            values to the respective `pblum` or `pbflux` parameters (even if not
            currently visible).  Note that extrinsic values (`pblum_ext` and
            `pbflux_ext`) are not input parameters to the model, so are not set.
        * `skip_checks` (bool, optional, default=False): whether to skip calling
            <phoebe.frontend.bundle.Bundle.run_checks> before computing the model.
            NOTE: some unexpected errors could occur for systems which do not
            pass checks.
        * `**kwargs`: any additional kwargs are sent to override compute options.

        Returns
        ----------
        * (dict) computed pblums in a dictionary with keys formatted as
            pblum@component@dataset (for intrinsic pblums) or
            pblum_ext@component@dataset (for extrinsic pblums) and the pblums
            as values (as quantity objects with default units of W).

        Raises
        ----------
        * ValueError: if `compute` needs to be provided but is not.
        * ValueError: if any value in `dataset` points to a dataset that is not
            passband-dependent (eg. a mesh or orb dataset).
        * ValueError: if the system fails to pass
            <phoebe.frontend.bundle.Bundle.run_checks>.
        """
        logger.debug("b.compute_pblums")

        datasets = kwargs.pop('dataset', self.filter(qualifier='passband').datasets)
        if isinstance(datasets, str):
            datasets = [datasets]
        components = kwargs.pop('component', self.components)
        if isinstance(components, str):
            components = [components]

        # don't allow things like model='mymodel', etc
        forbidden_keys = parameters._meta_fields_filter
<<<<<<< HEAD
        self._kwargs_checks(kwargs, additional_allowed_keys=['system', 'skip_checks'], additional_forbidden_keys=forbidden_keys)
=======
        self._kwargs_checks(kwargs,
                            on_filter={'compute': compute, 'dataset': datasets, 'component': components},
                            additional_forbidden_keys=forbidden_keys)
>>>>>>> 4e8050fc

        # check to make sure value of passed compute is valid
        if compute is None:
            if len(self.computes)==1:
                compute = self.computes[0]
            else:
                raise ValueError("must provide compute")
        if not isinstance(compute, str):
            raise TypeError("compute must be a single value (string)")

        # make sure we pass system checks
        if not kwargs.get('skip_checks', False):
            passed, msg = self.run_checks(compute=compute, **kwargs)
            if passed is None:
                # then just raise a warning
                logger.warning(msg)
            if passed is False:
                # then raise an error
                raise ValueError("system failed to pass checks: {}".format(msg))

        # determine datasets which need intensities computed and check to make
        # sure all passed datasets are passband-dependent
        pblum_datasets = datasets
        for dataset in datasets:
            if not len(self.filter(qualifier='passband', dataset=dataset)):
                raise ValueError("dataset '{}' is not passband-dependent".format(dataset))
            for pblum_ref_param in self.filter(qualifier='pblum_ref', dataset=dataset).to_list():
                ref_dataset = pblum_ref_param.get_value()
                if ref_dataset in self.datasets and ref_dataset not in pblum_datasets:
                    # then we need to compute the system at this dataset too,
                    # even though it isn't requested to be returned
                    pblum_datasets.append(ref_dataset)

        t0 = self.get_value(qualifier='t0', context='system', unit=u.d)

        ret = {}
        l3s = None
        for compute_extrinsic in [True, False]:
            # we need to compute the extrinsic case if we're requesting pblum_ext
            # or pbflux_ext or if we're requesting pbflux but l3s need to be
            # converted (as those need to be translated with extrinsic enabled)
            if compute_extrinsic and not (pblum_ext or pbflux_ext or (pbflux and len(self.filter(qualifier='l3_mode', dataset=datasets, value='fraction of total light')))):
                continue
            if not compute_extrinsic and not (pblum or pbflux):
                continue

            # TODO: can we prevent rebuilding the entire system the second time if both intrinsic and extrinsic are True?
            compute_l3 = compute_extrinsic and (pbflux_ext or pbflux)
            logger.debug("b._compute_system(compute={}, datasets={}, compute_l3={}, compute_extrinsic={}, kwargs={})".format(compute, pblum_datasets, compute_l3, compute_extrinsic, kwargs))
            system = kwargs.get('system', self._compute_system(compute=compute, datasets=pblum_datasets, compute_l3=compute_l3, compute_extrinsic=compute_extrinsic, **kwargs))

            if compute_l3:
                # these needed to be computed with compute_extrinsic=True even for pbflux instrinsic
                l3s = {dataset: system.l3s[dataset]['flux'] for dataset in datasets} # in u.W/u.m**2

            for dataset in datasets:
                pbflux_this_dataset = 0

                # TODO: can we get away with skipping this in some cases?  If we
                # skipped the compute_extrinsic=True case, then we should
                # already have these with ignore_effects=True from computing the
                # scaling
                # Technically we only need to do this if compute_extrinsic as of
                # right now, since there is nothing in _populate_lc which
                # affects Inorms (though boosting affects Imus).
                logger.debug("computing observables with ignore_effects={} for {}".format(not compute_extrinsic, dataset))
                system.populate_observables(t0, ['lc'], [dataset],
                                            ignore_effects=not compute_extrinsic)

                for component, star in system.items():
                    if component not in components:
                        continue

                    pblum = float(star.compute_luminosity(dataset))
                    pbflux_this_dataset += pblum / (4*np.pi)

                    if (compute_extrinsic and pblum_ext) or (not compute_extrinsic and pblum):
                        if not compute_extrinsic and set_value:
                            self.set_value(qualifier='pblum', component=component, dataset=dataset, context='dataset', check_visible=False, value=pblum*u.W)

                        ret["{}@{}@{}".format('pblum_ext' if compute_extrinsic else 'pblum', component, dataset)] = pblum*u.W

                if (compute_extrinsic and pbflux_ext) or (not compute_extrinsic and pbflux):
                    if l3s is None:
                        # then we didn't need to compute l3s, so we can pull straight from the parameter
                        pbflux_this_dataset += self.get_value(qualifier='l3', dataset=dataset, context='dataset', unit=u.W/u.m**2)
                    else:
                        pbflux_this_dataset += l3s[dataset]

                    if not compute_extrinsic and set_value:
                        self.set_value(qualifier='pbflux', dataset=dataset, context='dataset', check_visible=False, value=pbflux_this_dataset*u.W/u.m**2)

                    ret["{}@{}".format('pbflux_ext' if compute_extrinsic else 'pbflux', dataset)] = pbflux_this_dataset*u.W/u.m**2

        return ret

    def _compute_necessary_values(self, computeparams):
        compute = computeparams.compute

        enabled_datasets = computeparams.filter(qualifier='enabled', value=True).datasets
        # handle any limb-darkening interpolation
        dataset_compute_ld_coeffs = self.filter(dataset=enabled_datasets, qualifier='ld_coeffs_source').exclude(value='none').datasets
        if computeparams.kind == 'photodynam':
            # then we're ignoring anything that isn't quadratic anyways
            dataset_compute_ld_coeffs = self.filter(dataset=dataset_compute_ld_coeffs, qualifier='ld_func', value='quadratic').datasets

        if len(dataset_compute_ld_coeffs):
            logger.warning("{} does not natively support interpolating ld coefficients.  These will be interpolated by PHOEBE 2 and then passed to {}.".format(computeparams.kind, computeparams.kind))
            logger.debug("calling compute_ld_coeffs(compute={}, dataset={}, set_value=True, skip_checks=True)".format(dataset_compute_ld_coeffs, compute))
            self.compute_ld_coeffs(compute, dataset=dataset_compute_ld_coeffs, set_value=True, skip_checks=True)

        # handle any necessary pblum computations
        dataset_compute_pblums = self.filter(dataset=enabled_datasets, qualifier='pblum_mode').exclude(value='provided').datasets
        if len(dataset_compute_pblums):
            logger.warning("{} does not natively support pblum_mode={}.  pblum values will be computed by PHOEBE 2 and then passed to {}.".format(computeparams.kind, [p.get_value() for p in self.filter(qualifier='pblum_mode').exclude(value='provided').to_list()], computeparams.kind))
            logger.debug("calling compute_pblums(compute={}, dataset={}, pblum=True, pblum_ext=False, pbflux=True, pbflux_ext=False, set_value=True, skip_checks=True)".format(compute, dataset_compute_pblums))
            self.compute_pblums(compute, dataset=dataset_compute_pblums, pblum=True, pblum_ext=False, pbflux=True, pbflux_ext=False, set_value=True, skip_checks=True)

        # handle any necessary l3 computations
        if computeparams.kind == 'ellc':
            dataset_compute_l3s = self.filter(dataset=enabled_datasets, qualifier='l3_mode', value='flux').datasets
        else:
            dataset_compute_l3s = self.filter(dataset=enabled_datasets, qualifier='l3_mode', value='fraction of total light').datasets
        if computeparams.kind == 'legacy':
            # legacy support either mode, but all must be the same
            l3_modes = [p.value for p in self.filter(qualifier='l3_mode').to_list()]
            if len(list(set(l3_modes))) <= 1:
                dataset_compute_l3s = []

        if len(dataset_compute_l3s):
            if computeparams.kind == 'legacy':
                logger.warning("{} does not natively support mixed values for l3_mode.  l3 values will be computed by PHOEBE 2 and then passed to {}.".format(computeparams.kind, computeparams.kind))
            elif computeparams.kind == 'ellc':
                logger.warning("{} does not natively support l3_mode='flux'.  l3_frac values will be computed by PHOEBE 2 and then passed to {}.".format(computeparams.kind, computeparams.kind))
            else:
                logger.warning("{} does not natively support l3_mode='fraction of total light'.  l3 values will be computed by PHOEBE 2 and then passed to {}.".format(computeparams.kind, computeparams.kind))
            logger.debug("calling compute_l3s(compute={}, dataset={}, set_value=True, skip_checks=True)".format(compute, dataset_compute_l3s))
            self.compute_l3s(compute, dataset=dataset_compute_l3s, set_value=True, skip_checks=True)


    def add_compute(self, kind='phoebe', **kwargs):
        """
        Add a set of computeoptions for a given backend to the bundle.
        The label (`compute`) can then be sent to <phoebe.frontend.bundle.Bundle.run_compute>.

        If not provided, `compute` will be created for you and can be
        accessed by the `compute` attribute of the returned
        <phoebe.parameters.ParameterSet>.

        Available kinds can be found in <phoebe.parameters.compute> and include:
        * <phoebe.parameters.compute.phoebe>
        * <phoebe.parameters.compute.legacy>

        Arguments
        ----------
        * `kind` (string): function to call that returns a
             <phoebe.parameters.ParameterSet> or list of
             <phoebe.parameters.Parameter> objects.  This must either be a
             callable function that accepts only default values, or the name
             of a function (as a string) that can be found in the
             <phoebe.parameters.compute> module.
        * `compute` (string, optional): name of the newly-created compute options.
        * `overwrite` (boolean, optional, default=False): whether to overwrite
            an existing set of compute options with the same `compute` tag.  If False,
            an error will be raised.
        * `**kwargs`: default values for any of the newly-created parameters
            (passed directly to the matched callabled function).

        Returns
        ---------
        * <phoebe.parameters.ParameterSet> of all parameters that have been added

        Raises
        --------
        * NotImplementedError: if a required constraint is not implemented
        """
        func = _get_add_func(_compute, kind)

        kwargs.setdefault('compute',
                          self._default_label(func.__name__,
                                              **{'context': 'compute',
                                                 'kind': func.__name__}))

        self._check_label(kwargs['compute'], allow_overwrite=kwargs.get('overwrite', False))

        params = func(**kwargs)
        # TODO: similar kwargs logic as in add_dataset (option to pass dict to
        # apply to different components this would be more complicated here if
        # allowing to also pass to different datasets

        metawargs = {'context': 'compute',
                     'kind': func.__name__,
                     'compute': kwargs['compute']}

        if kwargs.get('overwrite', False):
            self.remove_compute(compute=kwargs['compute'])
            # check the label again, just in case kwargs['compute'] belongs to
            # something other than compute
            self._check_label(kwargs['compute'], allow_overwrite=False)

        logger.info("adding {} '{}' compute to bundle".format(metawargs['kind'], metawargs['compute']))
        self._attach_params(params, **metawargs)

        if kind=='phoebe' and 'ntriangles' not in kwargs.keys():
            # the default for ntriangles in compute.py is 1500, we want 3000 for an envelope
            for envelope in self.hierarchy.get_envelopes():
                self.set_value(qualifier='ntriangles', compute=kwargs['compute'], component=envelope, value=3000, check_visible=False)

        redo_kwargs = deepcopy(kwargs)
        redo_kwargs['func'] = func.__name__
        self._add_history(redo_func='add_compute',
                          redo_kwargs=redo_kwargs,
                          undo_func='remove_compute',
                          undo_kwargs={'compute': kwargs['compute']})


        # since we've already processed (so that we can get the new qualifiers),
        # we'll only raise a warning
<<<<<<< HEAD
        self._kwargs_checks(kwargs, ['overwrite'], warning_only=True)
=======
        self._kwargs_checks(kwargs,
                            on_filter={'compute': kwargs['compute']},
                            warning_only=True)
>>>>>>> 4e8050fc

        return self.get_compute(**metawargs)

    def get_compute(self, compute=None, **kwargs):
        """
        Filter in the 'compute' context

        See also:
        * <phoebe.parameters.ParameterSet.filter>

        Arguments
        ----------
        * `compute`: (string, optional, default=None): the name of the compute options
        * `**kwargs`: any other tags to do the filtering (excluding compute and context)

        Returns:
        * a <phoebe.parameters.ParameterSet> object.
        """
        if compute is not None:
            kwargs['compute'] = compute
        kwargs['context'] = 'compute'
        return self.filter(**kwargs)

    def remove_compute(self, compute, **kwargs):
        """
        Remove a 'compute' from the bundle.

        See also:
        * <phoebe.parameters.ParameterSet.remove_parameters_all>

        Arguments
        ----------
        * `compute` (string): the label of the compute options to be removed.
        * `**kwargs`: other filter arguments to be sent to
            <phoebe.parameters.ParameterSet.remove_parameters_all>.  The following
            will be ignored: context, compute.
        """
        kwargs['compute'] = compute
        kwargs['context'] = 'compute'
        self.remove_parameters_all(**kwargs)

    def remove_computes_all(self):
        """
        Remove all compute options from the bundle.  To remove a single set
        of compute options see <phoebe.frontend.bundle.Bundle.remove_compute>.
        """
        for compute in self.computes:
            self.remove_compute(compute)

    def rename_compute(self, old_compute, new_compute):
        """
        Change the label of compute options attached to the Bundle.

        Arguments
        ----------
        * `old_compute` (string): current label of the compute options (must exist)
        * `new_compute` (string): the desired new label of the compute options
            (must not yet exist)

        Raises
        --------
        * ValueError: if the value of `new_compute` is forbidden or already exists.
        """
        # TODO: raise error if old_compute not found?

        self._check_label(new_compute)
        self._rename_label('compute', old_compute, new_compute)


    @send_if_client
    def run_compute(self, compute=None, model=None, detach=False,
                    times=None, **kwargs):
        """
        Run a forward model of the system on the enabled dataset(s) using
        a specified set of compute options.

        To attach and set custom values for compute options, including choosing
        which backend to use, see:
        * <phoebe.frontend.bundle.Bundle.add_compute>

        To define the dataset types and times at which the model should be
        computed see:
        * <phoebe.frontend.bundle.Bundle.add_dataset>

        To disable or enable existing datasets see:
        * <phoebe.frontend.bundle.Bundle.enable_dataset>
        * <phoebe.frontend.bundle.Bundle.disable_dataset>

        See also:
        * <phoebe.mpi_on>
        * <phoebe.mpi_off>

        Arguments
        ------------
        * `compute` (string, optional): name of the compute options to use.
            If not provided or None, run_compute will use an existing set of
            attached compute options if only 1 exists.  If more than 1 exist,
            then compute becomes a required argument.  If no compute options
            exist, then this will use default options and create and attach
            a new set of compute options with a default label.
        * `model` (string, optional): name of the resulting model.  If not
            provided this will default to 'latest'.  NOTE: existing models
            with the same name will be overwritten depending on the value
            of `overwrite` (see below).   See also
            <phoebe.frontend.bundle.Bundle.rename_model> to rename a model after
            creation.
        * `detach` (bool, optional, default=False, EXPERIMENTAL):
            whether to detach from the computation run,
            or wait for computations to complete.  If detach is True, see
            <phoebe.frontend.bundle.Bundle.get_model> and
            <phoebe.parameters.JobParameter>
            for details on how to check the job status and retrieve the results.
        * `times` (list, optional, EXPERIMENTAL): override the times at which to compute the model.
            NOTE: this only (temporarily) replaces the time array for datasets
            with times provided (ie empty time arrays are still ignored).  So if
            you attach a rv to a single component, the model will still only
            compute for that single component.  ALSO NOTE: this option is ignored
            if `detach=True` (at least for now).
        * `overwrite` (boolean, optional, default=model=='latest'): whether to overwrite
            an existing model with the same `model` tag.  If False,
            an error will be raised.  This defaults to True if `model` is not provided
            or is 'latest', otherwise it will default to False.
        * `skip_checks` (bool, optional, default=False): whether to skip calling
            <phoebe.frontend.bundle.Bundle.run_checks> before computing the model.
            NOTE: some unexpected errors could occur for systems which do not
            pass checks.
        * `**kwargs`:: any values in the compute options to temporarily
            override for this single compute run (parameter values will revert
            after run_compute is finished)

        Returns
        ----------
        * a <phoebe.parameters.ParameterSet> of the newly-created model
            containing the synthetic data.

        Raises
        --------
        * ValueError: if passing `protomesh` or `pbmesh` as these were removed in 2.1
        * ValueError: if `compute` must be provided but is not.
        * ValueError: if the system fails to pass checks.  See also
            <phoebe.frontend.bundle.Bundle.run_checks>
        * ValueError: if any given dataset is enabled in more than one set of
            compute options sent to run_compute.
        """
        if isinstance(detach, str):
            raise ValueError("detach must be a boolean")
            # then we want to temporarily go in to client mode
            self.as_client(server=detach)
            self.run_compute(compute=compute, model=model, time=time, **kwargs)
            self.as_client(False)
            return self.get_model(model)

        # protomesh and pbmesh were supported kwargs in 2.0.x but are no longer
        # so let's raise an error if they're passed here
        if 'protomesh' in kwargs.keys():
            raise ValueError("protomesh is no longer a valid option")
        if 'pbmesh' in kwargs.keys():
            raise ValueError("pbmesh is no longer a valid option")

        if model is None:
            model = 'latest'

        self._check_label(model, allow_overwrite=kwargs.get('overwrite', model=='latest'))

        if model in self.models and kwargs.get('overwrite', model=='latest'):
            logger.warning("overwriting model: {}".format(model))
            self.remove_model(model)
            # check the label again, just in case model belongs to something
            # other than model
            self._check_label(model, allow_overwrite=False)

        if isinstance(times, float) or isinstance(times, int):
            times = [times]

        # handle case where compute is not provided
        if compute is None:
            computes = self.get_compute(check_default=False, check_visible=False, **kwargs).computes
            if len(computes)==0:
                # NOTE: this doesn't take **kwargs since we want those to be
                # temporarily overriden as is the case when the compute options
                # are already attached
                self.add_compute()
                computes = self.computes
                # now len(computes) should be 1 and will trigger the next
                # if statement

            if len(computes)==1:
                compute = computes[0]
            elif len(computes)>1:
                raise ValueError("must provide label of compute options since more than one are attached")

        # handle the ability to send multiple compute options/backends - here
        # we'll just always send a list of compute options
        if isinstance(compute, str):
            computes = [compute]
        else:
            computes = compute

        # if interactive mode was ever off, let's make sure all constraints
        # have been run before running system checks or computing the model
        changed_params = self.run_delayed_constraints()

        # any kwargs that were used just to filter for get_compute should  be
        # removed so that they aren't passed on to all future get_value(...
        # **kwargs) calls
        computes_ps = self.get_compute(compute=compute, **kwargs)
        for k in parameters._meta_fields_filter:
            if k in kwargs.keys():
                dump = kwargs.pop(k)

        # we'll wait to here to run kwargs and system checks so that
        # add_compute is already called if necessary
        allowed_kwargs = ['skip_checks', 'jobid', 'overwrite']
        if conf.devel:
            allowed_kwargs += ['mesh_init_phi']
<<<<<<< HEAD
        self._kwargs_checks(kwargs, allowed_kwargs, ps=computes_ps)
=======
        self._kwargs_checks(kwargs,
                            on_filter={'compute': compute},
                            additional_allowed_keys=allowed_kwargs)
>>>>>>> 4e8050fc

        if not kwargs.get('skip_checks', False):
            passed, msg = self.run_checks(compute=computes, **kwargs)
            if passed is None:
                # then just raise a warning
                logger.warning(msg)
            if passed is False:
                # then raise an error
                raise ValueError("system failed to pass checks: {}".format(msg))

        # let's first make sure that there is no duplication of enabled datasets
        datasets = []
        # compute_ so we don't write over compute which we need if detach=True
        for compute_ in computes:
            # TODO: filter by value instead of if statement once implemented
            for enabled_param in self.filter(qualifier='enabled',
                                             compute=compute_,
                                             context='compute',
                                             check_visible=False).to_list():
                if enabled_param.get_value():
                    item = (enabled_param.dataset, enabled_param.component)
                    if item in datasets:
                        raise ValueError("dataset {}@{} is enabled in multiple compute options".format(item[0], item[1]))
                    datasets.append(item)

        # now if we're supposed to detach we'll just prepare the job for submission
        # either in another subprocess or through some queuing system
        if detach and mpi.within_mpirun:
            logger.warning("cannot detach when within mpirun, ignoring")
            detach = False

        if (detach or mpi.enabled) and not mpi.within_mpirun:
            if detach:
                logger.warning("detach support is EXPERIMENTAL")

            if times is not None:
                # TODO: support overriding times with detached - issue here is
                # that it isn't necessarilly trivially to send this array
                # through the script.  May need to convert to list first to
                # avoid needing to import numpy?
                logger.warning("overriding time is not supported within detach - ignoring")

            # we'll track everything through the model name as well as
            # a random string, to avoid any conflicts
            jobid = kwargs.get('jobid', parameters._uniqueid())

            # we'll build a python script that can replicate this bundle as it
            # is now, run compute, and then save the resulting model
            script_fname = "_{}.py".format(jobid)
            f = open(script_fname, 'w')
            f.write("import os; os.environ['PHOEBE_ENABLE_PLOTTING'] = 'FALSE'; os.environ['PHOEBE_ENABLE_SYMPY'] = 'FALSE'; os.environ['PHOEBE_ENABLE_ONLINE_PASSBANDS'] = 'FALSE';\n")
            f.write("import phoebe; import json\n")
            # TODO: can we skip the history context?  And maybe even other models
            # or datasets (except times and only for run_compute but not run_fitting)
            f.write("bdict = json.loads(\"\"\"{}\"\"\", object_pairs_hook=phoebe.utils.parse_json)\n".format(json.dumps(self.to_json())))
            f.write("b = phoebe.Bundle(bdict)\n")
            # TODO: make sure this works with multiple computes
            compute_kwargs = list(kwargs.items())+[('compute', compute), ('model', model)]
            compute_kwargs_string = ','.join(["{}={}".format(k,"\'{}\'".format(v) if isinstance(v, str) else v) for k,v in compute_kwargs])
            f.write("model_ps = b.run_compute({})\n".format(compute_kwargs_string))
            f.write("model_ps.save('_{}.out', incl_uniqueid=True)\n".format(jobid))
            f.close()

            script_fname = os.path.abspath(script_fname)
            cmd = mpi.detach_cmd.format(script_fname)
            # TODO: would be nice to catch errors caused by the detached script...
            # but that would probably need to be the responsibility of the
            # jobparam to return a failed status and message.
            # Unfortunately right now an error just results in the job hanging.
            subprocess.call(cmd, shell=True, stdout=DEVNULL, stderr=DEVNULL)

            # create model parameter and attach (and then return that instead of None)
            job_param = JobParameter(self,
                                     location=os.path.dirname(script_fname),
                                     status_method='exists',
                                     retrieve_method='local',
                                     uniqueid=jobid)

            metawargs = {'context': 'model', 'model': model}
            self._attach_params([job_param], **metawargs)

            if isinstance(detach, str):
                self.save(detach)

            if not detach:
                return job_param.attach()
            else:
                logger.info("detaching from run_compute.  Call get_model('{}').attach() to re-attach".format(model))

            # return self.get_model(model)
            return job_param

        # temporarily disable interactive_checks, check_default, and check_visible
        conf_interactive_checks = conf.interactive_checks
        if conf_interactive_checks:
            logger.debug("temporarily disabling interactive_checks")
            conf._interactive_checks = False

        conf_check_default = conf.check_default
        if conf_check_default:
            logger.debug("temporarily disabling check_default")
            conf.check_default_off()

        conf_check_visible = conf.check_visible
        if conf_check_visible:
            logger.debug("temporarily disabling check_visible")
            conf.check_visible_off()

        def restore_conf():
            # restore user-set interactive checks
            if conf_interactive_checks:
                logger.debug("restoring interactive_checks={}".format(conf_interactive_checks))
                conf._interactive_checks = conf_interactive_checks

            if conf_check_visible:
                logger.debug("restoring check_visible")
                conf.check_visible_on()

            if conf_check_default:
                logger.debug("restoring check_default")
                conf.check_default_on()


        try:
            for compute in computes:

                computeparams = self.get_compute(compute=compute)

                if not computeparams.kind:
                    raise KeyError("could not recognize backend from compute: {}".format(compute))

                logger.info("running {} backend to create '{}' model".format(computeparams.kind, model))
                compute_class = getattr(backends, '{}Backend'.format(computeparams.kind.title()))
                # compute_func = getattr(backends, computeparams.kind)

                metawargs = {'compute': compute, 'model': model, 'context': 'model'}  # dataset, component, etc will be set by the compute_func

                params = compute_class().run(self, compute, times=times, **kwargs)


                # average over any exposure times before attaching parameters
                if computeparams.kind == 'phoebe':
                    # TODO: we could eventually do this for all backends - we would
                    # just need to copy the computeoption parameters into each backend's
                    # compute PS, and include similar logic for oversampling that is
                    # currently in backends._extract_info_from_bundle_by_time into
                    # backends._extract_info_from_bundle_by_dataset.  We'd also
                    # need to make sure that exptime is not being passed to any
                    # alternate backend - and ALWAYS handle it here
                    for dataset in params.datasets:
                        # not all dataset-types currently support exposure times.
                        # Once they do, this ugly if statement can be removed
                        if len(self.filter(dataset=dataset, qualifier='exptime')):
                            exptime = self.get_value(qualifier='exptime', dataset=dataset, context='dataset', unit=u.d)
                            if exptime > 0:
                                logger.info("handling fti for dataset='{}'".format(dataset))
                                if self.get_value(qualifier='fti_method', dataset=dataset, compute=compute, context='compute', **kwargs)=='oversample':
                                    times_ds = self.get_value(qualifier='compute_times', dataset=dataset, context='dataset')
                                    if not len(times_ds):
                                        times_ds = self.get_value(qualifier='times', dataset=dataset, context='dataset')
                                    # exptime = self.get_value(qualifier='exptime', dataset=dataset, context='dataset', unit=u.d)
                                    fti_oversample = self.get_value(qualifier='fti_oversample', dataset=dataset, compute=compute, context='compute', check_visible=False, **kwargs)
                                    # NOTE: this is hardcoded for LCs which is the
                                    # only dataset that currently supports oversampling,
                                    # but this will need to be generalized if/when
                                    # we expand that support to other dataset kinds
                                    fluxes = np.zeros(times_ds.shape)

                                    # the oversampled times and fluxes will be
                                    # sorted according to times this may cause
                                    # exposures to "overlap" each other, so we'll
                                    # later need to determine which times (and
                                    # therefore fluxes) belong to which datapoint
                                    times_oversampled_sorted = params.get_value(qualifier='times', dataset=dataset)
                                    fluxes_oversampled = params.get_value(qualifier='fluxes', dataset=dataset)

                                    for i,t in enumerate(times_ds):
                                        # rebuild the unsorted oversampled times - see backends._extract_from_bundle_by_time
                                        # TODO: try to optimize this by having these indices returned by the backend itself
                                        times_oversampled_this = np.linspace(t-exptime/2., t+exptime/2., fti_oversample)
                                        sample_inds = np.searchsorted(times_oversampled_sorted, times_oversampled_this)

                                        fluxes[i] = np.mean(fluxes_oversampled[sample_inds])

                                    params.set_value(qualifier='times', dataset=dataset, value=times_ds)
                                    params.set_value(qualifier='fluxes', dataset=dataset, value=fluxes)


                self._attach_params(params, check_copy_for=False, **metawargs)

            def _scale_fluxes(model_fluxes, scale_factor):
                return model_fluxes * scale_factor

            # scale fluxes whenever pblum_mode = 'scale to data'
            for param in self.filter(qualifier='pblum_mode', value='scale to data').to_list():
                logger.info("rescaling fluxes to data for dataset='{}'".format(param.dataset))
                ds_times = self.get_dataset(param.dataset).get_value(qualifier='times')
                ds_fluxes = self.get_dataset(param.dataset).get_value(qualifier='fluxes')
                ds_sigmas = self.get_dataset(param.dataset).get_value(qualifier='sigmas')

                model_fluxes = self.get_model(model).get_value(qualifier='fluxes')
                model_fluxes_interp = self.get_model(model).get_parameter(qualifier='fluxes').interp_value(times=ds_times)
                scale_factor_approx = np.median(ds_fluxes / model_fluxes_interp)

                # TODO: can we skip this if sigmas don't exist?
                logger.debug("calling curve_fit with estimated scale_factor={}".format(scale_factor_approx))
                popt, pcov = cfit(_scale_fluxes, model_fluxes_interp, ds_fluxes, p0=(scale_factor_approx), sigma=ds_sigmas if len(ds_sigmas) else None)
                scale_factor = popt[0]

                logger.debug("applying scale_factor={} to fluxes@{}".format(scale_factor, param.dataset))
                self.get_model(model).set_value(qualifier='fluxes', dataset=param.dataset, value=model_fluxes*scale_factor)

                for param in self.get_model(model, dataset=param.dataset, kind='mesh').to_list():
                    if param.qualifier in ['intensities', 'abs_intensities', 'normal_intensities', 'abs_normal_intensities', 'pblum_ext']:
                        logger.debug("applying scale_factor={} to {} parameter in mesh".format(scale_factor, param.qualifier))
                        param.set_value(param.get_value() * scale_factor)

            redo_kwargs = deepcopy(kwargs)
            redo_kwargs['compute'] = computes if len(computes)>1 else computes[0]
            redo_kwargs['model'] = model

            self._add_history(redo_func='run_compute',
                              redo_kwargs=redo_kwargs,
                              undo_func='remove_model',
                              undo_kwargs={'model': model})

        except Exception as err:
            restore_conf()
            raise

        restore_conf()

        return self.get_model(model)

    def get_model(self, model=None, **kwargs):
        """
        Filter in the 'model' context

        See also:
        * <phoebe.parameters.ParameterSet.filter>

        Arguments
        ----------
        * `model`: (string, optional, default=None): the name of the model
        * `**kwargs`: any other tags to do the filtering (excluding model and context)

        Returns:
        * a <phoebe.parameters.ParameterSet> object.
        """
        if model is not None:
            kwargs['model'] = model
        kwargs['context'] = 'model'
        return self.filter(**kwargs)

    def remove_model(self, model, **kwargs):
        """
        Remove a 'model' from the bundle.

        See also:
        * <phoebe.parameters.ParameterSet.remove_parameters_all>

        Arguments
        ----------
        * `model` (string): the label of the model to be removed.
        * `**kwargs`: other filter arguments to be sent to
            <phoebe.parameters.ParameterSet.remove_parameters_all>.  The following
            will be ignored: model, context.
        """
        kwargs['model'] = model
        kwargs['context'] = 'model'
        self.remove_parameters_all(**kwargs)

    def remove_models_all(self):
        """
        Remove all models from the bundle.  To remove a single model see
        <phoebe.frontend.bundle.Bundle.remove_model>.
        """
        for model in self.models:
            self.remove_model(model=model)

    def rename_model(self, old_model, new_model):
        """
        Change the label of a model attached to the Bundle.

        Arguments
        ----------
        * `old_model` (string): current label of the model (must exist)
        * `new_model` (string): the desired new label of the model
            (must not yet exist)

        Raises
        --------
        * ValueError: if the value of `new_model` is forbidden or already exists.
        """
        # TODO: raise error if old_feature not found?

        self._check_label(new_model)
        self._rename_label('model', old_model, new_model)

    # TODO: ability to copy a posterior to a prior or have a prior reference an attached posterior (for drawing in fitting)
    def add_prior(self, twig=None, **kwargs):
        """
        [NOT IMPLEMENTED]

        :raises NotImplementedError: because it isn't
        """

        raise NotImplementedError

        param = self.get_parameter(twig=twig, **kwargs)
        # TODO: make sure param is a float parameter?

        func = _get_add_func(_distributions, 'prior')

        # TODO: send smart defaults for priors based on limits of parameter
        params = func(**kwargs)

        metawargs = {k: v for k, v in params.meta.items()
                     if k not in ['uniqueid', 'uniquetwig', 'twig']}
        metawargs['context'] = 'prior'

        logger.info("adding prior on '{}' parameter".format(param.uniquetwig))
        self._attach_params(params, **metawargs)

        redo_kwargs = deepcopy(kwargs)
        redo_kwargs['func'] = func.__name__
        self._add_history(redo_func='add_prior',
                          redo_kwargs=redo_kwargs,
                          undo_func='remove_prior',
                          undo_kwargs={'twig': param.uniquetwig})

        # return params
        return self.get_prior(**metawargs)

    def get_prior(self, twig=None, **kwargs):
        """
        [NOT IMPLEMENTED]

        See also:
        * <phoebe.parameters.ParameterSet.filter>

        Arguments
        ----------
        * `twig`: (string, optional, default=None): the twig used for filtering
        * `**kwargs`: any other tags to do the filtering (excluding twig and context)

        Returns:
        * a <phoebe.parameters.ParameterSet> object.
        """
        raise NotImplementedError
        kwargs['context'] = 'prior'
        return self.filter(twig=twig, **kwargs)

    def enable_prior(self, twig=None, **kwargs):
        """
        [NOT IMPLEMENTED]

        :raises NotImplementedError: because it isn't
        """
        # instead of set_adjust(True)
        raise NotImplementedError

    def disable_prior(self, twig=None, **kwargs):
        """
        [NOT IMPLEMENTED]

        :raises NotImplementedError: because it isn't
        """
        # instead of set_adjust(False)
        raise NotImplementedError

    def draw_from_prior(self, twig=None, **kwargs):
        """
        [NOT IMPLEMENTED]

        :raises NotImplementedError: because it isn't
        """
        raise NotImplementedError

    def remove_prior(self, twig=None, **kwargs):
        """
        Remove a 'prior' from the bundleself.

        See also:
        * <phoebe.parameters.ParameterSet.remove_parameters_all>
        """
        # TODO: don't forget add_history
        raise NotImplementedError

    def add_fitting(self):
        """
        [NOT IMPLEMENTED]

        :raises NotImplementedError: because it isn't
        """
        # TODO: don't forget add_history
        raise NotImplementedError

    def get_fitting(self, fitting=None, **kwargs):
        """
        [NOT IMPLEMENTED]

        See also:
        * <phoebe.parameters.ParameterSet.filter>

        Arguments
        ----------
        * `twig`: (string, optional, default=None): the twig used for filtering
        * `**kwargs`: any other tags to do the filtering (excluding twig and context)

        Returns:
        * a <phoebe.parameters.ParameterSet> object.
        """
        raise NotImplementedError
        if fitting is not None:
            kwargs['fitting'] = fitting
        kwargs['context'] = 'fitting'
        return self.filter(**kwargs)

    def remove_fitting(self):
        """
        [NOT IMPLEMENTED]

        Remove a 'fitting' from the bundle.

        See also:
        * <phoebe.parameters.ParameterSet.remove_parameters_all>
        """
        # TODO: don't forget add_history
        raise NotImplementedError

    def run_fitting(self, **kwargs):
        """
        [NOT IMPLEMENTED]

        :raises NotImplementedError: because it isn't
        """
        # TODO: kwargs override temporarily (fittingparams.get_value(qualifier, **kwargs))

        # TODO: don't forget add_history (probably not undoable)
        raise NotImplementedError

    def get_posterior(self, twig=None, feedback=None, **kwargs):
        """
        [NOT IMPLEMENTED]

        See also:
        * <phoebe.parameters.ParameterSet.filter>

        Arguments
        ----------
        * `twig`: (string, optional, default=None): the twig used for filtering
        * `**kwargs`: any other tags to do the filtering (excluding twig and context)

        Returns:
        * a <phoebe.parameters.ParameterSet> object.
        """
        raise NotImplementedError
        kwargs['context'] = 'posterior'
        return self.filter(twig=twig, **kwargs)

    def draw_from_posterior(self, twig=None, feedback=None, **kwargs):
        """
        [NOT IMPLEMENTED]

        :raises NotImplementedError: because it isn't
        """
        raise NotImplementedError

    def remove_posterior(self, twig=None, feedback=None, **kwargs):
        """
        [NOT IMPLEMENTED]

        Remove a 'posterior' from the bundleself.

        See also:
        * <phoebe.parameters.ParameterSet.remove_parameters_all>
        """
        # TODO: don't forget add_history
        raise NotImplementedError

    # TODO: make feedback work more like models above.  Maybe we could even
    # submit a job and detach, loading the results later.  See notes and tasks
    # about re-working fitting interface.

    def add_feedback(self):
        """
        [NOT IMPLEMENTED]

        :raises NotImplementedError: because it isn't
        """
        # TODO: don't forget to add_history
        raise NotImplementedError

    def get_feedback(self, feedback=None, **kwargs):
        """
        [NOT IMPLEMENTED]

        See also:
        * <phoebe.parameters.ParameterSet.filter>

        Arguments
        ----------
        * `twig`: (string, optional, default=None): the twig used for filtering
        * `**kwargs`: any other tags to do the filtering (excluding twig and context)

        Returns:
        * a <phoebe.parameters.ParameterSet> object.
        """
        raise NotImplementedError
        if feedback is not None:
            kwargs['feedback'] = feedback
        kwargs['context'] = 'feedback'
        return self.filter(**kwargs)

    def remove_feedback(self, feedback=None):
        """
        [NOT IMPLEMENTED]

        Remove a 'feedback' from the bundle.

        See also:
        * <phoebe.parameters.ParameterSet.remove_parameters_all>
        """
        # TODO: don't forget add_history
        raise NotImplementedError
        self.remove_parameters_all(context='feedback', feedback=feedback)

    def add_plugin(self):
        """
        [NOT IMPLEMENTED]

        :raises NotImplementedError: because it isn't
        """
        # TODO: don't forget to add_history
        raise NotImplementedError

    def get_plugin(self):
        """
        [NOT IMPLEMENTED]

        See also:
        * <phoebe.parameters.ParameterSet.filter>

        Arguments
        ----------
        * `twig`: (string, optional, default=None): the twig used for filtering
        * `**kwargs`: any other tags to do the filtering (excluding twig and context)

        Returns:
        * a <phoebe.parameters.ParameterSet> object.
        """
        raise NotImplementedError

    def remove_plugin(self):
        """
        [NOT IMPLEMENTED]

        Remove a 'plugin' from the bundle.

        See also:
        * <phoebe.parameters.ParameterSet.remove_parameters_all>
        """
        # TODO: don't forget add_history
        raise NotImplementedError

    def run_plugin(self):
        """
        [NOT IMPLEMENTED]

        :raises NotImplementedError: because it isn't
        """
        raise NotImplementedError<|MERGE_RESOLUTION|>--- conflicted
+++ resolved
@@ -1704,11 +1704,7 @@
 
                 continue
 
-<<<<<<< HEAD
             for param in ps.filter(qualifier=key).to_list():
-=======
-            for param in self.filter(qualifier=key, **on_filter).to_list():
->>>>>>> 4e8050fc
                 if hasattr(param, 'valid_selection'):
                     if not param.valid_selection(value):
                         msg = "{}={} not valid with choices={}".format(key, value, param.choices)
@@ -4317,13 +4313,7 @@
 
         # don't allow things like model='mymodel', etc
         forbidden_keys = parameters._meta_fields_filter
-<<<<<<< HEAD
         self._kwargs_checks(kwargs, additional_allowed_keys=['system', 'skip_checks'], additional_forbidden_keys=forbidden_keys)
-=======
-        self._kwargs_checks(kwargs,
-                            on_filter={'compute': compute, 'dataset': datasets, 'component': components},
-                            additional_forbidden_keys=forbidden_keys)
->>>>>>> 4e8050fc
 
         # check to make sure value of passed compute is valid
         if compute is None:
@@ -4542,13 +4532,7 @@
 
         # since we've already processed (so that we can get the new qualifiers),
         # we'll only raise a warning
-<<<<<<< HEAD
         self._kwargs_checks(kwargs, ['overwrite'], warning_only=True)
-=======
-        self._kwargs_checks(kwargs,
-                            on_filter={'compute': kwargs['compute']},
-                            warning_only=True)
->>>>>>> 4e8050fc
 
         return self.get_compute(**metawargs)
 
@@ -4764,13 +4748,7 @@
         allowed_kwargs = ['skip_checks', 'jobid', 'overwrite']
         if conf.devel:
             allowed_kwargs += ['mesh_init_phi']
-<<<<<<< HEAD
         self._kwargs_checks(kwargs, allowed_kwargs, ps=computes_ps)
-=======
-        self._kwargs_checks(kwargs,
-                            on_filter={'compute': compute},
-                            additional_allowed_keys=allowed_kwargs)
->>>>>>> 4e8050fc
 
         if not kwargs.get('skip_checks', False):
             passed, msg = self.run_checks(compute=computes, **kwargs)
