--- conflicted
+++ resolved
@@ -280,14 +280,9 @@
 from .atmospheres.passbands import install_passband, uninstall_all_passbands, download_passband, update_passband_available, update_all_passbands, list_all_update_passbands_available, list_online_passbands, list_installed_passbands, list_passbands, list_passband_directories, get_passband
 from .parameters import hierarchy, component, compute, constraint, dataset
 from .frontend.bundle import Bundle
-<<<<<<< HEAD
 from .frontend.help import phoebehelp as help
-from .backend import *
-import utils as utils
-=======
 from .backend import backends as _backends
 from . import utils as _utils
->>>>>>> d7f3cba5
 
 from . import dynamics as dynamics
 from . import distortions as distortions
