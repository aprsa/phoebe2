--- conflicted
+++ resolved
@@ -17,11 +17,7 @@
 
 """
 
-<<<<<<< HEAD
-__version__ = '2.4.14.dev+release-2.5'
-=======
-__version__ = '2.4.15'
->>>>>>> 22fa0dbe
+__version__ = '2.4.15.dev+release-2.5'
 
 import os as _os
 import sys as _sys
