--- conflicted
+++ resolved
@@ -16,11 +16,7 @@
 
 """
 
-<<<<<<< HEAD
 __version__ = 'devel'
-=======
-__version__ = '2.3.0'
->>>>>>> 9c6dc54d
 
 import os as _os
 import sys as _sys
