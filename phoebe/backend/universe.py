--- conflicted
+++ resolved
@@ -1904,25 +1904,10 @@
             # Beaming/boosting
             if boosting_method == 'none' or ignore_effects:
                 boost_factors = 1.0
-<<<<<<< HEAD
-            elif boosting_method == 'linear':
-                logger.debug("calling pb.bindex for boosting_method='linear'")
-                bindex = pb.bindex(
-                    teffs=self.mesh.teffs.for_computations,
-                    loggs=self.mesh.loggs.for_computations,
-                    abuns=self.mesh.abuns.for_computations,
-                    mus=abs(self.mesh.mus_for_computations),
-                    atm=atm,
-                    intens_weighting=intens_weighting
-                )
-
-                boost_factors = 1.0 + bindex * self.mesh.velocities.for_computations[:,2]/37241.94167601236
-=======
             elif boosting_method == 'manual':
                 # bindex = kwargs.get('boosting_index', self.boosting_index)
                 # bindex = kwargs.get('boosting_index', self.boosting_index.get(dataset, None))
                 boost_factors = 1.0 + bindex * self.mesh.velocities.for_computations[:, 2] / 37241.94167601236
->>>>>>> 7dc62bd4
             else:
                 raise NotImplementedError("boosting_method='{}' not supported".format(self.boosting_method))
 
