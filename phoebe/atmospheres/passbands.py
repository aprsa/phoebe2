#from phoebe.c import h, c, k_B
#from phoebe import u
from phoebe import __version__ as phoebe_version

# NOTE: we'll import directly from astropy here to avoid
# circular imports BUT any changes to these units/constants
# inside phoebe will be ignored within passbands
from astropy.constants import h, c, k_B, sigma_sb
from astropy import units as u

import numpy as np
from scipy import interpolate, integrate
from scipy.optimize import curve_fit as cfit
from datetime import datetime
import marshal
import pickle
import types
import libphoebe
import os
import sys
import glob
import shutil
import json
import time

try:
    # For Python 3.0 and later
    from urllib.request import urlopen, urlretrieve
    from urllib.error import URLError, HTTPError

except ImportError:
    # Fall back to Python 2's urllib, urllib2
    from urllib import urlretrieve
    from urllib2 import urlopen, URLError, HTTPError

from phoebe.utils import parse_json

import logging
logger = logging.getLogger("PASSBANDS")
logger.addHandler(logging.NullHandler())

# Global passband table. This dict should never be tinkered with outside
# of the functions in this module; it might be nice to make it read-only
# at some point.
_pbtable = {}

_initialized = False
_online_passbands = {}

_pbdir_global = os.path.abspath(os.path.join(os.path.dirname(os.path.abspath(__file__)), 'tables/passbands'))+'/'

# if we're in a virtual environment then we want don't want to use the home directory
# this check may fail for Python 3
if hasattr(sys, 'real_prefix'):
    # then we're running in a virtualenv
    _pbdir_local = os.path.join(sys.prefix, '.phoebe/atmospheres/tables/passbands/')
else:
    _pbdir_local = os.path.abspath(os.path.expanduser('~/.phoebe/atmospheres/tables/passbands'))+'/'

if not os.path.exists(_pbdir_local):
    logger.info("creating directory {}".format(_pbdir_local))
    os.makedirs(_pbdir_local)

_pbdir_env = os.getenv('PHOEBE_PBDIR', None)

class Passband:
    def __init__(self, ptf=None, pbset='Johnson', pbname='V', effwl=5500.0,
                 wlunits=u.AA, calibrated=False, reference='', version=1.0,
                 comments='', oversampling=1, spl_order=3, from_file=False):
        """
        <phoebe.atmospheres.passbands.Passband> class holds data and tools for
        passband-related computations, such as blackbody intensity, model
        atmosphere intensity, etc.

        Step #1: initialize passband object

        ```py
        pb = Passband(ptf='JOHNSON.V', pbset='Johnson', pbname='V', effwl=5500.0, wlunits=u.AA, calibrated=True, reference='ADPS', version=1.0, comments='')
        ```

        Step #2: compute intensities for blackbody radiation:

        ```py
        pb.compute_blackbody_response()
        ```

        Step #3: compute Castelli & Kurucz (2004) intensities. To do this,
        the tables/ck2004 directory needs to be populated with non-filtered
        intensities available for download from %static%/ck2004.tar.

        ```py
        atmdir = os.path.abspath(os.path.join(os.path.dirname(os.path.abspath(__file__)), 'tables/ck2004'))
        pb.compute_ck2004_response(atmdir)
        ```

        Step #4: -- optional -- import WD tables for comparison. This can only
        be done if the passband is in the list of supported passbands in WD.
        The WD index of the passband is passed to the import_wd_atmcof()
        function below as the last argument.

        ```py
        from phoebe.atmospheres import atmcof
        atmdir = os.path.abspath(os.path.join(os.path.dirname(os.path.abspath(__file__)), 'tables/wd'))
        atmcof.init(atmdir+'/atmcofplanck.dat', atmdir+'/atmcof.dat')
        pb.import_wd_atmcof(atmdir+'/atmcofplanck.dat', atmdir+'/atmcof.dat', 7)
        ```

        Step #5: save the passband file:

        ```py
        atmdir = os.path.abspath(os.path.join(os.path.dirname(os.path.abspath(__file__)), 'tables/passbands'))
        pb.save(atmdir + '/johnson_v.ptf')
        ```

        From now on you can use `pbset`:`pbname` as a passband qualifier, i.e.
        Johnson:V for the example above. Further details on supported model
        atmospheres are available by issuing:

        ```py
        pb.content
        ```

        see <phoebe.atmospheres.passbands.content>

        Arguments
        ----------
        * `ptf` (string, optional, default=None): passband transmission file: a
            2-column file with wavelength in @wlunits and transmission in
            arbitrary units.
        * `pbset` (string, optional, default='Johnson'): name of the passband
            set (i.e. Johnson).
        * `pbname` (string, optional, default='V'): name of the passband name
            (i.e. V).
        * `effwl` (float, optional, default=5500.0): effective wavelength in
            `wlunits`.
        * `wlunits` (unit, optional, default=u.AA): wavelength units from
            astropy.units used in `ptf` and `effwl`.
        * `calibrated` (bool, optional, default=False): true if transmission is
            in true fractional light, false if it is in relative proportions.
        * `reference` (string, optional, default=''): passband transmission data
            reference (i.e. ADPS).
        * `version` (float, optional, default=1.0): file version.
        * `comments` (string, optional, default=''): any additional comments
            about the passband.
        * `oversampling` (int, optional, default=1): the multiplicative factor
            of PTF dispersion to attain higher integration accuracy.
        * `spl_order` (int, optional, default=3): spline order for fitting
            the passband transmission function.
        * `from_file` (bool, optional, default=False): a switch that instructs
            the class instance to skip all calculations and load all data from
            the file passed to the <phoebe.atmospheres.passbands.Passband.load>
            method.

        Returns
        ---------
        * an instatiated <phoebe.atmospheres.passbands.Passband> object.
        """
        self.h = h.value
        self.c = c.value
        self.k = k_B.value

        if from_file:
            return

        # Initialize content list; each method that adds any content
        # to the passband file needs to add a corresponding label to the
        # content list.
        self.content = []

        # Initialize atmosphere list; these names match the names of the
        # atmosphere models in the atm parameter. As above, when an atm
        # table is added, this list is appended.
        self.atmlist = []

        # Basic passband properties:
        self.pbset = pbset
        self.pbname = pbname
        self.effwl = effwl
        self.calibrated = calibrated
        self.reference = reference
        self.version = version
        self.comments = comments

        # Initialize an empty timestamp. This will get set by calling the save() method.
        self.timestamp = None

        # Passband transmission function table:
        ptf_table = np.loadtxt(ptf).T
        ptf_table[0] = ptf_table[0]*wlunits.to(u.m)
        self.ptf_table = {'wl': np.array(ptf_table[0]), 'fl': np.array(ptf_table[1])}

        # Working (optionally oversampled) wavelength array:
        self.wl = np.linspace(self.ptf_table['wl'][0], self.ptf_table['wl'][-1], oversampling*len(self.ptf_table['wl']))

        # Spline fit to the energy-weighted passband transmission function table:
        self.ptf_func = interpolate.splrep(self.ptf_table['wl'], self.ptf_table['fl'], s=0, k=spl_order)
        self.ptf = lambda wl: interpolate.splev(wl, self.ptf_func)
        self.ptf_area = interpolate.splint(self.wl[0], self.wl[-1], self.ptf_func, 0)

        # Spline fit to the photon-weighted passband transmission function table:
        self.ptf_photon_func = interpolate.splrep(self.ptf_table['wl'], self.ptf_table['fl']*self.ptf_table['wl'], s=0, k=spl_order)
        self.ptf_photon = lambda wl: interpolate.splev(wl, self.ptf_photon_func)
        self.ptf_photon_area = interpolate.splint(self.wl[0], self.wl[-1], self.ptf_photon_func, 0)

    def __repr__(self):
        return '<Passband: %s:%s>' % (self.pbset, self.pbname)

    def __str__(self):
        # old passband files do not have versions embedded, that is why we have to do this:
        if not hasattr(self, 'version') or self.version is None:
            self.version = 1.0
<<<<<<< HEAD
        return 'Passband: %s:%s\nVersion:  %1.1f\nProvides: %s' % (self.pbset, self.pbname, self.version, self.content)
=======
        return('Passband: %s:%s\nVersion:  %1.1f\nProvides: %s' % (self.pbset, self.pbname, self.version, self.content))
>>>>>>> d7e4a779

    def save(self, archive):
        """
        Save the <phoebe.atmospheres.passbands.Passband> to a file.

        Arguments
        ------------
        * `archive` (string): filename
        """
        struct = dict()

        struct['originating_phoebe_version'] = phoebe_version

        struct['content']         = self.content
        struct['atmlist']         = self.atmlist
        struct['pbset']           = self.pbset
        struct['pbname']          = self.pbname
        struct['effwl']           = self.effwl
        struct['calibrated']      = self.calibrated
        struct['version']         = self.version
        struct['comments']        = self.comments
        struct['reference']       = self.reference
        struct['ptf_table']       = self.ptf_table
        struct['ptf_wl']          = self.wl
        struct['ptf_func']        = self.ptf_func
        struct['ptf_area']        = self.ptf_area
        struct['ptf_photon_func'] = self.ptf_photon_func
        struct['ptf_photon_area'] = self.ptf_photon_area
        if 'blackbody' in self.content:
            struct['_bb_func_energy'] = self._bb_func_energy
            struct['_bb_func_photon'] = self._bb_func_photon
        if 'ck2004' in self.content:
            struct['_ck2004_axes'] = self._ck2004_axes
            struct['_ck2004_energy_grid'] = self._ck2004_energy_grid
            struct['_ck2004_photon_grid'] = self._ck2004_photon_grid
        if 'phoenix' in self.content:
            struct['_phoenix_axes'] = self._phoenix_axes
            struct['_phoenix_energy_grid'] = self._phoenix_energy_grid
            struct['_phoenix_photon_grid'] = self._phoenix_photon_grid
        if 'ck2004_all' in self.content:
            struct['_ck2004_intensity_axes'] = self._ck2004_intensity_axes
            struct['_ck2004_Imu_energy_grid'] = self._ck2004_Imu_energy_grid
            struct['_ck2004_Imu_photon_grid'] = self._ck2004_Imu_photon_grid
            struct['_ck2004_boosting_energy_grid'] = self._ck2004_boosting_energy_grid
            struct['_ck2004_boosting_photon_grid'] = self._ck2004_boosting_photon_grid
        if 'phoenix_all' in self.content:
            struct['_phoenix_intensity_axes'] = self._phoenix_intensity_axes
            struct['_phoenix_Imu_energy_grid'] = self._phoenix_Imu_energy_grid
            struct['_phoenix_Imu_photon_grid'] = self._phoenix_Imu_photon_grid
            # struct['_ck2004_boosting_energy_grid'] = self._ck2004_boosting_energy_grid
            # struct['_ck2004_boosting_photon_grid'] = self._ck2004_boosting_photon_grid
        if 'ck2004_ld' in self.content:
            struct['_ck2004_ld_energy_grid'] = self._ck2004_ld_energy_grid
            struct['_ck2004_ld_photon_grid'] = self._ck2004_ld_photon_grid
        if 'phoenix_ld' in self.content:
            struct['_phoenix_ld_energy_grid'] = self._phoenix_ld_energy_grid
            struct['_phoenix_ld_photon_grid'] = self._phoenix_ld_photon_grid
        if 'ck2004_ldint' in self.content:
            struct['_ck2004_ldint_energy_grid'] = self._ck2004_ldint_energy_grid
            struct['_ck2004_ldint_photon_grid'] = self._ck2004_ldint_photon_grid
        if 'phoenix_ldint' in self.content:
            struct['_phoenix_ldint_energy_grid'] = self._phoenix_ldint_energy_grid
            struct['_phoenix_ldint_photon_grid'] = self._phoenix_ldint_photon_grid
        if 'extern_planckint' in self.content and 'extern_atmx' in self.content:
            struct['extern_wd_idx'] = self.extern_wd_idx

        # Finally, timestamp the file:
        struct['timestamp'] = self.timestamp = time.ctime()

        with open(archive, 'wb') as f:
            if sys.version_info[0] < 3:
                marshal.dump(struct, f)
            else:
                pickle.dump(struct, f, protocol=4)

    @classmethod
    def load(cls, archive):
        """
        Load the <phoebe.atmospheres.passbands.Passband> from a file.

        This is a constructor so should be called as:

        ```py
        pb = Passband.load(filename)
        ```

        Arguments
        ----------
        * `archive` (string): filename

        Returns
        ---------
        * an instatiated <phoebe.atmospheres.passbands.Passband> object.
        """
        logger.debug("loading passband from {}".format(archive))
        with open(archive, 'rb') as f:
            try:
                if sys.version_info[0] < 3:
                    struct = marshal.load(f)
                    marshaled = True
                else:
                    struct = pickle.load(f)
                    marshaled = False
            except Exception as e:
                print("failed to load passband from {}".format(archive))
                raise e

        self = cls(from_file=True)

        self.content = struct['content']
        self.atmlist = struct['atmlist']

        self.pbset = struct['pbset']
        self.pbname = struct['pbname']
        self.effwl = struct['effwl']
        self.calibrated = struct['calibrated']

        # these are new additions and not every pb file has them.
        self.opv = struct.get('originating_phoebe_version', None)
        self.version = struct.get('version', None)
        self.comments = struct.get('comments', None)
        self.reference = struct.get('reference', None)
        self.timestamp = struct.get('timestamp', None)

        self.ptf_table = struct['ptf_table']
        if marshaled:
            self.ptf_table['wl'] = np.fromstring(self.ptf_table['wl'], dtype='float64')
            self.ptf_table['fl'] = np.fromstring(self.ptf_table['fl'], dtype='float64')
            self.wl = np.fromstring(struct['ptf_wl'], dtype='float64')
        else:
            self.wl = struct['ptf_wl']
        self.ptf_area = struct['ptf_area']
        self.ptf_photon_area = struct['ptf_photon_area']

        if marshaled:
            self.ptf_func = list(struct['ptf_func'])
            self.ptf_func[0] = np.fromstring(self.ptf_func[0])
            self.ptf_func[1] = np.fromstring(self.ptf_func[1])
            self.ptf_func = tuple(self.ptf_func)
        else:
            self.ptf_func = struct['ptf_func']
        self.ptf = lambda wl: interpolate.splev(wl, self.ptf_func)

        if marshaled:
            self.ptf_photon_func = list(struct['ptf_photon_func'])
            self.ptf_photon_func[0] = np.fromstring(self.ptf_photon_func[0])
            self.ptf_photon_func[1] = np.fromstring(self.ptf_photon_func[1])
            self.ptf_photon_func = tuple(self.ptf_photon_func)
        else:
            self.ptf_photon_func = struct['ptf_photon_func']
        self.ptf_photon = lambda wl: interpolate.splev(wl, self.ptf_photon_func)

        if 'blackbody' in self.content:
            if marshaled:
                self._bb_func_energy = list(struct['_bb_func_energy'])
                self._bb_func_energy[0] = np.fromstring(self._bb_func_energy[0])
                self._bb_func_energy[1] = np.fromstring(self._bb_func_energy[1])
                self._bb_func_energy = tuple(self._bb_func_energy)
            else:
                self._bb_func_energy = struct['_bb_func_energy']
            self._log10_Inorm_bb_energy = lambda Teff: interpolate.splev(Teff, self._bb_func_energy)

            if marshaled:
                self._bb_func_photon = list(struct['_bb_func_photon'])
                self._bb_func_photon[0] = np.fromstring(self._bb_func_photon[0])
                self._bb_func_photon[1] = np.fromstring(self._bb_func_photon[1])
                self._bb_func_photon = tuple(self._bb_func_photon)
            else:
                self._bb_func_photon = struct['_bb_func_photon']
            self._log10_Inorm_bb_photon = lambda Teff: interpolate.splev(Teff, self._bb_func_photon)

        if 'extern_atmx' in self.content and 'extern_planckint' in self.content:
            atmdir = os.path.abspath(os.path.join(os.path.dirname(os.path.abspath(__file__)), 'tables/wd'))

            planck = (atmdir+'/atmcofplanck.dat').encode('utf8')
            atm = (atmdir+'/atmcof.dat').encode('utf8')

            self.wd_data = libphoebe.wd_readdata(planck, atm)
            self.extern_wd_idx = struct['extern_wd_idx']

        if 'ck2004' in self.content:
            # CASTELLI & KURUCZ (2004):
            if marshaled:
                # Axes needs to be a tuple of np.arrays, and grid a np.array:
                self._ck2004_axes  = tuple(map(lambda x: np.fromstring(x, dtype='float64'), struct['_ck2004_axes']))
                self._ck2004_energy_grid = np.fromstring(struct['_ck2004_energy_grid'], dtype='float64')
                self._ck2004_energy_grid = self._ck2004_energy_grid.reshape(len(self._ck2004_axes[0]), len(self._ck2004_axes[1]), len(self._ck2004_axes[2]), 1)
                self._ck2004_photon_grid = np.fromstring(struct['_ck2004_photon_grid'], dtype='float64')
                self._ck2004_photon_grid = self._ck2004_photon_grid.reshape(len(self._ck2004_axes[0]), len(self._ck2004_axes[1]), len(self._ck2004_axes[2]), 1)
            else:
                self._ck2004_axes = struct['_ck2004_axes']
                self._ck2004_energy_grid = struct['_ck2004_energy_grid']
                self._ck2004_photon_grid = struct['_ck2004_photon_grid']

        if 'phoenix' in self.content:
            # PHOENIX (Husser et al. 2013):
            if marshaled:
                # Axes needs to be a tuple of np.arrays, and grid a np.array:
                self._phoenix_axes  = tuple(map(lambda x: np.fromstring(x, dtype='float64'), struct['_phoenix_axes']))
                self._phoenix_energy_grid = np.fromstring(struct['_phoenix_energy_grid'], dtype='float64')
                self._phoenix_energy_grid = self._phoenix_energy_grid.reshape(len(self._phoenix_axes[0]), len(self._phoenix_axes[1]), len(self._phoenix_axes[2]), 1)
                self._phoenix_photon_grid = np.fromstring(struct['_phoenix_photon_grid'], dtype='float64')
                self._phoenix_photon_grid = self._phoenix_photon_grid.reshape(len(self._phoenix_axes[0]), len(self._phoenix_axes[1]), len(self._phoenix_axes[2]), 1)
            else:
                self._phoenix_axes = struct['_phoenix_axes']
                self._phoenix_energy_grid = struct['_phoenix_energy_grid']
                self._phoenix_photon_grid = struct['_phoenix_photon_grid']

        if 'ck2004_all' in self.content:
            # CASTELLI & KURUCZ (2004) all intensities:
            if marshaled:
                # Axes needs to be a tuple of np.arrays, and grid a np.array:
                self._ck2004_intensity_axes  = tuple(map(lambda x: np.fromstring(x, dtype='float64'), struct['_ck2004_intensity_axes']))
                self._ck2004_Imu_energy_grid = np.fromstring(struct['_ck2004_Imu_energy_grid'], dtype='float64')
                self._ck2004_Imu_energy_grid = self._ck2004_Imu_energy_grid.reshape(len(self._ck2004_intensity_axes[0]), len(self._ck2004_intensity_axes[1]), len(self._ck2004_intensity_axes[2]), len(self._ck2004_intensity_axes[3]), 1)
                self._ck2004_Imu_photon_grid = np.fromstring(struct['_ck2004_Imu_photon_grid'], dtype='float64')
                self._ck2004_Imu_photon_grid = self._ck2004_Imu_photon_grid.reshape(len(self._ck2004_intensity_axes[0]), len(self._ck2004_intensity_axes[1]), len(self._ck2004_intensity_axes[2]), len(self._ck2004_intensity_axes[3]), 1)
                self._ck2004_boosting_energy_grid = np.fromstring(struct['_ck2004_boosting_energy_grid'], dtype='float64')
                self._ck2004_boosting_energy_grid = self._ck2004_boosting_energy_grid.reshape(len(self._ck2004_intensity_axes[0]), len(self._ck2004_intensity_axes[1]), len(self._ck2004_intensity_axes[2]), len(self._ck2004_intensity_axes[3]), 1)
                self._ck2004_boosting_photon_grid = np.fromstring(struct['_ck2004_boosting_photon_grid'], dtype='float64')
                self._ck2004_boosting_photon_grid = self._ck2004_boosting_photon_grid.reshape(len(self._ck2004_intensity_axes[0]), len(self._ck2004_intensity_axes[1]), len(self._ck2004_intensity_axes[2]), len(self._ck2004_intensity_axes[3]), 1)
            else:
                self._ck2004_intensity_axes = struct['_ck2004_intensity_axes']
                self._ck2004_Imu_energy_grid = struct['_ck2004_Imu_energy_grid']
                self._ck2004_Imu_photon_grid = struct['_ck2004_Imu_photon_grid']
                self._ck2004_boosting_energy_grid = struct['_ck2004_boosting_energy_grid']
                self._ck2004_boosting_photon_grid = struct['_ck2004_boosting_photon_grid']

        if 'phoenix_all' in self.content:
            # PHOENIX spherical model atmohperes (Husser et al. 2013), all intensities:
            if marshaled:
                # Axes needs to be a tuple of np.arrays, and grid a np.array:
                self._phoenix_intensity_axes  = tuple(map(lambda x: np.fromstring(x, dtype='float64'), struct['_phoenix_intensity_axes']))
                self._phoenix_Imu_energy_grid = np.fromstring(struct['_phoenix_Imu_energy_grid'], dtype='float64')
                self._phoenix_Imu_energy_grid = self._phoenix_Imu_energy_grid.reshape(len(self._phoenix_intensity_axes[0]), len(self._phoenix_intensity_axes[1]), len(self._phoenix_intensity_axes[2]), len(self._phoenix_intensity_axes[3]), 1)
                self._phoenix_Imu_photon_grid = np.fromstring(struct['_phoenix_Imu_photon_grid'], dtype='float64')
                self._phoenix_Imu_photon_grid = self._phoenix_Imu_photon_grid.reshape(len(self._phoenix_intensity_axes[0]), len(self._phoenix_intensity_axes[1]), len(self._phoenix_intensity_axes[2]), len(self._phoenix_intensity_axes[3]), 1)
                # self._phoenix_boosting_energy_grid = np.fromstring(struct['_phoenix_boosting_energy_grid'], dtype='float64')
                # self._phoenix_boosting_energy_grid = self._phoenix_boosting_energy_grid.reshape(len(self._phoenix_intensity_axes[0]), len(self._phoenix_intensity_axes[1]), len(self._phoenix_intensity_axes[2]), len(self._phoenix_intensity_axes[3]), 1)
                # self._phoenix_boosting_photon_grid = np.fromstring(struct['_phoenix_boosting_photon_grid'], dtype='float64')
                # self._phoenix_boosting_photon_grid = self._phoenix_boosting_photon_grid.reshape(len(self._phoenix_intensity_axes[0]), len(self._phoenix_intensity_axes[1]), len(self._phoenix_intensity_axes[2]), len(self._phoenix_intensity_axes[3]), 1)
            else:
                self._phoenix_intensity_axes = struct['_phoenix_intensity_axes']
                self._phoenix_Imu_energy_grid = struct['_phoenix_Imu_energy_grid']
                self._phoenix_Imu_photon_grid = struct['_phoenix_Imu_photon_grid']
                # self._phoenix_boosting_energy_grid = struct['_phoenix_boosting_energy_grid']
                # self._phoenix_boosting_photon_grid = struct['_phoenix_boosting_photon_grid']

        if 'ck2004_ld' in self.content:
            if marshaled:
                self._ck2004_ld_energy_grid = np.fromstring(struct['_ck2004_ld_energy_grid'], dtype='float64')
                self._ck2004_ld_energy_grid = self._ck2004_ld_energy_grid.reshape(len(self._ck2004_intensity_axes[0]), len(self._ck2004_intensity_axes[1]), len(self._ck2004_intensity_axes[2]), 11)
                self._ck2004_ld_photon_grid = np.fromstring(struct['_ck2004_ld_photon_grid'], dtype='float64')
                self._ck2004_ld_photon_grid = self._ck2004_ld_photon_grid.reshape(len(self._ck2004_intensity_axes[0]), len(self._ck2004_intensity_axes[1]), len(self._ck2004_intensity_axes[2]), 11)
            else:
                self._ck2004_ld_energy_grid = struct['_ck2004_ld_energy_grid']
                self._ck2004_ld_photon_grid = struct['_ck2004_ld_photon_grid']

        if 'phoenix_ld' in self.content:
            if marshaled:
                self._phoenix_ld_energy_grid = np.fromstring(struct['_phoenix_ld_energy_grid'], dtype='float64')
                self._phoenix_ld_energy_grid = self._phoenix_ld_energy_grid.reshape(len(self._phoenix_intensity_axes[0]), len(self._phoenix_intensity_axes[1]), len(self._phoenix_intensity_axes[2]), 11)
                self._phoenix_ld_photon_grid = np.fromstring(struct['_phoenix_ld_photon_grid'], dtype='float64')
                self._phoenix_ld_photon_grid = self._phoenix_ld_photon_grid.reshape(len(self._phoenix_intensity_axes[0]), len(self._phoenix_intensity_axes[1]), len(self._phoenix_intensity_axes[2]), 11)
            else:
                self._phoenix_ld_energy_grid = struct['_phoenix_ld_energy_grid']
                self._phoenix_ld_photon_grid = struct['_phoenix_ld_photon_grid']

        if 'ck2004_ldint' in self.content:
            if marshaled:
                self._ck2004_ldint_energy_grid = np.fromstring(struct['_ck2004_ldint_energy_grid'], dtype='float64')
                self._ck2004_ldint_energy_grid = self._ck2004_ldint_energy_grid.reshape(len(self._ck2004_intensity_axes[0]), len(self._ck2004_intensity_axes[1]), len(self._ck2004_intensity_axes[2]), 1)
                self._ck2004_ldint_photon_grid = np.fromstring(struct['_ck2004_ldint_photon_grid'], dtype='float64')
                self._ck2004_ldint_photon_grid = self._ck2004_ldint_photon_grid.reshape(len(self._ck2004_intensity_axes[0]), len(self._ck2004_intensity_axes[1]), len(self._ck2004_intensity_axes[2]), 1)
            else:
                self._ck2004_ldint_energy_grid = struct['_ck2004_ldint_energy_grid']
                self._ck2004_ldint_photon_grid = struct['_ck2004_ldint_photon_grid']

        if 'phoenix_ldint' in self.content:
            if marshaled:
                self._phoenix_ldint_energy_grid = np.fromstring(struct['_phoenix_ldint_energy_grid'], dtype='float64')
                self._phoenix_ldint_energy_grid = self._phoenix_ldint_energy_grid.reshape(len(self._phoenix_intensity_axes[0]), len(self._phoenix_intensity_axes[1]), len(self._phoenix_intensity_axes[2]), 1)
                self._phoenix_ldint_photon_grid = np.fromstring(struct['_phoenix_ldint_photon_grid'], dtype='float64')
                self._phoenix_ldint_photon_grid = self._phoenix_ldint_photon_grid.reshape(len(self._phoenix_intensity_axes[0]), len(self._phoenix_intensity_axes[1]), len(self._phoenix_intensity_axes[2]), 1)
            else:
                self._phoenix_ldint_energy_grid = struct['_phoenix_ldint_energy_grid']
                self._phoenix_ldint_photon_grid = struct['_phoenix_ldint_photon_grid']

        return self

    def _planck(self, lam, Teff):
        """
        Computes monochromatic blackbody intensity in W/m^3 using the
        Planck function.

        Arguments
        -----------
        * `lam` (float/array): wavelength in m
        * `Teff` (float/array): effective temperature in K

        Returns
        --------
        * monochromatic blackbody intensity
        """

        return 2*self.h*self.c*self.c/lam**5 * 1./(np.exp(self.h*self.c/lam/self.k/Teff)-1)

    def _planck_deriv(self, lam, Teff):
        """
        Computes the derivative of the monochromatic blackbody intensity using
        the Planck function.

        Arguments
        -----------
        * `lam` (float/array): wavelength in m
        * `Teff` (float/array): effective temperature in K

        Returns
        --------
        * the derivative of monochromatic blackbody intensity
        """

        expterm = np.exp(self.h*self.c/lam/self.k/Teff)
        return 2*self.h*self.c*self.c/self.k/Teff/lam**7 * (expterm-1)**-2 * (self.h*self.c*expterm-5*lam*self.k*Teff*(expterm-1))

    def _planck_spi(self, lam, Teff):
        """
        Computes the spectral index of the monochromatic blackbody intensity
        using the Planck function. The spectral index is defined as:

            B(lambda) = 5 + d(log I)/d(log lambda),

        where I is the Planck function.

        Arguments
        -----------
        * `lam` (float/array): wavelength in m
        * `Teff` (float/array): effective temperature in K

        Returns
        --------
        * the spectral index of monochromatic blackbody intensity
        """

        hclkt = self.h*self.c/lam/self.k/Teff
        expterm = np.exp(hclkt)
        return hclkt * expterm/(expterm-1)

    def _bb_intensity(self, Teff, photon_weighted=False):
        """
        Computes mean passband intensity using blackbody atmosphere:

        I_pb^E = \int_\lambda I(\lambda) P(\lambda) d\lambda / \int_\lambda P(\lambda) d\lambda
        I_pb^P = \int_\lambda \lambda I(\lambda) P(\lambda) d\lambda / \int_\lambda \lambda P(\lambda) d\lambda

        Superscripts E and P stand for energy and photon, respectively.

        Arguments
        -----------
        * `Teff` (float/array): effective temperature in K
        * `photon_weighted` (bool, optional, default=False): photon/energy switch

        Returns
        ------------
        * mean passband intensity using blackbody atmosphere.
        """

        if photon_weighted:
            pb = lambda w: w*self._planck(w, Teff)*self.ptf(w)
            return integrate.quad(pb, self.wl[0], self.wl[-1])[0]/self.ptf_photon_area
        else:
            pb = lambda w: self._planck(w, Teff)*self.ptf(w)
            return integrate.quad(pb, self.wl[0], self.wl[-1])[0]/self.ptf_area

    def _bindex_blackbody(self, Teff, photon_weighted=False):
        """
        Computes the mean boosting index using blackbody atmosphere:

        B_pb^E = \int_\lambda I(\lambda) P(\lambda) B(\lambda) d\lambda / \int_\lambda I(\lambda) P(\lambda) d\lambda
        B_pb^P = \int_\lambda \lambda I(\lambda) P(\lambda) B(\lambda) d\lambda / \int_\lambda \lambda I(\lambda) P(\lambda) d\lambda

        Superscripts E and P stand for energy and photon, respectively.

        Arguments
        ----------
        * `Teff` (float/array): effective temperature in K
        * `photon_weighted` (bool, optional, default=False): photon/energy switch

        Returns
        ------------
        * mean boosting index using blackbody atmosphere.
        """

        if photon_weighted:
            num   = lambda w: w*self._planck(w, Teff)*self.ptf(w)*self._planck_spi(w, Teff)
            denom = lambda w: w*self._planck(w, Teff)*self.ptf(w)
            return integrate.quad(num, self.wl[0], self.wl[-1], epsabs=1e10, epsrel=1e-8)[0]/integrate.quad(denom, self.wl[0], self.wl[-1], epsabs=1e10, epsrel=1e-6)[0]
        else:
            num   = lambda w: self._planck(w, Teff)*self.ptf(w)*self._planck_spi(w, Teff)
            denom = lambda w: self._planck(w, Teff)*self.ptf(w)
            return integrate.quad(num, self.wl[0], self.wl[-1], epsabs=1e10, epsrel=1e-8)[0]/integrate.quad(denom, self.wl[0], self.wl[-1], epsabs=1e10, epsrel=1e-6)[0]

    def compute_blackbody_response(self, Teffs=None):
        """
        Computes blackbody intensities across the entire range of
        effective temperatures. It does this for two regimes, energy-weighted
        and photon-weighted. It then fits a cubic spline to the log(I)-Teff
        values and exports the interpolation functions _log10_Inorm_bb_energy
        and _log10_Inorm_bb_photon.

        Arguments
        ----------
        * `Teffs` (array, optional, default=None): an array of effective
            temperatures. If None, a default array from ~300K to ~500000K with
            97 steps is used. The default array is uniform in log10 scale.
        """

        if Teffs is None:
            log10Teffs = np.linspace(2.5, 5.7, 97) # this corresponds to the 316K-501187K range.
            Teffs = 10**log10Teffs

        # Energy-weighted intensities:
        log10ints_energy = np.array([np.log10(self._bb_intensity(Teff, photon_weighted=False)) for Teff in Teffs])
        self._bb_func_energy = interpolate.splrep(Teffs, log10ints_energy, s=0)
        self._log10_Inorm_bb_energy = lambda Teff: interpolate.splev(Teff, self._bb_func_energy)

        # Photon-weighted intensities:
        log10ints_photon = np.array([np.log10(self._bb_intensity(Teff, photon_weighted=True)) for Teff in Teffs])
        self._bb_func_photon = interpolate.splrep(Teffs, log10ints_photon, s=0)
        self._log10_Inorm_bb_photon = lambda Teff: interpolate.splev(Teff, self._bb_func_photon)

        self.content.append('blackbody')
        self.atmlist.append('blackbody')

    def compute_ck2004_response(self, path, verbose=False):
        """
        Computes Castelli & Kurucz (2004) intensities across the entire
        range of model atmospheres.

        Arguments
        -----------
        * `path` (string): path to the directory containing ck2004 SEDs.
        * `verbose` (bool, optional, default=False): switch to determine whether
            computing progress should be printed on screen.
        """

        models = glob.glob(path+'/*M1.000*')
        Nmodels = len(models)

        # Store the length of the filename extensions for parsing:
        offset = len(models[0])-models[0].rfind('.')

        Teff, logg, abun = np.empty(Nmodels), np.empty(Nmodels), np.empty(Nmodels)
        InormE, InormP = np.empty(Nmodels), np.empty(Nmodels)

        if verbose:
            print('Computing Castelli & Kurucz (2004) passband intensities for %s:%s. This will take a while.' % (self.pbset, self.pbname))

        for i, model in enumerate(models):
            #~ spc = np.loadtxt(model).T -- waaay slower
            spc = np.fromfile(model, sep=' ').reshape(-1,2).T

            Teff[i] = float(model[-17-offset:-12-offset])
            logg[i] = float(model[-11-offset:-9-offset])/10
            sign = 1. if model[-9-offset]=='P' else -1.
            abun[i] = sign*float(model[-8-offset:-6-offset])/10

            spc[0] /= 1e10 # AA -> m
            spc[1] *= 1e7  # erg/s/cm^2/A -> W/m^3
            wl = spc[0][(spc[0] >= self.ptf_table['wl'][0]) & (spc[0] <= self.ptf_table['wl'][-1])]
            fl = spc[1][(spc[0] >= self.ptf_table['wl'][0]) & (spc[0] <= self.ptf_table['wl'][-1])]
            fl *= self.ptf(wl)
            flP = fl*wl
            InormE[i] = np.log10(fl.sum()/self.ptf_area*(wl[1]-wl[0]))             # energy-weighted intensity
            InormP[i] = np.log10(flP.sum()/self.ptf_photon_area*(wl[1]-wl[0]))     # photon-weighted intensity
            if verbose:
                if 100*i % (len(models)) == 0:
                    print('%d%% done.' % (100*i/(len(models)-1)))

        # Store axes (Teff, logg, abun) and the full grid of Inorm, with
        # nans where the grid isn't complete.
        self._ck2004_axes = (np.unique(Teff), np.unique(logg), np.unique(abun))

        self._ck2004_energy_grid = np.nan*np.ones((len(self._ck2004_axes[0]), len(self._ck2004_axes[1]), len(self._ck2004_axes[2]), 1))
        self._ck2004_photon_grid = np.nan*np.ones((len(self._ck2004_axes[0]), len(self._ck2004_axes[1]), len(self._ck2004_axes[2]), 1))
        for i, I0 in enumerate(InormE):
            self._ck2004_energy_grid[Teff[i] == self._ck2004_axes[0], logg[i] == self._ck2004_axes[1], abun[i] == self._ck2004_axes[2], 0] = I0
        for i, I0 in enumerate(InormP):
            self._ck2004_photon_grid[Teff[i] == self._ck2004_axes[0], logg[i] == self._ck2004_axes[1], abun[i] == self._ck2004_axes[2], 0] = I0

        # Tried radial basis functions but they were just terrible.
        #~ self._log10_Inorm_ck2004 = interpolate.Rbf(self._ck2004_Teff, self._ck2004_logg, self._ck2004_met, self._ck2004_Inorm, function='linear')
        self.content.append('ck2004')
        self.atmlist.append('ck2004')

    def compute_phoenix_response(self, path, verbose=False):
        """
        Computes PHOENIX (Husser et al. 2013, A&A 553, 6) intensities across the entire
        range of model atmospheres.

        Arguments
        -----------
        * `path` (string): path to the directory containing ck2004 SEDs.
        * `verbose` (bool, optional, default=False): switch to determine whether
            computing progress should be printed on screen.
        """

        # PHOENIX uses fits files to store the tables.
        from astropy.io import fits

        models = glob.glob(path+'/*fits')
        Nmodels = len(models)

        Teff, logg, abun = np.empty(Nmodels), np.empty(Nmodels), np.empty(Nmodels)
        InormE, InormP = np.empty(Nmodels), np.empty(Nmodels)

        if verbose:
            print('Computing PHOENIX (Husser et al. 2013) normal passband intensities for %s:%s.' % (self.pbset, self.pbname))

        wavelengths = np.arange(500., 26000.)/1e10 # AA -> m

        for i, model in enumerate(models):
            with fits.open(model) as hdu:
                intensities = hdu[0].data[-1,:]*1e-1
            spc = np.vstack((wavelengths, intensities))

            model = model[model.rfind('/')+1:] # get relative pathname
            Teff[i] = float(model[3:8])
            logg[i] = float(model[9:13])
            abun[i] = float(model[13:17])

            wl = spc[0][(spc[0] >= self.ptf_table['wl'][0]) & (spc[0] <= self.ptf_table['wl'][-1])]
            fl = spc[1][(spc[0] >= self.ptf_table['wl'][0]) & (spc[0] <= self.ptf_table['wl'][-1])]
            fl *= self.ptf(wl)
            flP = fl*wl
            InormE[i] = np.log10(fl.sum()/self.ptf_area*(wl[1]-wl[0]))             # energy-weighted intensity
            InormP[i] = np.log10(flP.sum()/self.ptf_photon_area*(wl[1]-wl[0]))     # photon-weighted intensity
            if verbose:
                sys.stdout.write('\r' + '%0.0f%% done.' % (100*float(i+1)/len(models)))
                sys.stdout.flush()

        if verbose:
            print('')

        # Store axes (Teff, logg, abun) and the full grid of Inorm, with
        # nans where the grid isn't complete.
        self._phoenix_axes = (np.unique(Teff), np.unique(logg), np.unique(abun))

        self._phoenix_energy_grid = np.nan*np.ones((len(self._phoenix_axes[0]), len(self._phoenix_axes[1]), len(self._phoenix_axes[2]), 1))
        self._phoenix_photon_grid = np.nan*np.ones((len(self._phoenix_axes[0]), len(self._phoenix_axes[1]), len(self._phoenix_axes[2]), 1))
        for i, I0 in enumerate(InormE):
            self._phoenix_energy_grid[Teff[i] == self._phoenix_axes[0], logg[i] == self._phoenix_axes[1], abun[i] == self._phoenix_axes[2], 0] = I0
        for i, I0 in enumerate(InormP):
            self._phoenix_photon_grid[Teff[i] == self._phoenix_axes[0], logg[i] == self._phoenix_axes[1], abun[i] == self._phoenix_axes[2], 0] = I0

        # Tried radial basis functions but they were just terrible.
        #~ self._log10_Inorm_ck2004 = interpolate.Rbf(self._ck2004_Teff, self._ck2004_logg, self._ck2004_met, self._ck2004_Inorm, function='linear')
        self.content.append('phoenix')
        self.atmlist.append('phoenix')

    def _rescale_phoenix_intensities(self, mu_interp, mu_phoenix, intensity_phoenix):
        '''
        Rescales spherical PHOENIX intensities so that I(mu=0) = 0.

        The PHOENIX intensities are recomputed past the inflection point using the
        tangent in the inflection point. Mus are rescaled such that mu=0 where the
        tangent in the inflection point intersects the x-axis.
        '''

        def mu_inflection(mu, g2):

            argmax = np.argmin(g2)
            argmin = np.argmax(g2[0:argmax])
            g2_interp = interpolate.interp1d(g2[argmin:argmax+1], mu[argmin:argmax+1])

            return g2_interp([0.])

        def tangent(mu, s, g, mu_infl):
            g1_interp = interpolate.interp1d(mu, g)
            s_interp = interpolate.interp1d(mu, s)

            g_infl = g1_interp(mu_infl)
            s_infl = s_interp(mu_infl)

            n_tan = s_infl - g_infl*mu_infl

            return [g_infl, n_tan]

        # compute the first and second gradient

        g1 = np.gradient(intensity_phoenix, mu_phoenix)
        g2 = np.gradient(g1, mu_phoenix)

        # compute the inflection point and tangent
        mu_infl = mu_inflection(mu_phoenix, g2)
        k, n = tangent(mu_phoenix, intensity_phoenix, g1, mu_infl)

        # compute mu where y-tangent = 0
        mu0 = -n/k
        # for passbands that don't trail off, mu0 is always < 0
        # using that to catch them and cut off at the true end-point
        if mu0 < mu_phoenix.min():
            mu_infl = mu_phoenix.min()
            mu0 = mu_phoenix.min()

        # recompute intensities
        intensity_phoenix[mu_phoenix<mu_infl] = k*mu_phoenix[mu_phoenix<mu_infl] + n
        intensity_phoenix[mu_phoenix<mu0] = 0.

        # renormalize mus on 0 to 1
        mus_norm = np.cos(np.pi/2*np.arccos(mu_phoenix)/np.arccos(mu0))

        # if there's no real cut-off, above computation returns lowest value approx. 1e-17
        # additional rescaling to fix mus_norm on range [0.,1.]
        if mus_norm.min() > 0:
            mus_norm = (mus_norm - mus_norm.min())/(mus_norm-mus_norm.min()).max()

        # interpolate intensities in user-provided mus
        intensity_interp = interpolate.interp1d(mus_norm, intensity_phoenix)
        return intensity_interp(mu_interp)

    def compute_ck2004_intensities(self, path, particular=None, verbose=False):
        """
        Computes direction-dependent passband intensities using Castelli
        & Kurucz (2004) model atmospheres.

        Arguments
        -----------
        * `path` (string): path to the directory with SEDs.
        * `particular` (string, optional, default=None): particular file in
            `path` to be processed; if None, all files in the directory are
            processed.
        * `verbose` (bool, optional, default=False): set to True to display
            progress in the terminal.
        """
        models = os.listdir(path)
        if particular != None:
            models = [particular]
        Nmodels = len(models)

        # Store the length of the filename extensions for parsing:
        offset = len(models[0])-models[0].rfind('.')

        Teff, logg, abun, mu = np.empty(Nmodels), np.empty(Nmodels), np.empty(Nmodels), np.empty(Nmodels)
        ImuE, ImuP = np.empty(Nmodels), np.empty(Nmodels)
        boostingE, boostingP = np.empty(Nmodels), np.empty(Nmodels)

        if verbose:
            print('Computing Castelli-Kurucz intensities for %s:%s. This will take a long while.' % (self.pbset, self.pbname))

        for i, model in enumerate(models):
            #spc = np.loadtxt(path+'/'+model).T -- waaay slower
            spc = np.fromfile(path+'/'+model, sep=' ').reshape(-1,2).T
            spc[0] /= 1e10 # AA -> m
            spc[1] *= 1e7  # erg/s/cm^2/A -> W/m^3

            Teff[i] = float(model[-17-offset:-12-offset])
            logg[i] = float(model[-11-offset:-9-offset])/10
            sign = 1. if model[-9-offset]=='P' else -1.
            abun[i] = sign*float(model[-8-offset:-6-offset])/10
            mu[i] = float(model[-5-offset:-offset])

            # trim the spectrum at passband limits:
            keep = (spc[0] >= self.ptf_table['wl'][0]) & (spc[0] <= self.ptf_table['wl'][-1])
            wl = spc[0][keep]
            fl = spc[1][keep]

            # make a log-scale copy for boosting and fit a Legendre
            # polynomial to the Imu envelope by way of sigma clipping;
            # then compute a Legendre series derivative to get the
            # boosting index; we only take positive fluxes to keep the
            # log well defined.

            lnwl = np.log(wl[fl > 0])
            lnfl = np.log(fl[fl > 0]) + 5*lnwl

            # First Legendre fit to the data:
            envelope = np.polynomial.legendre.legfit(lnwl, lnfl, 5)
            continuum = np.polynomial.legendre.legval(lnwl, envelope)
            diff = lnfl-continuum
            sigma = np.std(diff)
            clipped = (diff > -sigma)

            # Sigma clip to get the continuum:
            while True:
                Npts = clipped.sum()
                envelope = np.polynomial.legendre.legfit(lnwl[clipped], lnfl[clipped], 5)
                continuum = np.polynomial.legendre.legval(lnwl, envelope)
                diff = lnfl-continuum

                # clipping will sometimes unclip already clipped points
                # because the fit is slightly different, which can lead
                # to infinite loops. To prevent that, we never allow
                # clipped points to be resurrected, which is achieved
                # by the following bitwise condition (array comparison):
                clipped = clipped & (diff > -sigma)

                if clipped.sum() == Npts:
                    break

            derivative = np.polynomial.legendre.legder(envelope, 1)
            boosting_index = np.polynomial.legendre.legval(lnwl, derivative)

            # calculate energy (E) and photon (P) weighted fluxes and
            # their integrals.

            flE = self.ptf(wl)*fl
            flP = wl*flE
            flEint = flE.sum()
            flPint = flP.sum()

            # calculate mean boosting coefficient and use it to get
            # boosting factors for energy (E) and photon (P) weighted
            # fluxes.

            boostE = (flE[fl > 0]*boosting_index).sum()/flEint
            boostP = (flP[fl > 0]*boosting_index).sum()/flPint
            boostingE[i] = boostE
            boostingP[i] = boostP

            ImuE[i] = np.log10(flEint/self.ptf_area*(wl[1]-wl[0]))        # energy-weighted intensity
            ImuP[i] = np.log10(flPint/self.ptf_photon_area*(wl[1]-wl[0])) # photon-weighted intensity

            if verbose:
                if 100*i % (len(models)) == 0:
                    print('%d%% done.' % (100*i/(len(models)-1)))

        # Store axes (Teff, logg, abun, mu) and the full grid of Imu,
        # with nans where the grid isn't complete. Imu-s come in two
        # flavors: energy-weighted intensities and photon-weighted
        # intensities, based on the detector used.

        self._ck2004_intensity_axes = (np.unique(Teff), np.unique(logg), np.unique(abun), np.append(np.array(0.0,), np.unique(mu)))
        self._ck2004_Imu_energy_grid = np.nan*np.ones((len(self._ck2004_intensity_axes[0]), len(self._ck2004_intensity_axes[1]), len(self._ck2004_intensity_axes[2]), len(self._ck2004_intensity_axes[3]), 1))
        self._ck2004_Imu_photon_grid = np.nan*np.ones((len(self._ck2004_intensity_axes[0]), len(self._ck2004_intensity_axes[1]), len(self._ck2004_intensity_axes[2]), len(self._ck2004_intensity_axes[3]), 1))
        self._ck2004_boosting_energy_grid = np.nan*np.ones((len(self._ck2004_intensity_axes[0]), len(self._ck2004_intensity_axes[1]), len(self._ck2004_intensity_axes[2]), len(self._ck2004_intensity_axes[3]), 1))
        self._ck2004_boosting_photon_grid = np.nan*np.ones((len(self._ck2004_intensity_axes[0]), len(self._ck2004_intensity_axes[1]), len(self._ck2004_intensity_axes[2]), len(self._ck2004_intensity_axes[3]), 1))

        # Set the limb (mu=0) to 0; in log this actually means
        # flux=1W/m2, but for all practical purposes that is still 0.
        self._ck2004_Imu_energy_grid[:,:,:,0,:] = 0.0
        self._ck2004_Imu_photon_grid[:,:,:,0,:] = 0.0
        self._ck2004_boosting_energy_grid[:,:,:,0,:] = 0.0
        self._ck2004_boosting_photon_grid[:,:,:,0,:] = 0.0

        for i, Imu in enumerate(ImuE):
            self._ck2004_Imu_energy_grid[Teff[i] == self._ck2004_intensity_axes[0], logg[i] == self._ck2004_intensity_axes[1], abun[i] == self._ck2004_intensity_axes[2], mu[i] == self._ck2004_intensity_axes[3], 0] = Imu
        for i, Imu in enumerate(ImuP):
            self._ck2004_Imu_photon_grid[Teff[i] == self._ck2004_intensity_axes[0], logg[i] == self._ck2004_intensity_axes[1], abun[i] == self._ck2004_intensity_axes[2], mu[i] == self._ck2004_intensity_axes[3], 0] = Imu
        for i, Bavg in enumerate(boostingE):
            self._ck2004_boosting_energy_grid[Teff[i] == self._ck2004_intensity_axes[0], logg[i] == self._ck2004_intensity_axes[1], abun[i] == self._ck2004_intensity_axes[2], mu[i] == self._ck2004_intensity_axes[3], 0] = Bavg
        for i, Bavg in enumerate(boostingP):
            self._ck2004_boosting_photon_grid[Teff[i] == self._ck2004_intensity_axes[0], logg[i] == self._ck2004_intensity_axes[1], abun[i] == self._ck2004_intensity_axes[2], mu[i] == self._ck2004_intensity_axes[3], 0] = Bavg

        self.content.append('ck2004_all')

    def compute_phoenix_intensities(self, path, particular=None, verbose=False):
        """
        Computes direction-dependent passband intensities using spherical
        PHOENIX (Husser et al. 2013) model atmospheres.

        Arguments
        -----------
        * `path` (string): path to the directory with SEDs in FITS format.
        * `particular` (string, optional, default=None): particular file in
            `path` to be processed; if None, all files in the directory are
            processed.
        * `verbose` (bool, optional, default=False): set to True to display
            progress in the terminal.
        """

        # PHOENIX uses fits files to store the tables.
        from astropy.io import fits

        if verbose:
            print('Computing PHOENIX (Husser et al. 2013) specific passband intensities for %s:%s.' % (self.pbset, self.pbname))

        models = glob.glob(path+'/*fits')
        Nmodels = len(models)

        # the values of mu are hard-coded to the ck2004 values for 1-to-1 comparison:
        mu = np.array([0., 0.001, 0.002, 0.003, 0.005, 0.01 , 0.015, 0.02 , 0.025, 0.03, 0.035, 0.04, 0.045, 0.05, 0.06, 0.07, 0.08, 0.09, 0.1, 0.15, 0.2, 0.25, 0.3, 0.35, 0.4, 0.45, 0.5, 0.55, 0.6, 0.65, 0.7, 0.75, 0.8, 0.85, 0.9, 0.95, 1.])

        Teff, logg, abun = np.empty(Nmodels), np.empty(Nmodels), np.empty(Nmodels)

        ImuE, ImuP = np.empty(Nmodels*len(mu)), np.empty(Nmodels*len(mu))
        # boostingE, boostingP = np.empty(Nmodels), np.empty(Nmodels)

        wavelengths = np.arange(500., 26000.)/1e10 # AA -> m
        keep = (wavelengths >= self.ptf_table['wl'][0]) & (wavelengths <= self.ptf_table['wl'][-1])
        wl = wavelengths[keep]
        dwl = wl[1]-wl[0]

        for i, model in enumerate(models):
            with fits.open(model) as hdu:
                mus = hdu[1].data
                intensities = hdu[0].data*1e-1

                # trim the spectrum at passband limits:
                intensities = intensities[:,keep]

            model = model[model.rfind('/')+1:] # get relative pathname
            Teff[i] = float(model[3:8])
            logg[i] = float(model[9:13])
            abun[i] = float(model[13:17])

            flE = self.ptf(wl)*intensities
            flEint = flE.sum(axis=1)
            flEint = self._rescale_phoenix_intensities(mu, mus, flEint)

            flP = wl*flE
            flPint = flP.sum(axis=1)
            flPint = self._rescale_phoenix_intensities(mu, mus, flPint)

            ImuE[i*len(mu):(i+1)*len(mu)] = np.log10(flEint/self.ptf_area*dwl)        # energy-weighted intensity
            ImuP[i*len(mu):(i+1)*len(mu)] = np.log10(flPint/self.ptf_photon_area*dwl) # photon-weighted intensity

            if verbose:
                sys.stdout.write('\r' + '%0.0f%% done.' % (100*float(i+1)/len(models)))
                sys.stdout.flush()

        if verbose:
            print('')

            # for cmi, cmu in enumerate(mus):
            #     fl = intensities[cmi,:]

                # make a log-scale copy for boosting and fit a Legendre
                # polynomial to the Imu envelope by way of sigma clipping;
                # then compute a Legendre series derivative to get the
                # boosting index; we only take positive fluxes to keep the
                # log well defined.

                # lnwl = np.log(wl[fl > 0])
                # lnfl = np.log(fl[fl > 0]) + 5*lnwl

                # First Legendre fit to the data:
                # envelope = np.polynomial.legendre.legfit(lnwl, lnfl, 5)
                # continuum = np.polynomial.legendre.legval(lnwl, envelope)
                # diff = lnfl-continuum
                # sigma = np.std(diff)
                # clipped = (diff > -sigma)

                # Sigma clip to get the continuum:
                # while True:
                #     Npts = clipped.sum()
                #     envelope = np.polynomial.legendre.legfit(lnwl[clipped], lnfl[clipped], 5)
                #     continuum = np.polynomial.legendre.legval(lnwl, envelope)
                #     diff = lnfl-continuum

                    # clipping will sometimes unclip already clipped points
                    # because the fit is slightly different, which can lead
                    # to infinite loops. To prevent that, we never allow
                    # clipped points to be resurrected, which is achieved
                    # by the following bitwise condition (array comparison):
                #     clipped = clipped & (diff > -sigma)

                #     if clipped.sum() == Npts:
                #         break

                # derivative = np.polynomial.legendre.legder(envelope, 1)
                # boosting_index = np.polynomial.legendre.legval(lnwl, derivative)

                # calculate energy (E) and photon (P) weighted fluxes and
                # their integrals.

                # calculate mean boosting coefficient and use it to get
                # boosting factors for energy (E) and photon (P) weighted
                # fluxes.

                # boostE = (flE[fl > 0]*boosting_index).sum()/flEint
                # boostP = (flP[fl > 0]*boosting_index).sum()/flPint
                # boostingE[i] = boostE
                # boostingP[i] = boostP



        # Store axes (Teff, logg, abun, mu) and the full grid of Imu,
        # with nans where the grid isn't complete. Imu-s come in two
        # flavors: energy-weighted intensities and photon-weighted
        # intensities, based on the detector used.

        self._phoenix_intensity_axes = (np.unique(Teff), np.unique(logg), np.unique(abun), np.unique(mu))
        self._phoenix_Imu_energy_grid = np.nan*np.ones((len(self._phoenix_intensity_axes[0]), len(self._phoenix_intensity_axes[1]), len(self._phoenix_intensity_axes[2]), len(self._phoenix_intensity_axes[3]), 1))
        self._phoenix_Imu_photon_grid = np.nan*np.ones((len(self._phoenix_intensity_axes[0]), len(self._phoenix_intensity_axes[1]), len(self._phoenix_intensity_axes[2]), len(self._phoenix_intensity_axes[3]), 1))
        # self._ck2004_boosting_energy_grid = np.nan*np.ones((len(self._ck2004_intensity_axes[0]), len(self._ck2004_intensity_axes[1]), len(self._ck2004_intensity_axes[2]), len(self._ck2004_intensity_axes[3]), 1))
        # self._ck2004_boosting_photon_grid = np.nan*np.ones((len(self._ck2004_intensity_axes[0]), len(self._ck2004_intensity_axes[1]), len(self._ck2004_intensity_axes[2]), len(self._ck2004_intensity_axes[3]), 1))

        # Set the limb (mu=0) to 0; in log this actually means
        # flux=1W/m2, but for all practical purposes that is still 0.
        # self._ck2004_Imu_energy_grid[:,:,:,0,:] = 0.0
        # self._ck2004_Imu_photon_grid[:,:,:,0,:] = 0.0
        # self._ck2004_boosting_energy_grid[:,:,:,0,:] = 0.0
        # self._ck2004_boosting_photon_grid[:,:,:,0,:] = 0.0

        for i, Imu in enumerate(ImuE):
            self._phoenix_Imu_energy_grid[Teff[i/len(mu)] == self._phoenix_intensity_axes[0], logg[i/len(mu)] == self._phoenix_intensity_axes[1], abun[i/len(mu)] == self._phoenix_intensity_axes[2], mu[i%len(mu)] == self._phoenix_intensity_axes[3], 0] = Imu
        for i, Imu in enumerate(ImuP):
            self._phoenix_Imu_photon_grid[Teff[i/len(mu)] == self._phoenix_intensity_axes[0], logg[i/len(mu)] == self._phoenix_intensity_axes[1], abun[i/len(mu)] == self._phoenix_intensity_axes[2], mu[i%len(mu)] == self._phoenix_intensity_axes[3], 0] = Imu
        # for i, Bavg in enumerate(boostingE):
        #     self._ck2004_boosting_energy_grid[Teff[i] == self._ck2004_intensity_axes[0], logg[i] == self._ck2004_intensity_axes[1], abun[i] == self._ck2004_intensity_axes[2], mu[i] == self._ck2004_intensity_axes[3], 0] = Bavg
        # for i, Bavg in enumerate(boostingP):
        #     self._ck2004_boosting_photon_grid[Teff[i] == self._ck2004_intensity_axes[0], logg[i] == self._ck2004_intensity_axes[1], abun[i] == self._ck2004_intensity_axes[2], mu[i] == self._ck2004_intensity_axes[3], 0] = Bavg

        self.content.append('phoenix_all')

    def _ldlaw_lin(self, mu, xl):
        return 1.0-xl*(1-mu)

    def _ldlaw_log(self, mu, xl, yl):
        return 1.0-xl*(1-mu)-yl*mu*np.log(mu+1e-6)

    def _ldlaw_sqrt(self, mu, xl, yl):
        return 1.0-xl*(1-mu)-yl*(1.0-np.sqrt(mu))

    def _ldlaw_quad(self, mu, xl, yl):
        return 1.0-xl*(1.0-mu)-yl*(1.0-mu)*(1.0-mu)

    def _ldlaw_nonlin(self, mu, c1, c2, c3, c4):
        return 1.0-c1*(1.0-np.sqrt(mu))-c2*(1.0-mu)-c3*(1.0-mu*np.sqrt(mu))-c4*(1.0-mu*mu)

    def compute_ck2004_ldcoeffs(self, weighting='uniform', plot_diagnostics=False):
        """
        Computes limb darkening coefficients for linear, log, square root,
        quadratic and power laws.

        Arguments
        ----------
        * `weighting` (string, optional, default='uniform'): determines how data
            points should be weighted.
            * 'uniform':  do not apply any per-point weighting
            * 'interval': apply weighting based on the interval widths
        """
        if 'ck2004_all' not in self.content:
            print('Castelli & Kurucz (2004) intensities are not computed yet. Please compute those first.')
            return None

        self._ck2004_ld_energy_grid = np.nan*np.ones((len(self._ck2004_intensity_axes[0]), len(self._ck2004_intensity_axes[1]), len(self._ck2004_intensity_axes[2]), 11))
        self._ck2004_ld_photon_grid = np.nan*np.ones((len(self._ck2004_intensity_axes[0]), len(self._ck2004_intensity_axes[1]), len(self._ck2004_intensity_axes[2]), 11))
        mus = self._ck2004_intensity_axes[3] # starts with 0
        if weighting == 'uniform':
            sigma = np.ones(len(mus))
        elif weighting == 'interval':
            delta = np.concatenate( (np.array((mus[1]-mus[0],)), mus[1:]-mus[:-1]) )
            sigma = 1./np.sqrt(delta)
        else:
            print('Weighting scheme \'%s\' is unsupported. Please choose among [\'uniform\', \'interval\']')
            return None

        for Tindex in range(len(self._ck2004_intensity_axes[0])):
            for lindex in range(len(self._ck2004_intensity_axes[1])):
                for mindex in range(len(self._ck2004_intensity_axes[2])):
                    IsE = 10**self._ck2004_Imu_energy_grid[Tindex,lindex,mindex,:].flatten()
                    fEmask = np.isfinite(IsE)
                    if len(IsE[fEmask]) <= 1:
                        continue
                    IsE /= IsE[fEmask][-1]

                    cElin,  pcov = cfit(f=self._ldlaw_lin,    xdata=mus[fEmask], ydata=IsE[fEmask], sigma=sigma, p0=[0.5])
                    cElog,  pcov = cfit(f=self._ldlaw_log,    xdata=mus[fEmask], ydata=IsE[fEmask], sigma=sigma, p0=[0.5, 0.5])
                    cEsqrt, pcov = cfit(f=self._ldlaw_sqrt,   xdata=mus[fEmask], ydata=IsE[fEmask], sigma=sigma, p0=[0.5, 0.5])
                    cEquad, pcov = cfit(f=self._ldlaw_quad,   xdata=mus[fEmask], ydata=IsE[fEmask], sigma=sigma, p0=[0.5, 0.5])
                    cEnlin, pcov = cfit(f=self._ldlaw_nonlin, xdata=mus[fEmask], ydata=IsE[fEmask], sigma=sigma, p0=[0.5, 0.5, 0.5, 0.5])
                    self._ck2004_ld_energy_grid[Tindex, lindex, mindex] = np.hstack((cElin, cElog, cEsqrt, cEquad, cEnlin))

                    IsP = 10**self._ck2004_Imu_photon_grid[Tindex,lindex,mindex,:].flatten()
                    fPmask = np.isfinite(IsP)
                    IsP /= IsP[fPmask][-1]

                    cPlin,  pcov = cfit(f=self._ldlaw_lin,    xdata=mus[fPmask], ydata=IsP[fPmask], sigma=sigma, p0=[0.5])
                    cPlog,  pcov = cfit(f=self._ldlaw_log,    xdata=mus[fPmask], ydata=IsP[fPmask], sigma=sigma, p0=[0.5, 0.5])
                    cPsqrt, pcov = cfit(f=self._ldlaw_sqrt,   xdata=mus[fPmask], ydata=IsP[fPmask], sigma=sigma, p0=[0.5, 0.5])
                    cPquad, pcov = cfit(f=self._ldlaw_quad,   xdata=mus[fPmask], ydata=IsP[fPmask], sigma=sigma, p0=[0.5, 0.5])
                    cPnlin, pcov = cfit(f=self._ldlaw_nonlin, xdata=mus[fPmask], ydata=IsP[fPmask], sigma=sigma, p0=[0.5, 0.5, 0.5, 0.5])
                    self._ck2004_ld_photon_grid[Tindex, lindex, mindex] = np.hstack((cPlin, cPlog, cPsqrt, cPquad, cPnlin))

                    if plot_diagnostics:
                        if Tindex == 10 and lindex == 9 and mindex == 5:
                            print(self._ck2004_intensity_axes[0][Tindex], self._ck2004_intensity_axes[1][lindex], self._ck2004_intensity_axes[2][mindex])
                            print(mus, IsE)
                            print(cElin, cElog, cEsqrt)
                            import matplotlib.pyplot as plt
                            plt.plot(mus[fEmask], IsE[fEmask], 'bo')
                            plt.plot(mus[fEmask], self._ldlaw_lin(mus[fEmask], *cElin), 'r-')
                            plt.plot(mus[fEmask], self._ldlaw_log(mus[fEmask], *cElog), 'g-')
                            plt.plot(mus[fEmask], self._ldlaw_sqrt(mus[fEmask], *cEsqrt), 'y-')
                            plt.plot(mus[fEmask], self._ldlaw_quad(mus[fEmask], *cEquad), 'm-')
                            plt.plot(mus[fEmask], self._ldlaw_nonlin(mus[fEmask], *cEnlin), 'k-')
                            plt.show()

        self.content.append('ck2004_ld')

    def compute_phoenix_ldcoeffs(self, weighting='uniform', plot_diagnostics=False):
        """
        Computes limb darkening coefficients from PHOENIX atmospheres for the linear,
        log, square root, quadratic and power laws.

        Arguments
        ----------
        * `weighting` (string, optional, default='uniform'): determines how data
            points should be weighted.
            * 'uniform':  do not apply any per-point weighting
            * 'interval': apply weighting based on the interval widths
        """
        if 'phoenix_all' not in self.content:
            print('PHOENIX (Husser et al. 2013) intensities are not computed yet. Please compute those first.')
            return None

        self._phoenix_ld_energy_grid = np.nan*np.ones((len(self._phoenix_intensity_axes[0]), len(self._phoenix_intensity_axes[1]), len(self._phoenix_intensity_axes[2]), 11))
        self._phoenix_ld_photon_grid = np.nan*np.ones((len(self._phoenix_intensity_axes[0]), len(self._phoenix_intensity_axes[1]), len(self._phoenix_intensity_axes[2]), 11))
        mus = self._phoenix_intensity_axes[3] # starts with 0
        if weighting == 'uniform':
            sigma = np.ones(len(mus))
        elif weighting == 'interval':
            delta = np.concatenate( (np.array((mus[1]-mus[0],)), mus[1:]-mus[:-1]) )
            sigma = 1./np.sqrt(delta)
        else:
            print('Weighting scheme \'%s\' is unsupported. Please choose among [\'uniform\', \'interval\']')
            return None

        for Tindex in range(len(self._phoenix_intensity_axes[0])):
            for lindex in range(len(self._phoenix_intensity_axes[1])):
                for mindex in range(len(self._phoenix_intensity_axes[2])):
                    IsE = 10**self._phoenix_Imu_energy_grid[Tindex,lindex,mindex,:].flatten()
                    fEmask = np.isfinite(IsE)
                    if len(IsE[fEmask]) <= 1:
                        continue
                    IsE /= IsE[fEmask][-1]

                    cElin,  pcov = cfit(f=self._ldlaw_lin,    xdata=mus[fEmask], ydata=IsE[fEmask], sigma=sigma, p0=[0.5])
                    cElog,  pcov = cfit(f=self._ldlaw_log,    xdata=mus[fEmask], ydata=IsE[fEmask], sigma=sigma, p0=[0.5, 0.5])
                    cEsqrt, pcov = cfit(f=self._ldlaw_sqrt,   xdata=mus[fEmask], ydata=IsE[fEmask], sigma=sigma, p0=[0.5, 0.5])
                    cEquad, pcov = cfit(f=self._ldlaw_quad,   xdata=mus[fEmask], ydata=IsE[fEmask], sigma=sigma, p0=[0.5, 0.5])
                    cEnlin, pcov = cfit(f=self._ldlaw_nonlin, xdata=mus[fEmask], ydata=IsE[fEmask], sigma=sigma, p0=[0.5, 0.5, 0.5, 0.5])
                    self._phoenix_ld_energy_grid[Tindex, lindex, mindex] = np.hstack((cElin, cElog, cEsqrt, cEquad, cEnlin))

                    IsP = 10**self._phoenix_Imu_photon_grid[Tindex,lindex,mindex,:].flatten()
                    fPmask = np.isfinite(IsP)
                    IsP /= IsP[fPmask][-1]

                    cPlin,  pcov = cfit(f=self._ldlaw_lin,    xdata=mus[fPmask], ydata=IsP[fPmask], sigma=sigma, p0=[0.5])
                    cPlog,  pcov = cfit(f=self._ldlaw_log,    xdata=mus[fPmask], ydata=IsP[fPmask], sigma=sigma, p0=[0.5, 0.5])
                    cPsqrt, pcov = cfit(f=self._ldlaw_sqrt,   xdata=mus[fPmask], ydata=IsP[fPmask], sigma=sigma, p0=[0.5, 0.5])
                    cPquad, pcov = cfit(f=self._ldlaw_quad,   xdata=mus[fPmask], ydata=IsP[fPmask], sigma=sigma, p0=[0.5, 0.5])
                    cPnlin, pcov = cfit(f=self._ldlaw_nonlin, xdata=mus[fPmask], ydata=IsP[fPmask], sigma=sigma, p0=[0.5, 0.5, 0.5, 0.5])
                    self._phoenix_ld_photon_grid[Tindex, lindex, mindex] = np.hstack((cPlin, cPlog, cPsqrt, cPquad, cPnlin))

                    if plot_diagnostics:
                        if Tindex == 10 and lindex == 9 and mindex == 5:
                            print(self._phoenix_intensity_axes[0][Tindex], self._phoenix_intensity_axes[1][lindex], self._phoenix_intensity_axes[2][mindex])
                            print(mus, IsE)
                            print(cElin, cElog, cEsqrt)
                            import matplotlib.pyplot as plt
                            plt.plot(mus[fEmask], IsE[fEmask], 'bo')
                            plt.plot(mus[fEmask], self._ldlaw_lin(mus[fEmask], *cElin), 'r-')
                            plt.plot(mus[fEmask], self._ldlaw_log(mus[fEmask], *cElog), 'g-')
                            plt.plot(mus[fEmask], self._ldlaw_sqrt(mus[fEmask], *cEsqrt), 'y-')
                            plt.plot(mus[fEmask], self._ldlaw_quad(mus[fEmask], *cEquad), 'm-')
                            plt.plot(mus[fEmask], self._ldlaw_nonlin(mus[fEmask], *cEnlin), 'k-')
                            plt.show()

        self.content.append('phoenix_ld')

    def export_phoenix_atmtab(self):
        """
        Exports PHOENIX intensity table to a PHOEBE legacy compatible format.
        """

        teffs = self._phoenix_axes[0]
        tlow, tup = teffs[0], teffs[-1]
        trel = (teffs-tlow)/(tup-tlow)

        for abun in range(len(self._phoenix_axes[2])):
            for logg in range(len(self._phoenix_axes[1])):
                logI = self._phoenix_energy_grid[:,logg,abun,0]+1 # +1 to take care of WD units

                # find the last non-nan value:
                if np.isnan(logI).sum() > 0:
                    imax = len(teffs)-np.where(~np.isnan(logI[::-1]))[0][0]

                    # interpolate any in-between nans:
                    missing, xs = np.isnan(logI[:imax]), lambda z: z.nonzero()[0]
                    logI[:imax][missing] = np.interp(xs(missing), xs(~missing), logI[:imax][~missing])
                else:
                    imax = len(teffs)

                Cl = np.polynomial.legendre.legfit(trel[:imax], logI[:imax], 9)

                print('%8.1f %7.1f % 16.9E % 16.9E % 16.9E % 16.9E % 16.9E % 16.9E % 16.9E % 16.9E % 16.9E % 16.9E' % (teffs[0], teffs[imax-1], Cl[0], Cl[1], Cl[2], Cl[3], Cl[4], Cl[5], Cl[6], Cl[7], Cl[8], Cl[9]))

    def export_legacy_ldcoeffs(self, models, atm='ck2004', filename=None, photon_weighted=True):
        """
        Exports CK2004 limb darkening coefficients to a PHOEBE legacy
        compatible format.

        Arguments
        -----------
        * `models` (string): the path (including the filename) of legacy's
            models.list
        * `atm` (string, default='ck2004'): atmosphere model, 'ck2004' or 'phoenix'
        * `filename` (string, optional, default=None): output filename for
            storing the table
        * `photon_weighted` (bool, optional, default=True): photon/energy switch
        """

        if atm == 'ck2004' and photon_weighted:
            axes = self._ck2004_intensity_axes
            grid = self._ck2004_ld_photon_grid
        elif atm == 'phoenix' and photon_weighted:
            axes = self._phoenix_intensity_axes
            grid = self._phoenix_ld_photon_grid
        elif atm == 'ck2004' and not photon_weighted:
            axes = self._ck2004_intensity_axes
            grid = self._ck2004_ld_energy_grid
        elif atm == 'phoenix' and not photon_weighted:
            axes = self._phoenix_intensity_axes
            grid = self._phoenix_ld_energy_grid
        else:
            print('atmosphere model %s cannot be exported.' % atm)
            return None

        if filename is not None:
            import time
            f = open(filename, 'w')
            f.write('# PASS_SET  %s\n' % self.pbset)
            f.write('# PASSBAND  %s\n' % self.pbname)
            f.write('# VERSION   1.0\n\n')
            f.write('# Exported from PHOEBE-2 passband on %s\n' % (time.ctime()))
            f.write('# The coefficients are computed for the %s-weighted regime from %s atmospheres.\n\n' % ('photon' if photon_weighted else 'energy', atm))

        mods = np.loadtxt(models)
        for mod in mods:
            Tindex = np.argwhere(axes[0] == mod[0])[0][0]
            lindex = np.argwhere(axes[1] == mod[1]/10)[0][0]
            mindex = np.argwhere(axes[2] == mod[2]/10)[0][0]
            if filename is None:
                print('%6.3f '*11 % tuple(grid[Tindex, lindex, mindex].tolist()))
            else:
                f.write(('%6.3f '*11+'\n') % tuple(grid[Tindex, lindex, mindex].tolist()))

        if filename is not None:
            f.close()

    def compute_ck2004_ldints(self):
        """
        Computes integrated limb darkening profiles for ck2004 atmospheres.
        These are used for intensity-to-flux transformations. The evaluated
        integral is:

        ldint = 2 \int_0^1 Imu mu dmu
        """

        if 'ck2004_all' not in self.content:
            print('Castelli & Kurucz (2004) intensities are not computed yet. Please compute those first.')
            return None

        ldaxes = self._ck2004_intensity_axes
        ldtable = self._ck2004_Imu_energy_grid
        pldtable = self._ck2004_Imu_photon_grid

        self._ck2004_ldint_energy_grid = np.nan*np.ones((len(ldaxes[0]), len(ldaxes[1]), len(ldaxes[2]), 1))
        self._ck2004_ldint_photon_grid = np.nan*np.ones((len(ldaxes[0]), len(ldaxes[1]), len(ldaxes[2]), 1))

        mu = ldaxes[3]
        Imu = 10**ldtable[:,:,:,:]/10**ldtable[:,:,:,-1:]
        pImu = 10**pldtable[:,:,:,:]/10**pldtable[:,:,:,-1:]

        # To compute the fluxes, we need to evaluate \int_0^1 2pi Imu mu dmu.

        for a in range(len(ldaxes[0])):
            for b in range(len(ldaxes[1])):
                for c in range(len(ldaxes[2])):

                    ldint = 0.0
                    pldint = 0.0
                    for i in range(len(mu)-1):
                        ki = (Imu[a,b,c,i+1]-Imu[a,b,c,i])/(mu[i+1]-mu[i])
                        ni = Imu[a,b,c,i]-ki*mu[i]
                        ldint += ki/3*(mu[i+1]**3-mu[i]**3) + ni/2*(mu[i+1]**2-mu[i]**2)

                        pki = (pImu[a,b,c,i+1]-pImu[a,b,c,i])/(mu[i+1]-mu[i])
                        pni = pImu[a,b,c,i]-pki*mu[i]
                        pldint += pki/3*(mu[i+1]**3-mu[i]**3) + pni/2*(mu[i+1]**2-mu[i]**2)

                    self._ck2004_ldint_energy_grid[a,b,c] = 2*ldint
                    self._ck2004_ldint_photon_grid[a,b,c] = 2*pldint

        self.content.append('ck2004_ldint')

    def compute_phoenix_ldints(self):
        """
        Computes integrated limb darkening profiles for PHOENIX atmospheres.
        These are used for intensity-to-flux transformations. The evaluated
        integral is:

        ldint = 2 \pi \int_0^1 Imu mu dmu
        """

        if 'phoenix_all' not in self.content:
            print('PHOENIX (Husser et al. 2013) intensities are not computed yet. Please compute those first.')
            return None

        ldaxes = self._phoenix_intensity_axes
        ldtable = self._phoenix_Imu_energy_grid
        pldtable = self._phoenix_Imu_photon_grid

        self._phoenix_ldint_energy_grid = np.nan*np.ones((len(ldaxes[0]), len(ldaxes[1]), len(ldaxes[2]), 1))
        self._phoenix_ldint_photon_grid = np.nan*np.ones((len(ldaxes[0]), len(ldaxes[1]), len(ldaxes[2]), 1))

        mu = ldaxes[3]
        Imu = 10**ldtable[:,:,:,:]/10**ldtable[:,:,:,-1:]
        pImu = 10**pldtable[:,:,:,:]/10**pldtable[:,:,:,-1:]

        # To compute the fluxes, we need to evaluate \int_0^1 2pi Imu mu dmu.

        for a in range(len(ldaxes[0])):
            for b in range(len(ldaxes[1])):
                for c in range(len(ldaxes[2])):

                    ldint = 0.0
                    pldint = 0.0
                    for i in range(len(mu)-1):
                        ki = (Imu[a,b,c,i+1]-Imu[a,b,c,i])/(mu[i+1]-mu[i])
                        ni = Imu[a,b,c,i]-ki*mu[i]
                        ldint += ki/3*(mu[i+1]**3-mu[i]**3) + ni/2*(mu[i+1]**2-mu[i]**2)

                        pki = (pImu[a,b,c,i+1]-pImu[a,b,c,i])/(mu[i+1]-mu[i])
                        pni = pImu[a,b,c,i]-pki*mu[i]
                        pldint += pki/3*(mu[i+1]**3-mu[i]**3) + pni/2*(mu[i+1]**2-mu[i]**2)

                    self._phoenix_ldint_energy_grid[a,b,c] = 2*ldint
                    self._phoenix_ldint_photon_grid[a,b,c] = 2*pldint

        self.content.append('phoenix_ldint')

    def interpolate_ldcoeffs(self, Teff=5772., logg=4.43, abun=0.0,
                                    ldatm='ck2004', ld_func='power',
                                    photon_weighted=False):
        """
        Interpolate the passband-stored table of LD model coefficients.

        Arguments
        ------------
        * `Teff` (float or array, default=5772): effective temperature
        * `logg` (float or array, default=4.43): surface gravity in cgs
        * `abun` (float or array, default=0.0): log-abundance in solar log-abundances
        * `ldatm` (string, default='ck2004'): limb darkening table: 'ck2004' or 'phoenix'
        * `ld_func` (string, default='power'): limb darkening fitting function: 'linear',
          'logarithmic', 'square_root', 'quadratic', 'power' or 'all'
        * `photon_weighted` (bool, optional, default=False): photon/energy switch

        Returns
        --------
        * (list or None) list of limb-darkening coefficients or None if 'ck2004_ld'
            is not available in <phoebe.atmospheres.passbands.Passband.content>
            (see also <phoebe.atmospheres.passbands.Passband.compute_ck2004_ldcoeffs>)
            or if `ld_func` is not recognized.
        """

        if ldatm == 'ck2004' and 'ck2004_ld' not in self.content:
            print('Castelli & Kurucz (2004) limb darkening coefficients are not computed yet. Please compute those first.')
            return None

        if ldatm == 'phoenix' and 'phoenix_ld' not in self.content:
            print('PHOENIX (Husser et al. 2013) limb darkening coefficients are not computed yet. Please compute those first.')
            return None

        if ldatm == 'ck2004' and photon_weighted:
            axes = self._ck2004_intensity_axes
            table = self._ck2004_ld_photon_grid
        elif ldatm == 'phoenix' and photon_weighted:
            axes = self._phoenix_intensity_axes
            table = self._phoenix_ld_photon_grid
        elif ldatm == 'ck2004' and not photon_weighted:
            axes = self._ck2004_intensity_axes
            table = self._ck2004_ld_energy_grid
        elif ldatm == 'phoenix' and not photon_weighted:
            axes = self._phoenix_intensity_axes
            table = self._phoenix_ld_energy_grid
        else:
            print('ldatm=%s is not supported for LD interpolation.' % ldatm)
            return None

        if not hasattr(Teff, '__iter__'):
            req = np.array(((Teff, logg, abun),))
            ld_coeffs = libphoebe.interp(req, axes[0:3], table)[0]
        else:
            req = np.vstack((Teff, logg, abun)).T
            ld_coeffs = libphoebe.interp(req, axes[0:3], table).T

        if ld_func == 'linear':
            return ld_coeffs[0:1]
        elif ld_func == 'logarithmic':
            return ld_coeffs[1:3]
        elif ld_func == 'square_root':
            return ld_coeffs[3:5]
        elif ld_func == 'quadratic':
            return ld_coeffs[5:7]
        elif ld_func == 'power':
            return ld_coeffs[7:11]
        elif ld_func == 'all':
            return ld_coeffs
        else:
            print('ld_func=%s is invalid; please choose from [linear, logarithmic, square_root, quadratic, power, all].' % ld_func)
            return None

    def import_wd_atmcof(self, plfile, atmfile, wdidx, Nabun=19, Nlogg=11,
                        Npb=25, Nints=4):
        """
        Parses WD's atmcof and reads in all Legendre polynomials for the
        given passband.

        Arguments
        -----------
        * `plfile` (string): path and filename of atmcofplanck.dat
        * `atmfile` (string): path and filename of atmcof.dat
        * `wdidx` (int): WD index of the passed passband. This can be automated
            but it's not a high priority.
        * `Nabun` (int, optional, default=19): number of metallicity nodes in
            atmcof.dat. For the 2003 version the number of nodes is 19.
        * `Nlogg` (int, optional, default=11): number of logg nodes in
            atmcof.dat. For the 2003 version the number of nodes is 11.
        * `Nbp` (int, optional, default=25): number of passbands in atmcof.dat.
            For the 2003 version the number of passbands is 25.
        * `Nints` (int, optional, default=4): number of temperature intervals
            (input lines) per entry. For the 2003 version the number of lines
            is 4.
        """

        # Initialize the external atmcof module if necessary:
        # PERHAPS WD_DATA SHOULD BE GLOBAL??
        self.wd_data = libphoebe.wd_readdata(plfile, atmfile)

        # That is all that was necessary for *_extern_planckint() and
        # *_extern_atmx() functions. However, we also want to support
        # circumventing WD subroutines and use WD tables directly. For
        # that, we need to do a bit more work.

        # Store the passband index for use in planckint() and atmx():
        self.extern_wd_idx = wdidx

        # Break up the table along axes and extract a single passband data:
        atmtab = np.reshape(self.wd_data['atm_table'], (Nabun, Npb, Nlogg, Nints, -1))
        atmtab = atmtab[:, wdidx, :, :, :]

        # Finally, reverse the metallicity axis because it is sorted in
        # reverse order in atmcof:
        self.extern_wd_atmx = atmtab[::-1, :, :, :]
        self.content += ['extern_planckint', 'extern_atmx']
        self.atmlist += ['extern_planckint', 'extern_atmx']

    def _log10_Inorm_extern_planckint(self, Teff):
        """
        Internal function to compute normal passband intensities using
        the external WD machinery that employs blackbody approximation.

        @Teff: effective temperature in K

        Returns: log10(Inorm)
        """

        log10_Inorm = libphoebe.wd_planckint(Teff, self.extern_wd_idx, self.wd_data["planck_table"])

        return log10_Inorm

    def _log10_Inorm_extern_atmx(self, Teff, logg, abun):
        """
        Internal function to compute normal passband intensities using
        the external WD machinery that employs model atmospheres and
        ramps.

        Arguments
        ----------
        * `Teff`: effective temperature in K
        * `logg`: surface gravity in cgs
        * `abun`: metallicity in dex, Solar=0.0

        Returns
        ----------
        * log10(Inorm)
        """

        log10_Inorm = libphoebe.wd_atmint(Teff, logg, abun, self.extern_wd_idx, self.wd_data["planck_table"], self.wd_data["atm_table"])

        return log10_Inorm

    def _log10_Inorm_ck2004(self, Teff, logg, abun, photon_weighted=False):
        #~ if not hasattr(Teff, '__iter__'):
            #~ req = np.array(((Teff, logg, abun),))
            #~ log10_Inorm = libphoebe.interp(req, self._ck2004_axes, self._ck2004_photon_grid if photon_weighted else self._ck2004_energy_grid)[0][0]
        #~ else:
        req = np.vstack((Teff, logg, abun)).T
        log10_Inorm = libphoebe.interp(req, self._ck2004_axes, self._ck2004_photon_grid if photon_weighted else self._ck2004_energy_grid).T[0]

        return log10_Inorm

    def _Inorm_ck2004(self, Teff, logg, abun, photon_weighted=False):
        #~ if not hasattr(Teff, '__iter__'):
            #~ req = np.array(((Teff, logg, abun),))
            #~ log10_Inorm = libphoebe.interp(req, self._ck2004_axes, self._ck2004_photon_grid if photon_weighted else self._ck2004_energy_grid)[0][0]
        #~ else:
        req = np.vstack((Teff, logg, abun)).T
        Inorm = libphoebe.interp(req, self._ck2004_axes, 10**self._ck2004_photon_grid if photon_weighted else 10**self._ck2004_energy_grid).T[0]

        return Inorm

    def _Inorm_phoenix(self, Teff, logg, abun, photon_weighted=False):
        req = np.vstack((Teff, logg, abun)).T
        Inorm = libphoebe.interp(req, self._phoenix_axes, 10**self._phoenix_photon_grid if photon_weighted else 10**self._phoenix_energy_grid).T[0]

        return Inorm

    def _log10_Imu_ck2004(self, Teff, logg, abun, mu, photon_weighted=False):
        if not hasattr(Teff, '__iter__'):
            req = np.array(((Teff, logg, abun, mu),))
            log10_Imu = libphoebe.interp(req, self._ck2004_intensity_axes, self._ck2004_Imu_photon_grid if photon_weighted else self._ck2004_Imu_energy_grid)[0][0]
        else:
            req = np.vstack((Teff, logg, abun, mu)).T
            log10_Imu = libphoebe.interp(req, self._ck2004_intensity_axes, self._ck2004_Imu_photon_grid if photon_weighted else self._ck2004_Imu_energy_grid).T[0]

        return log10_Imu

    def _Imu_ck2004(self, Teff, logg, abun, mu, photon_weighted=False):
        if not hasattr(Teff, '__iter__'):
            req = np.array(((Teff, logg, abun, mu),))
            Imu = libphoebe.interp(req, self._ck2004_intensity_axes, 10**self._ck2004_Imu_photon_grid if photon_weighted else 10**self._ck2004_Imu_energy_grid)[0][0]
        else:
            req = np.vstack((Teff, logg, abun, mu)).T
            Imu = libphoebe.interp(req, self._ck2004_intensity_axes, 10**self._ck2004_Imu_photon_grid if photon_weighted else 10**self._ck2004_Imu_energy_grid).T[0]

        return Imu

    def _Imu_phoenix(self, Teff, logg, abun, mu, photon_weighted=False):
        if not hasattr(Teff, '__iter__'):
            req = np.array(((Teff, logg, abun, mu),))
            Imu = libphoebe.interp(req, self._phoenix_intensity_axes, 10**self._phoenix_Imu_photon_grid if photon_weighted else 10**self._phoenix_Imu_energy_grid)[0][0]
        else:
            req = np.vstack((Teff, logg, abun, mu)).T
            Imu = libphoebe.interp(req, self._phoenix_intensity_axes, 10**self._phoenix_Imu_photon_grid if photon_weighted else 10**self._phoenix_Imu_energy_grid).T[0]

        return Imu

    def Inorm(self, Teff=5772., logg=4.43, abun=0.0, atm='ck2004', ldatm='ck2004', ldint=None, ld_func='interp', ld_coeffs=None, photon_weighted=False):
        """

        Arguments
        ----------
        * `Teff`
        * `logg`
        * `abun`
        * `atm`
        * `ldatm`
        * `ldint` (string, optional, default=None): integral of the limb
            darkening function, \int_0^1 \mu L(\mu) d\mu. Its general role is to
            convert intensity to flux. In this method, however, it is only needed
            for blackbody atmospheres because they are not limb-darkened (i.e.
            the blackbody intensity is the same irrespective of \mu), so we need
            to *divide* by ldint to ascertain the correspondence between
            luminosity, effective temperature and fluxes once limb darkening
            correction is applied at flux integration time. If None, and if
            `atm=='blackbody'`, it will be computed from `ld_func` and
            `ld_coeffs`.
        * `ld_func` (string, optional, default='interp') limb darkening
            function.  One of: linear, sqrt, log, quadratic, power, interp.
        * `ld_coeffs` (list, optional, default=None): limb darkening coefficients
            for the corresponding limb darkening function, `ld_func`.
        * `photon_weighted` (bool, optional, default=False): photon/energy switch

        Returns
        ----------
        * (float/array) normal intensities.


        Raises
        ----------
        * ValueError: if atmosphere parameters are out of bounds for the table.
        * NotImplementedError: if `ld_func` is not supported.
        """
        # TODO: improve docstring

        # convert scalars to vectors if necessary:
        if not hasattr(Teff, '__iter__'):
            Teff = np.array((Teff,))
        if not hasattr(logg, '__iter__'):
            logg = np.array((logg,))
        if not hasattr(abun, '__iter__'):
            abun = np.array((abun,))

        if atm == 'blackbody' and 'blackbody' in self.content:
            if photon_weighted:
                retval = 10**self._log10_Inorm_bb_photon(Teff)
            else:
                retval = 10**self._log10_Inorm_bb_energy(Teff)
            if ldint is None:
                ldint = self.ldint(Teff, logg, abun, ldatm, ld_func, ld_coeffs, photon_weighted)
            retval /= ldint

        elif atm == 'extern_planckint' and 'extern_planckint' in self.content:
            # -1 below is for cgs -> SI:
            retval = 10**(self._log10_Inorm_extern_planckint(Teff)-1)
            if ldint is None:
                ldint = self.ldint(Teff, logg, abun, ldatm, ld_func, ld_coeffs, photon_weighted)
            retval /= ldint

        elif atm == 'extern_atmx' and 'extern_atmx' in self.content:
            # -1 below is for cgs -> SI:
            retval = 10**(self._log10_Inorm_extern_atmx(Teff, logg, abun)-1)

        elif atm == 'ck2004' and 'ck2004' in self.content:
            retval = self._Inorm_ck2004(Teff, logg, abun, photon_weighted=photon_weighted)

        elif atm == 'phoenix' and 'phoenix' in self.content:
            retval = self._Inorm_phoenix(Teff, logg, abun, photon_weighted=photon_weighted)

        else:
            raise NotImplementedError('atm={} not supported by {}:{}'.format(atm, self.pbset, self.pbname))

        nanmask = np.isnan(retval)
        if np.any(nanmask):
            raise ValueError('Atmosphere parameters out of bounds: atm=%s, ldatm=%s, Teff=%s, logg=%s, abun=%s' % (atm, ldatm, Teff[nanmask], logg[nanmask], abun[nanmask]))
        return retval

    def Imu(self, Teff=5772., logg=4.43, abun=0.0, mu=1.0, atm='ck2004', ldatm='ck2004', ldint=None, ld_func='interp', ld_coeffs=None, photon_weighted=False):
        """
        Arguments
        ----------
        * `Teff`
        * `logg`
        * `abun`
        * `atm`
        * `ldatm`
        * `ldint` (string, optional, default='ck2004'): integral of the limb
            darkening function, \int_0^1 \mu L(\mu) d\mu. Its general role is to
            convert intensity to flux. In this method, however, it is only needed
            for blackbody atmospheres because they are not limb-darkened (i.e.
            the blackbody intensity is the same irrespective of \mu), so we need
            to *divide* by ldint to ascertain the correspondence between
            luminosity, effective temperature and fluxes once limb darkening
            correction is applied at flux integration time. If None, and if
            `atm=='blackbody'`, it will be computed from `ld_func` and
            `ld_coeffs`.
        * `ld_func` (string, optional, default='interp') limb darkening
            function.  One of: linear, sqrt, log, quadratic, power, interp.
        * `ld_coeffs` (list, optional, default=None): limb darkening coefficients
            for the corresponding limb darkening function, `ld_func`.
        * `photon_weighted` (bool, optional, default=False): photon/energy switch

        Returns
        ----------
        * (float/array) projected intensities.

        Raises
        ----------
        * ValueError: if atmosphere parameters are out of bounds for the table.
        * ValueError: if `ld_func='interp'` but is not supported by the
            atmosphere table.
        * NotImplementedError: if `ld_func` is not supported.
        """
        # TODO: improve docstring

        if ld_func == 'interp':
            # The 'interp' LD function works only for model atmospheres:
            if atm == 'ck2004' and 'ck2004_all' in self.content:
                retval = self._Imu_ck2004(Teff, logg, abun, mu, photon_weighted=photon_weighted)
                nanmask = np.isnan(retval)
                if np.any(nanmask):
                    raise ValueError('Atmosphere parameters out of bounds: Teff=%s, logg=%s, abun=%s, mu=%s' % (Teff[nanmask], logg[nanmask], abun[nanmask], mu[nanmask]))
                return retval
            elif atm == 'phoenix' and 'phoenix_all' in self.content:
                retval = self._Imu_phoenix(Teff, logg, abun, mu, photon_weighted=photon_weighted)
                nanmask = np.isnan(retval)
                if np.any(nanmask):
                    raise ValueError('Atmosphere parameters out of bounds: Teff=%s, logg=%s, abun=%s, mu=%s' % (Teff[nanmask], logg[nanmask], abun[nanmask], mu[nanmask]))
                return retval
            else:
                raise ValueError('atm={} not supported by {}:{} ld_func=interp'.format(atm, self.pbset, self.pbname))

        if ld_coeffs is None:
            # LD function can be passed without coefficients; in that
            # case we need to interpolate them from the tables.
            ld_coeffs = self.interpolate_ldcoeffs(Teff, logg, abun, ldatm, ld_func, photon_weighted)

        if ld_func == 'linear':
            retval = self.Inorm(Teff=Teff, logg=logg, abun=abun, atm=atm, ldatm=ldatm, ldint=ldint, ld_func=ld_func, ld_coeffs=ld_coeffs, photon_weighted=photon_weighted) * self._ldlaw_lin(mu, *ld_coeffs)
        elif ld_func == 'logarithmic':
            retval = self.Inorm(Teff=Teff, logg=logg, abun=abun, atm=atm, ldatm=ldatm, ldint=ldint, ld_func=ld_func, ld_coeffs=ld_coeffs, photon_weighted=photon_weighted) * self._ldlaw_log(mu, *ld_coeffs)
        elif ld_func == 'square_root':
            retval = self.Inorm(Teff=Teff, logg=logg, abun=abun, atm=atm, ldatm=ldatm, ldint=ldint, ld_func=ld_func, ld_coeffs=ld_coeffs, photon_weighted=photon_weighted) * self._ldlaw_sqrt(mu, *ld_coeffs)
        elif ld_func == 'quadratic':
            retval = self.Inorm(Teff=Teff, logg=logg, abun=abun, atm=atm, ldatm=ldatm, ldint=ldint, ld_func=ld_func, ld_coeffs=ld_coeffs, photon_weighted=photon_weighted) * self._ldlaw_quad(mu, *ld_coeffs)
        elif ld_func == 'power':
            retval = self.Inorm(Teff=Teff, logg=logg, abun=abun, atm=atm, ldatm=ldatm, ldint=ldint, ld_func=ld_func, ld_coeffs=ld_coeffs, photon_weighted=photon_weighted) * self._ldlaw_nonlin(mu, *ld_coeffs)
        else:
            raise NotImplementedError('ld_func={} not supported'.format(ld_func))

        nanmask = np.isnan(retval)
        if np.any(nanmask):
            raise ValueError('Atmosphere parameters out of bounds: Teff=%s, logg=%s, abun=%s, mu=%s' % (Teff[nanmask], logg[nanmask], abun[nanmask], mu[nanmask]))
        return retval

    def _ldint_ck2004(self, Teff, logg, abun, photon_weighted):
        if not hasattr(Teff, '__iter__'):
            req = np.array(((Teff, logg, abun),))
            ldint = libphoebe.interp(req, self._ck2004_axes, self._ck2004_ldint_photon_grid if photon_weighted else self._ck2004_ldint_energy_grid)[0][0]
        else:
            req = np.vstack((Teff, logg, abun)).T
            ldint = libphoebe.interp(req, self._ck2004_axes, self._ck2004_ldint_photon_grid if photon_weighted else self._ck2004_ldint_energy_grid).T[0]

        return ldint

    def _ldint_phoenix(self, Teff, logg, abun, photon_weighted):
        if not hasattr(Teff, '__iter__'):
            req = np.array(((Teff, logg, abun),))
            ldint = libphoebe.interp(req, self._phoenix_axes, self._phoenix_ldint_photon_grid if photon_weighted else self._phoenix_ldint_energy_grid)[0][0]
        else:
            req = np.vstack((Teff, logg, abun)).T
            ldint = libphoebe.interp(req, self._phoenix_axes, self._ck2004_phoenix_photon_grid if photon_weighted else self._phoenix_ldint_energy_grid).T[0]

        return ldint

    def ldint(self, Teff=5772., logg=4.43, abun=0.0, ldatm='ck2004', ld_func='interp', ld_coeffs=None, photon_weighted=False):
        """
        Arguments
        ----------
        * `Teff`
        * `logg`
        * `abun`
        * `ldatm`
        * `ld_func` (string, optional, default='interp') limb darkening
            function.  One of: linear, sqrt, log, quadratic, power, interp.
        * `ld_coeffs` (list, optional, default=None): limb darkening coefficients
            for the corresponding limb darkening function, `ld_func`.
        * `photon_weighted` (bool, optional, default=False): photon/energy switch

        Returns
        ----------
        * (float/array) ldint.

        Raises
        ----------
        * ValueError: if atmosphere parameters are out of bounds for the table.
        * ValueError: if `ld_func='interp'` but is not supported by the
            atmosphere table.
        * NotImplementedError: if `ld_func` is not supported.
        """
        # TODO: improve docstring
        if ld_func == 'interp':
            if ldatm == 'ck2004':
                retval = self._ldint_ck2004(Teff, logg, abun, photon_weighted=photon_weighted)
            elif ldatm == 'phoenix':
                retval = self._ldint_phoenix(Teff, logg, abun, photon_weighted=photon_weighted)
            else:
                raise ValueError('ldatm={} not supported with ld_func=interp'.format(ldatm))
            nanmask = np.isnan(retval)
            if np.any(nanmask):
                raise ValueError('Atmosphere parameters out of bounds: Teff=%s, logg=%s, abun=%s' % (Teff[nanmask], logg[nanmask], abun[nanmask]))
            return retval

        if ld_coeffs is None:
            ld_coeffs = self.interpolate_ldcoeffs(Teff, logg, abun, ldatm, ld_func, photon_weighted)

        if ld_func == 'linear':
            retval = 1-ld_coeffs[0]/3
        elif ld_func == 'logarithmic':
            retval = 1-ld_coeffs[0]/3+2.*ld_coeffs[1]/9
        elif ld_func == 'square_root':
            retval = 1-ld_coeffs[0]/3-ld_coeffs[1]/5
        elif ld_func == 'quadratic':
            retval = 1-ld_coeffs[0]/3-ld_coeffs[1]/6
        elif ld_func == 'power':
            retval = 1-ld_coeffs[0]/5-ld_coeffs[1]/3-3.*ld_coeffs[2]/7-ld_coeffs[3]/2
        else:
            raise NotImplementedError('ld_func={} not supported'.format(ld_func))

        nanmask = np.isnan(retval)
        if np.any(nanmask):
            raise ValueError('Atmosphere parameters out of bounds: Teff=%s, logg=%s, abun=%s' % (Teff[nanmask], logg[nanmask], abun[nanmask]))
        return retval

    def _bindex_ck2004(self, Teff, logg, abun, mu, atm, photon_weighted=False):
        grid = self._ck2004_boosting_photon_grid if photon_weighted else self._ck2004_boosting_energy_grid
        if not hasattr(Teff, '__iter__'):
            req = np.array(((Teff, logg, abun, mu),))
            bindex = libphoebe.interp(req, self._ck2004_intensity_axes, grid)[0][0]
        else:
            req = np.vstack((Teff, logg, abun, mu)).T
            bindex = libphoebe.interp(req, self._ck2004_intensity_axes, grid).T[0]

        return bindex

    def bindex(self, Teff=5772., logg=4.43, abun=0.0, mu=1.0, atm='ck2004', photon_weighted=False):
        """
        Arguments
        ----------
        * `Teff`
        * `logg`
        * `abun`
        * `mu`
        * `atm`
        * `photon_weighted` (bool, optional, default=False): photon/energy switch

        Returns
        ----------
        * (float/array) boosting index

        Raises
        ----------
        * ValueError: if atmosphere parameters are out of bounds for the table.
        * NotImplementedError: if `atm` is not supported (not one of 'ck2004'
            or 'blackbody').
        """
        # TODO: implement phoenix boosting.

        if atm == 'ck2004':
            retval = self._bindex_ck2004(Teff, logg, abun, mu, atm, photon_weighted)
        elif atm == 'blackbody':
            retval = self._bindex_blackbody(Teff, photon_weighted=photon_weighted)
        else:
            raise NotImplementedError('atm={} not supported'.format(atm))

        nanmask = np.isnan(retval)
        if np.any(nanmask):
            raise ValueError('Atmosphere parameters out of bounds: Teff=%s, logg=%s, abun=%s' % (Teff[nanmask], logg[nanmask], abun[nanmask]))
        return retval

def _timestamp_to_dt(timestamp):
    return datetime.strptime(timestamp, "%a %b %d %H:%M:%S %Y")

def _init_passband(fullpath, check_for_update=True):
    """
    """
    logger.info("initializing passband at {}".format(fullpath))
    pb = Passband.load(fullpath)
    passband = pb.pbset+':'+pb.pbname
    _pbtable[passband] = {'fname': fullpath, 'atms': pb.atmlist, 'atms_ld': [atm for atm in pb.atmlist if '{}_ld'.format(atm) in pb.content], 'timestamp': pb.timestamp, 'pb': None}

    if check_for_update and update_passband_available(passband):
        msg = 'passband "{}" has a newer version available.  Run phoebe.download_passband("{}") or phoebe.update_all_passbands() to update.'.format(passband, passband)
        # NOTE: logger probably not available yet, so we'll also use a print statement
        print('PHOEBE: {}'.format(msg))
        logger.warning(msg)

def _init_passbands(refresh=False):
    """
    This function should be called only once, at import time. It
    traverses the passbands directory and builds a lookup table of
    passband names qualified as 'pbset:pbname' and corresponding files
    and atmosphere content within.
    """
    global _initialized

    if not _initialized or refresh:
        # load information from online passbands first so that any that are
        # available locally will override
        online_passbands = list_online_passbands(full_dict=True, refresh=refresh)
        for pb, info in online_passbands.items():
            _pbtable[pb] = {'fname': None, 'atms': info['atms'], 'atms_ld': info.get('atms_ld', ['ck2004']), 'pb': None}

        # load global passbands (in install directory) next and then local
        # (in .phoebe directory) second so that local passbands override
        # global passbands whenever there is a name conflict
        for path in list_passband_directories():
            for f in os.listdir(path):
<<<<<<< HEAD
                if f=='README':
                    continue
                if sys.version_info[0] < 3 and f.split('.')[-1] == 'pb3':
                    # then this is a python3 passband but we're in python 2
                    continue
                elif sys.version_info[0] >=3 and f.split('.')[-1] == 'pb':
                    # then this is a python 2 passband but we're in python 3
                    continue
                _init_passband(path+f)
=======
                if f.split('.')[-1] == 'pb':
                    init_passband(path+f)

        #Check if _pbdir_env has been set and load those passbands too
        if not _pbdir_env == None:
            for path in [_pbdir_env]:
                for f in os.listdir(path):
                    if f.split('.')[-1] == 'pb':
                        init_passband(path+f)

>>>>>>> d7e4a779

        _initialized = True

def install_passband(fname, local=True):
    """
    For convenience, this function is available at the top-level as
    <phoebe.install_passband> as well as
    <phoebe.atmospheres.passbands.install_passband>.

    Install a passband from a local file.  This simply copies the file into the
    install path - but beware that clearing the installation will clear the
    passband as well.

    The local and global installation directories can be listed by calling
    <phoebe.atmospheres.passbands.list_passband_directories>.  The local
    (`local=True`) directory is generally at
    `~/.phoebe/atmospheres/tables/passbands`, and the global (`local=False`)
    directory is in the PHOEBE installation directory.

    See also:
    * <phoebe.atmospheres.passbands.uninstall_all_passbands>

    Arguments
    ----------
    * `fname` (string) the filename of the local passband.
    * `local` (bool, optional, default=True): whether to install to the local/user
        directory or the PHOEBE installation directory.  If `local=False`, you
        must have the necessary permissions to write to the installation
        directory.
    """
    pbdir = _pbdir_local if local else _pbdir_global
    shutil.copy(fname, pbdir)
    _init_passband(os.path.join(pbdir, fname))

def uninstall_all_passbands(local=True):
    """
    For convenience, this function is available at the top-level as
    <phoebe.uninstall_all_passbands> as well as
    <phoebe.atmospheres.passband.uninstall_all_passbands>.

    Uninstall all passbands, either globally or locally (need to call twice to
    delete ALL passbands).

    The local and global installation directories can be listed by calling
    <phoebe.atmospheres.passbands.list_passband_directories>.  The local
    (`local=True`) directory is generally at
    `~/.phoebe/atmospheres/tables/passbands`, and the global (`local=False`)
    directory is in the PHOEBE installation directory.

    See also:
    * <phoebe.atmospheres.passbands.install_passband>

    Arguments
    ----------
    * `local` (bool, optional, default=True): whether to uninstall from the local/user
        directory or the PHOEBE installation directory.  If `local=False`, you
        must have the necessary permissions to write to the installation
        directory.
    """
    pbdir = _pbdir_local if local else _pbdir_global
    for f in os.listdir(pbdir):
        pbpath = os.path.join(pbdir, f)
        logger.warning("deleting file: {}".format(pbpath))
        os.remove(pbpath)

def download_passband(passband, local=True):
    """
    For convenience, this function is available at the top-level as
    <phoebe.download_passband> as well as
    <phoebe.atmospheres.passbands.download_passband>.

    Download and install a given passband from the
    [phoebe2-tables](https://github.com/phoebe-project/phoebe2-tables) repository.

    The local and global installation directories can be listed by calling
    <phoebe.atmospheres.passbands.list_passband_directories>.  The local
    (`local=True`) directory is generally at
    `~/.phoebe/atmospheres/tables/passbands`, and the global (`local=False`)
    directory is in the PHOEBE installation directory.

    Arguments
    ----------
    * `passband` (string): name of the passband.  Must be one of the available
        passbands in the repository (see
        <phoebe.atmospheres.passbands.list_online_passbands>).
    * `local` (bool, optional, default=True): whether to install to the local/user
        directory or the PHOEBE installation directory.  If `local=False`, you
        must have the necessary permissions to write to the installation
        directory.

    Raises
    --------
    * ValueError: if the value of `passband` is not one of
        <phoebe.atmospheres.passbands.list_online_passbands>.
    * IOError: if internet connection fails.
    """
    if passband not in list_online_passbands():
        raise ValueError("passband '{}' not available".format(passband))

    pbdir = _pbdir_local if local else _pbdir_global

    passband_fname = _online_passbands[passband]['fname']
    passband_fname_local = os.path.join(pbdir, passband_fname)
    url = 'http://github.com/phoebe-project/phoebe2-tables/raw/master/passbands/{}'.format(passband_fname)
    logger.info("downloading from {} and installing to {}...".format(url, passband_fname_local))
    try:
        urlretrieve(url, passband_fname_local)
    except IOError:
        raise IOError("unable to download {} passband - check connection".format(passband))
    else:
        _init_passband(passband_fname_local)

def update_passband_available(passband):
    """
    For convenience, this function is available at the top-level as
    <phoebe.update_passband_available> as well as
    <phoebe.atmospheres.passbands.update_passband_available>.

    Check if a newer version of a given passband is available from the online repository.

    If so, you can update by calling <phoebe.atmospheres.passbands.download_passband>.

    See also:
    * <phoebe.atmospheres.passbands.list_all_update_passbands_available>
    * <phoebe.atmospheres.passbands.download_passband>
    * <phoebe.atmospheres.passbands.update_all_passbands>

    Arguments
    -----------
    * `passband` (string): name of the passband

    Returns
    -----------
    * (bool): whether a newer version is available
    """
    if passband not in list_online_passbands():
        return False

    if _online_passbands[passband]['timestamp'] is None:
        return False

    elif _pbtable[passband]['timestamp'] is None:
        if _online_passbands[passband]['timestamp'] is not None:
            return True

    elif _online_passbands[passband]['timestamp'] is None:
        return False

    elif _timestamp_to_dt(_pbtable[passband]['timestamp']) < _timestamp_to_dt(_online_passbands[passband]['timestamp']):
        return True

    return False

def list_all_update_passbands_available():
    """
    For convenience, this function is available at the top-level as
    <phoebe.list_all_update_passbands_available> as well as
    <phoebe.atmospheres.passbands.list_all_update_passbands_available>.

    See also:
    * <phoebe.atmospheres.passbands.update_passband_available>
    * <phoebe.atmospheres.passbands.download_passband>
    * <phoebe.atmospheres.passbands.update_all_passbands>

    Returns
    ----------
    * (list of string): list of passbands with newer versions available online
    """

    return [p for p in list_installed_passbands() if update_passband_available(p)]

def update_all_passbands(local=True):
    """
    For convenience, this function is available at the top-level as
    <phoebe.update_all_passbands> as well as
    <phoebe.atmospheres.passbands.update_all_passbands>.

    Download and install updates for all passbands from the
    [phoebe2-tables](https://github.com/phoebe-project/phoebe2-tables) repository.

    This will install into the directory dictated by `local`, regardless of the
    location of the original file.  `local`=True passbands always override
    `local=False`.

    The local and global installation directories can be listed by calling
    <phoebe.atmospheres.passbands.list_passband_directories>.  The local
    (`local=True`) directory is generally at
    `~/.phoebe/atmospheres/tables/passbands`, and the global (`local=False`)
    directory is in the PHOEBE installation directory.

    See also:
    * <phoebe.atmospheres.passbands.update_passband_available>


    Arguments
    ----------
    * `local` (bool, optional, default=True): whether to install to the local/user
        directory or the PHOEBE installation directory.  If `local=False`, you
        must have the necessary permissions to write to the installation
        directory.

    Raises
    --------
    * IOError: if internet connection fails.
    """
    for passband in list_all_update_passbands_available():
        download_passband(passband, local=local)

def list_passband_directories():
    """
    For convenience, this function is available at the top-level as
    <phoebe.list_passband_directories> as well as
    <phoebe.atmospheres.passbands.list_passband_directories>.

    List the global and local passband installation directories (in that order).

    The local and global installation directories can be listed by calling
    <phoebe.atmospheres.passbands.list_passband_directories>.  The local
    (`local=True`) directory is generally at
    `~/.phoebe/atmospheres/tables/passbands`, and the global (`local=False`)
    directory is in the PHOEBE installation directory.

    Returns
    --------
    * (list of strings): global and local passband installation directories.
    """
    return [p for p in [_pbdir_global, _pbdir_local, _pbdir_env] if p is not None]

def list_passbands(refresh=False, full_dict=False):
    """
    For convenience, this function is available at the top-level as
    <phoebe.list_passbands> as well as
    <phoebe.atmospheres.passbands.list_passbands>.

    List all available passbands, both installed and available online.

    This is just a combination of
    <phoebe.atmospheres.passbands.list_installed_passbands> and
    <phoebe.atmospheres.passbands.list_online_passbands>.

    Arguments
    ---------
    * `refresh` (bool, optional, default=False): whether to refresh the list
        of fallback on cached values.  Passing `refresh=True` should only
        be necessary if new passbands have been installed or added to the
        online repository since importing PHOEBE.
    * `full_dict` (bool, optional, default=False): whether to return the full
        dictionary of information about each passband or just the list
        of names.

    Returns
    --------
    * (list of strings or dictionary)
    """
    if full_dict:
        d = list_online_passbands(refresh, True)
        for k in d.keys():
            d[k]['installed'] = False
        # installed passband always overrides online
        for k,v in list_installed_passbands(refresh, True).items():
            d[k] = v
            d[k]['installed'] = True
        return d
    else:
        return list(set(list_installed_passbands(refresh) + list_online_passbands(refresh)))

def list_installed_passbands(refresh=False, full_dict=False):
    """
    For convenience, this function is available at the top-level as
    <phoebe.list_installed_passbands> as well as
    <phoebe.atmospheres.passbands.list_installed_passbands>.

    List all installed passbands, both in the local and global directories.

    See also:
    * <phoebe.atmospheres.passbands.list_passband_directories>

    Arguments
    ---------
    * `refresh` (bool, optional, default=False): whether to refresh the list
        of fallback on cached values.  Passing `refresh=True` should only
        be necessary if new passbands have been installed or added to the
        online repository since importing PHOEBE.
    * `full_dict` (bool, optional, default=False): whether to return the full
        dictionary of information about each passband or just the list
        of names.

    Returns
    --------
    * (list of strings or dictionary)
    """
    if refresh:
        _init_passbands(True)

    if full_dict:
        return {k:v for k,v in _pbtable.items() if v['fname'] is not None}
    else:
        return [k for k,v in _pbtable.items() if v['fname'] is not None]

def list_online_passbands(refresh=False, full_dict=False):
    """
    For convenience, this function is available at the top-level as
    <phoebe.list_online_passbands> as well as
    <phoebe.atmospheres.passbands.list_online_passbands>.

    List all passbands available for download from the
    [phoebe2-tables](https://github.com/phoebe-project/phoebe2-tables) repository.

    Arguments
    ---------
    * `refresh` (bool, optional, default=False): whether to refresh the list
        of fallback on cached values.  Passing `refresh=True` should only
        be necessary if new passbands have been installed or added to the
        online repository since importing PHOEBE.
    * `full_dict` (bool, optional, default=False): whether to return the full
        dictionary of information about each passband or just the list
        of names.

    Returns
    --------
    * (list of strings or dictionary)
    """
    global _online_passbands
    if os.getenv('PHOEBE_ENABLE_ONLINE_PASSBANDS', 'TRUE').upper() == 'TRUE' and (len(_online_passbands.keys())==0 or refresh):

        branch = 'master'
        url = 'http://github.com/phoebe-project/phoebe2-tables/raw/{}/passbands/list_online_passbands_full'.format(branch)
        if sys.version_info[0] >= 3:
            url += "_pb3"

        try:
            resp = urlopen(url)
        except Exception as err:
            url_repo = 'http://github.com/phoebe-project/phoebe2-tables'
            msg = "connection to online passbands at {} could not be established.  Check your internet connection or try again later.  If the problem persists and you're using a Mac, you may need to update openssl (see http://phoebe-project.org/help/faq).".format(url_repo)
            msg += " Original error from urlopen: {} {}".format(err.__class__.__name__, str(err))

            logger.warning(msg)

            if _online_passbands is not None:
                if full_dict:
                    return _online_passbands
                else:
                    return list(_online_passbands.keys())
            else:
                if full_dict:
                    return {}
                else:
                    return []
        else:
            _online_passbands = json.loads(resp.read().decode('utf-8'), object_pairs_hook=parse_json)

    if full_dict:
        return _online_passbands
    else:
        return list(_online_passbands.keys())

def get_passband(passband):
    """
    For convenience, this function is available at the top-level as
    <phoebe.get_passband> as well as
    <phoebe.atmospheres.passbands.get_passband>.

    Access a passband object by name.  If the passband isn't installed, it`
    will be downloaded and installed locally.

    See also:
    * <phoebe.atmospheres.passbands.list_installed_passbands>
    * <phoebe.atmospheres.passbands.download_passband>
    * <phoebe.atmospheres.passbands.list_passband_directories>

    Arguments
    -----------
    * `passband` (string): name of the passband.  Must be one of the available
        passbands in the repository (see
        <phoebe.atmospheres.passbands.list_online_passbands>).

    Returns
    -----------
    * the passband object

    Raises
    --------
    * ValueError: if the passband cannot be found installed or online.
    * IOError: if needing to download the passband but the connection fails.
    """

    if passband not in list_installed_passbands():
        if passband in list_online_passbands():
            download_passband(passband)
        else:
            raise ValueError("passband: {} not found. Try one of: {} (local) or {} (available for download)".format(passband, list_installed_passbands(), list_online_passbands()))

    if _pbtable[passband]['pb'] is None:
        logger.info("loading {} passband".format(passband))
        pb = Passband.load(_pbtable[passband]['fname'])
        _pbtable[passband]['pb'] = pb

    return _pbtable[passband]['pb']

def Inorm_bol_bb(Teff=5772., logg=4.43, abun=0.0, atm='blackbody', photon_weighted=False):
    """
    Computes normal bolometric intensity using the Stefan-Boltzmann law,
    Inorm_bol_bb = 1/\pi \sigma T^4. If photon-weighted intensity is
    requested, Inorm_bol_bb is multiplied by a conversion factor that
    comes from integrating lambda/hc P(lambda) over all lambda.

    Input parameters mimick the <phoebe.atmospheres.passbands.Passband.Inorm>
    method for calling convenience.

    Arguments
    ------------
    * `Teff` (float/array, optional, default=5772):  value or array of effective
        temperatures.
    * `logg` (float/array, optional, default=4.43): IGNORED, for class
        compatibility only.
    * `abun` (float/array, optional, default=0.0): IGNORED, for class
        compatibility only.
    * `atm` (string, optional, default='blackbody'): atmosphere model, must be
        `'blackbody'`, otherwise exception is raised.
    * `photon_weighted` (bool, optional, default=False): must be `False`,
        otherwise exception is raised.

    Returns
    ---------
    * (float/array) float or array (depending on input types) of normal
        bolometric blackbody intensities.

    Raises
    --------
    * ValueError: if `atm` is anything other than `'blackbody'`.
    """
    # TODO: the docs say errors will be raised if photon_weighted is not False
    # but this doesn't seem to be the case.

    if atm != 'blackbody':
        raise ValueError('atmosphere must be set to blackbody for Inorm_bol_bb.')

    if photon_weighted:
        factor = 2.6814126821264836e22/Teff
    else:
        factor = 1.0

    # convert scalars to vectors if necessary:
    if not hasattr(Teff, '__iter__'):
        Teff = np.array((Teff,))

    return factor * sigma_sb.value * Teff**4 / np.pi

if __name__ == '__main__':

    # Testing LD stuff:
    #~ jV = Passband.load('tables/passbands/johnson_v.pb')
    #~ jV.compute_ck2004_ldcoeffs()
    #~ jV.save('johnson_V.new.pb')
    #~ exit()

    # Constructing a passband:

    #atmdir = os.path.abspath(os.path.join(os.path.dirname(os.path.abspath(__file__)), 'tables/wd'))
    #wd_data = libphoebe.wd_readdata(atmdir+'/atmcofplanck.dat', atmdir+'/atmcof.dat')

    jV = Passband('tables/ptf/JOHNSON.V', pbset='Johnson', pbname='V', effwl=5500.0, calibrated=True, wlunits=u.AA, reference='ADPS', version=1.0, comments='')
    jV.compute_blackbody_response()
    jV.compute_ck2004_response('tables/ck2004')
    jV.compute_ck2004_intensities('tables/ck2004i')
    jV.import_wd_atmcof(atmdir+'/atmcofplanck.dat', atmdir+'/atmcof.dat', 7)
    jV.save('tables/passbands/JOHNSON.V')

    pb = Passband('tables/ptf/KEPLER.PTF', pbset='Kepler', pbname='mean', effwl=5920.0, calibrated=True, wlunits=u.AA, reference='Bachtell & Peters (2008)', version=1.0, comments='')
    pb.compute_blackbody_response()
    pb.compute_ck2004_response('tables/ck2004')
    pb.save('tables/passbands/KEPLER.PTF')

    #~ jV = Passband.load('tables/passbands/johnson_v.pb')

    #~ teffs = np.arange(5000, 10001, 25)
    #~ req = np.vstack((teffs, 4.43*np.ones(len(teffs)), np.zeros(len(teffs)))).T

    #~ Teff_verts = axes[0][(axes[0] > 4999)&(axes[0]<10001)]
    #~ Inorm_verts1 = grid[(axes[0] >= 4999) & (axes[0] < 10001), axes[1] == 4.5, axes[2] == 0.0, 0]
    #~ Inorm_verts2 = grid[(axes[0] >= 4999) & (axes[0] < 10001), axes[1] == 4.0, axes[2] == 0.0, 0]

    #~ res = libphoebe.interp(req, axes, grid)
    #~ print res.shape

    #~ import matplotlib.pyplot as plt
    #~ plt.plot(teffs, res, 'b-')
    #~ plt.plot(Teff_verts, Inorm_verts1, 'ro')
    #~ plt.plot(Teff_verts, Inorm_verts2, 'go')
    #~ plt.show()
    #~ exit()

    print('blackbody:', jV.Inorm(Teff=5880., logg=4.43, abun=0.0, atm='blackbody', ld_func='linear', ld_coeffs=[0.0,]))
    print('planckint:', jV.Inorm(Teff=5880., logg=4.43, abun=0.0, atm='extern_planckint'))
    print('atmx:     ', jV.Inorm(Teff=5880., logg=4.43, abun=0.0, atm='extern_atmx'))
    print('kurucz:   ', jV.Inorm(Teff=5880., logg=4.43, abun=0.0, atm='ck2004'))

    # Testing arrays:

    print('blackbody:', jV.Inorm(Teff=np.array((5550., 5770., 5990.)), atm='blackbody', ld_func='linear', ld_coeffs=[0.0,]))
    print('planckint:', jV.Inorm(Teff=np.array((5550., 5770., 5990.)), atm='extern_planckint'))
    print('atmx:     ', jV.Inorm(Teff=np.array((5550., 5770., 5990.)), logg=np.array((4.40, 4.43, 4.46)), abun=np.array((0.0, 0.0, 0.0)), atm='extern_atmx'))
    print('kurucz:   ', jV.Inorm(Teff=np.array((5550., 5770., 5990.)), logg=np.array((4.40, 4.43, 4.46)), abun=np.array((0.0, 0.0, 0.0)), atm='kurucz'))<|MERGE_RESOLUTION|>--- conflicted
+++ resolved
@@ -209,11 +209,7 @@
         # old passband files do not have versions embedded, that is why we have to do this:
         if not hasattr(self, 'version') or self.version is None:
             self.version = 1.0
-<<<<<<< HEAD
-        return 'Passband: %s:%s\nVersion:  %1.1f\nProvides: %s' % (self.pbset, self.pbname, self.version, self.content)
-=======
         return('Passband: %s:%s\nVersion:  %1.1f\nProvides: %s' % (self.pbset, self.pbname, self.version, self.content))
->>>>>>> d7e4a779
 
     def save(self, archive):
         """
@@ -1977,7 +1973,6 @@
         # global passbands whenever there is a name conflict
         for path in list_passband_directories():
             for f in os.listdir(path):
-<<<<<<< HEAD
                 if f=='README':
                     continue
                 if sys.version_info[0] < 3 and f.split('.')[-1] == 'pb3':
@@ -1987,18 +1982,6 @@
                     # then this is a python 2 passband but we're in python 3
                     continue
                 _init_passband(path+f)
-=======
-                if f.split('.')[-1] == 'pb':
-                    init_passband(path+f)
-
-        #Check if _pbdir_env has been set and load those passbands too
-        if not _pbdir_env == None:
-            for path in [_pbdir_env]:
-                for f in os.listdir(path):
-                    if f.split('.')[-1] == 'pb':
-                        init_passband(path+f)
-
->>>>>>> d7e4a779
 
         _initialized = True
 
