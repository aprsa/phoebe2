#from phoebe.c import h, c, k_B
#from phoebe import u

# NOTE: we'll import directly from astropy here to avoid
# circular imports BUT any changes to these units/constants
# inside phoebe will be ignored within passbands
from astropy.constants import h, c, k_B
from astropy import units as u

import numpy as np
from scipy import interpolate, integrate
from scipy.optimize import curve_fit as cfit
import marshal
import types
from phoebe.atmospheres import atmcof
from phoebe.algorithms import interp
import os
import glob

import logging
logger = logging.getLogger("PASSBANDS")
logger.addHandler(logging.NullHandler())

# Global passband table. This dict should never be tinkered with outside
# of the functions in this module; it might be nice to make it read-only
# at some point.
_pbtable = {}

class Passband:
    def __init__(self, ptf=None, pbset='Johnson', pbname='V', effwl=5500.0, wlunits=u.AA, calibrated=False, reference='', version=1.0, comments='', oversampling=1, from_file=False):
        """
        Passband class holds data and tools for passband-related computations, such as
        blackbody intensity, model atmosphere intensity, etc.

        @ptf: passband transmission file: a 2-column file with wavelength in @wlunits
              and transmission in arbitrary units
        @pbset: name of the passband set (i.e. Johnson)
        @pbname: name of the passband name (i.e. V)
        @effwl: effective wavelength in @wlunits
        @wlunits: wavelength units from astropy.units used in @ptf and @effwl
        @calibrated: true if transmission is in true fractional light,
                     false if it is in relative proportions
        @reference: passband transmission data reference (i.e. ADPS)
        @version: file version
        @comments: any additional comments about the passband
        @oversampling: the multiplicative factor of PTF dispersion to attain higher
                       integration accuracy
        @from_file: a switch that instructs the class instance to skip all calculations
                    and load all data from the file passed to the Passband.load() method.


        Step #1: initialize passband object

        .. testcode::

            >>> pb = Passband(ptf='JOHNSON.V', pbset='Johnson', pbname='V', effwl=5500.0, wlunits=u.AA, calibrated=True, reference='ADPS', version=1.0, comments='')

        Step #2: compute intensities for blackbody radiation:

        .. testcode ::

            >>> pb.compute_blackbody_response()

        Step #3: compute Castelli & Kurucz (2004) intensities. To do this,
        the tables/ck2004 directory needs to be populated with non-filtered
        intensities available for download from %static%/ck2004.tar.

        .. testcode::

            >>> atmdir = os.path.abspath(os.path.join(os.path.dirname(os.path.abspath(__file__)), 'tables/ck2004'))
            >>> pb.compute_ck2004_response(atmdir)

        Step #4: -- optional -- import WD tables for comparison. This can only
        be done if the passband is in the list of supported passbands in WD.
        The WD index of the passband is passed to the import_wd_atmcof()
        function below as the last argument.

        .. testcode::

            >>> from phoebe.atmospheres import atmcof
            >>> atmdir = os.path.abspath(os.path.join(os.path.dirname(os.path.abspath(__file__)), 'tables/wd'))
            >>> atmcof.init(atmdir+'/atmcofplanck.dat', atmdir+'/atmcof.dat')
            >>> pb.import_wd_atmcof(atmdir+'/atmcofplanck.dat', atmdir+'/atmcof.dat', 7)

        Step #5: save the passband file:

        .. testcode::

            >>> atmdir = os.path.abspath(os.path.join(os.path.dirname(os.path.abspath(__file__)), 'tables/passbands'))
            >>> pb.save(atmdir + '/johnson_v.ptf')

        From now on you can use @pbset:@pbname as a passband qualifier, i.e.
        Johnson:V for the example above. Further details on supported model
        atmospheres are available by issuing:

        .. testcode::

            >>> pb.content


        """
        self.h = h.value
        self.c = c.value
        self.k = k_B.value

        if from_file:
            return

        # Initialize content list; each method that adds any content
        # to the passband file needs to add a corresponding label to the
        # content list.
        self.content = []

        # Basic passband properties:
        self.pbset = pbset
        self.pbname = pbname
        self.effwl = effwl
        self.calibrated = calibrated

        # Passband transmission function table:
        ptf_table = np.loadtxt(ptf).T
        ptf_table[0] = ptf_table[0]*wlunits.to(u.m)
        self.ptf_table = {'wl': np.array(ptf_table[0]), 'fl': np.array(ptf_table[1])}

        # Spline fit to the passband transmission function table:
        self.ptf_func = interpolate.splrep(self.ptf_table['wl'], self.ptf_table['fl'], s=0)
        self.ptf = lambda wl: interpolate.splev(wl, self.ptf_func)

        # Working wavelength array:
        self.wl = np.linspace(self.ptf_table['wl'][0], self.ptf_table['wl'][-1], oversampling*len(self.ptf_table['wl']))

    def save(self, archive):
        struct = dict()

        struct['content']       = self.content
        struct['pbset']         = self.pbset
        struct['pbname']        = self.pbname
        struct['effwl']         = self.effwl
        struct['calibrated']    = self.calibrated
        struct['ptf_table']     = self.ptf_table
        struct['ptf_func']      = self.ptf_func
        struct['ptf_wl']        = self.wl
        if 'blackbody' in self.content:
            struct['_bb_func']      = self._bb_func
        if 'ck2004' in self.content:
            struct['_ck2004_axes']  = self._ck2004_axes
            struct['_ck2004_grid']  = self._ck2004_grid
        if 'ck2004_all' in self.content:
            struct['_ck2004_intensity_axes']  = self._ck2004_intensity_axes
            struct['_ck2004_Imu_energy_grid'] = self._ck2004_Imu_energy_grid
            struct['_ck2004_Imu_photon_grid'] = self._ck2004_Imu_photon_grid
            struct['_ck2004_boosting_energy_grid'] = self._ck2004_boosting_energy_grid
            struct['_ck2004_boosting_photon_grid'] = self._ck2004_boosting_photon_grid
        if 'ck2004_ld' in self.content:
            struct['_ck2004_ld_energy_grid']  = self._ck2004_ld_energy_grid
            struct['_ck2004_ld_photon_grid']  = self._ck2004_ld_photon_grid
        if 'ck2004_ldint' in self.content:
            struct['_ck2004_ldint_energy_grid']  = self._ck2004_ldint_energy_grid
            struct['_ck2004_ldint_photon_grid']  = self._ck2004_ldint_photon_grid
        if 'extern_planckint' in self.content and 'extern_atmx' in self.content:
            struct['extern_wd_idx'] = self.extern_wd_idx

        f = open(archive, 'wb')
        marshal.dump(struct, f)
        f.close()

    @classmethod
    def load(cls, archive):
        logger.debug("loading passband from {}".format(archive))
        f = open(archive, 'rb')
        struct = marshal.load(f)
        f.close()

        self = cls(from_file=True)

        self.content = struct['content']

        self.pbset = struct['pbset']
        self.pbname = struct['pbname']
        self.effwl = struct['effwl']
        self.calibrated = struct['calibrated']
        self.ptf_table = struct['ptf_table']
        self.ptf_table['wl'] = np.fromstring(self.ptf_table['wl'], dtype='float64')
        self.ptf_table['fl'] = np.fromstring(self.ptf_table['fl'], dtype='float64')
        self.wl = np.fromstring(struct['ptf_wl'], dtype='float64')

        if 'blackbody' in self.content:
            self._bb_func = list(struct['_bb_func'])
            self._bb_func[0] = np.fromstring(self._bb_func[0])
            self._bb_func[1] = np.fromstring(self._bb_func[1])
            self._bb_func = tuple(self._bb_func)
            self._log10_Inorm_bb = lambda Teff: interpolate.splev(Teff, self._bb_func)

        self.ptf_func = list(struct['ptf_func'])
        self.ptf_func[0] = np.fromstring(self.ptf_func[0])
        self.ptf_func[1] = np.fromstring(self.ptf_func[1])
        self.ptf_func = tuple(self.ptf_func)
        self.ptf = lambda wl: interpolate.splev(wl, self.ptf_func)

        if 'extern_atmx' in self.content and 'extern_planckint' in self.content:
            if not atmcof.meta.initialized:
                atmdir = os.path.abspath(os.path.join(os.path.dirname(os.path.abspath(__file__)), 'tables/wd'))
                atmcof.init(atmdir+'/atmcofplanck.dat', atmdir+'/atmcof.dat')
            self.extern_wd_idx = struct['extern_wd_idx']

        if 'ck2004' in self.content:
            # CASTELLI & KURUCZ (2004):
            # Axes needs to be a tuple of np.arrays, and grid a np.array:
            self._ck2004_axes  = tuple(map(lambda x: np.fromstring(x, dtype='float64'), struct['_ck2004_axes']))
            #~ self._ck2004_axes = (np.fromstring(x, dtype='float64') for x in struct['_ck2004_axes'])
            self._ck2004_grid = np.fromstring(struct['_ck2004_grid'], dtype='float64')
            self._ck2004_grid = self._ck2004_grid.reshape(len(self._ck2004_axes[0]), len(self._ck2004_axes[1]), len(self._ck2004_axes[2]), 1)

        if 'ck2004_all' in self.content:
            # CASTELLI & KURUCZ (2004) all intensities:
            # Axes needs to be a tuple of np.arrays, and grid a np.array:
            self._ck2004_intensity_axes  = tuple(map(lambda x: np.fromstring(x, dtype='float64'), struct['_ck2004_intensity_axes']))
            self._ck2004_Imu_energy_grid = np.fromstring(struct['_ck2004_Imu_energy_grid'], dtype='float64')
            self._ck2004_Imu_energy_grid = self._ck2004_Imu_energy_grid.reshape(len(self._ck2004_intensity_axes[0]), len(self._ck2004_intensity_axes[1]), len(self._ck2004_intensity_axes[2]), len(self._ck2004_intensity_axes[3]), 1)
            self._ck2004_Imu_photon_grid = np.fromstring(struct['_ck2004_Imu_photon_grid'], dtype='float64')
            self._ck2004_Imu_photon_grid = self._ck2004_Imu_photon_grid.reshape(len(self._ck2004_intensity_axes[0]), len(self._ck2004_intensity_axes[1]), len(self._ck2004_intensity_axes[2]), len(self._ck2004_intensity_axes[3]), 1)
            self._ck2004_boosting_energy_grid = np.fromstring(struct['_ck2004_boosting_energy_grid'], dtype='float64')
            self._ck2004_boosting_energy_grid = self._ck2004_boosting_energy_grid.reshape(len(self._ck2004_intensity_axes[0]), len(self._ck2004_intensity_axes[1]), len(self._ck2004_intensity_axes[2]), len(self._ck2004_intensity_axes[3]), 1)
            self._ck2004_boosting_photon_grid = np.fromstring(struct['_ck2004_boosting_photon_grid'], dtype='float64')
            self._ck2004_boosting_photon_grid = self._ck2004_boosting_photon_grid.reshape(len(self._ck2004_intensity_axes[0]), len(self._ck2004_intensity_axes[1]), len(self._ck2004_intensity_axes[2]), len(self._ck2004_intensity_axes[3]), 1)

        if 'ck2004_ld' in self.content:
            self._ck2004_ld_energy_grid = np.fromstring(struct['_ck2004_ld_energy_grid'], dtype='float64')
            self._ck2004_ld_energy_grid = self._ck2004_ld_energy_grid.reshape(len(self._ck2004_intensity_axes[0]), len(self._ck2004_intensity_axes[1]), len(self._ck2004_intensity_axes[2]), 11)
            self._ck2004_ld_photon_grid = np.fromstring(struct['_ck2004_ld_photon_grid'], dtype='float64')
            self._ck2004_ld_photon_grid = self._ck2004_ld_photon_grid.reshape(len(self._ck2004_intensity_axes[0]), len(self._ck2004_intensity_axes[1]), len(self._ck2004_intensity_axes[2]), 11)

        if 'ck2004_ldint' in self.content:
            self._ck2004_ldint_energy_grid = np.fromstring(struct['_ck2004_ldint_energy_grid'], dtype='float64')
            self._ck2004_ldint_energy_grid = self._ck2004_ldint_energy_grid.reshape(len(self._ck2004_intensity_axes[0]), len(self._ck2004_intensity_axes[1]), len(self._ck2004_intensity_axes[2]), 1)
            self._ck2004_ldint_photon_grid = np.fromstring(struct['_ck2004_ldint_photon_grid'], dtype='float64')
            self._ck2004_ldint_photon_grid = self._ck2004_ldint_photon_grid.reshape(len(self._ck2004_intensity_axes[0]), len(self._ck2004_intensity_axes[1]), len(self._ck2004_intensity_axes[2]), 1)

        return self

    def _planck(self, lam, Teff):
        return 2*self.h*self.c*self.c/lam**5 * 1./(np.exp(self.h*self.c/lam/self.k/Teff)-1)

    def _bb_intensity(self, Teff):
        pb = lambda w: self._planck(w, Teff)*self.ptf(w)
        return integrate.quad(pb, self.wl[0], self.wl[-1])[0]

    def compute_blackbody_response(self, Teffs=None):
        if Teffs == None:
            Teffs = np.linspace(3500, 50000, 100)

        log10ints = np.array([np.log10(self._bb_intensity(Teff)) for Teff in Teffs])
        self._bb_func = interpolate.splrep(Teffs, log10ints, s=0)
        self._log10_Inorm_bb = lambda Teff: interpolate.splev(Teff, self._bb_func)
        self.content.append('blackbody')

    def compute_ck2004_response(self, path, verbose=False):
        models = glob.glob(path+'/*M1.000.spectrum')
        Teff, logg, met, Inorm = [], [], [], []

        if verbose:
            print('Computing Castelli-Kurucz passband intensities for %s:%s. This will take a while.' % (self.pbset, self.pbname))

        for i, model in enumerate(models):
            #~ spc = np.loadtxt(model).T -- waaay slower
            spc = np.fromfile(model, sep=' ').reshape(-1,2).T

            Teff.append(float(model[-26:-21]))
            logg.append(float(model[-20:-18]))
            sign = 1. if model[-18]=='P' else -1.
            met.append(sign*float(model[-17:-15]))
            spc[0] /= 1e10 # AA -> m
            spc[1] *= 1e7  # erg/s/cm^2/A -> W/m^3
            wl = spc[0][(spc[0] >= self.ptf_table['wl'][0]) & (spc[0] <= self.ptf_table['wl'][-1])]
            fl = spc[1][(spc[0] >= self.ptf_table['wl'][0]) & (spc[0] <= self.ptf_table['wl'][-1])]
            fl *= self.ptf(wl)
            Inorm.append(np.log10(fl.sum())-10)  # -10 because of the 1AA dispersion
            if verbose:
                if 100*i % (len(models)) == 0:
                    print('%d%% done.' % (100*i/(len(models)-1)))

        Teff = np.array(Teff)
        logg = np.array(logg)/10
        abun = np.array(met)/10

        # Store axes (Teff, logg, abun) and the full grid of Inorm, with
        # nans where the grid isn't complete.
        self._ck2004_axes = (np.unique(Teff), np.unique(logg), np.unique(abun))
        self._ck2004_grid = np.nan*np.ones((len(self._ck2004_axes[0]), len(self._ck2004_axes[1]), len(self._ck2004_axes[2]), 1))
        for i, I0 in enumerate(Inorm):
            self._ck2004_grid[Teff[i] == self._ck2004_axes[0], logg[i] == self._ck2004_axes[1], abun[i] == self._ck2004_axes[2], 0] = I0

        # Tried radial basis functions but they were just terrible.
        #~ self._log10_Inorm_ck2004 = interpolate.Rbf(self._ck2004_Teff, self._ck2004_logg, self._ck2004_met, self._ck2004_Inorm, function='linear')
        self.content.append('ck2004')

    def compute_ck2004_intensities(self, path, verbose=False):
        models = os.listdir(path)
        Nmodels = len(models)

        Teff, logg, abun, mu = np.empty(Nmodels), np.empty(Nmodels), np.empty(Nmodels), np.empty(Nmodels)
        ImuE, ImuP = np.empty(Nmodels), np.empty(Nmodels)
        boostingE, boostingP = np.empty(Nmodels), np.empty(Nmodels)

        if verbose:
            print('Computing Castelli-Kurucz intensities for %s:%s. This will take a long while.' % (self.pbset, self.pbname))

        for i, model in enumerate(models):
            #spc = np.loadtxt(path+'/'+model).T -- waaay slower
            spc = np.fromfile(path+'/'+model, sep=' ').reshape(-1,2).T
            spc[0] /= 1e10 # AA -> m
            spc[1] *= 1e7  # erg/s/cm^2/A -> W/m^3

            Teff[i] = float(model[-26:-21])
            logg[i] = float(model[-20:-18])/10
            sign = 1. if model[-18]=='P' else -1.
            abun[i] = sign*float(model[-17:-15])/10
            mu[i] = float(model[-14:-9])

            # trim the spectrum at passband limits

            keep = (spc[0] >= self.ptf_table['wl'][0]) & (spc[0] <= self.ptf_table['wl'][-1])
            wl = spc[0][keep]
            fl = spc[1][keep]

            # make a log-scale copy for boosting and fit a Legendre
            # polynomial to the Imu envelope by way of sigma clipping;
            # then compute a Legendre series derivative to get the
            # boosting index.

            lnwl = np.log(wl)
            lnfl = np.log(fl) + 5*lnwl

            # First Legendre fit to the data:
            envelope = np.polynomial.legendre.legfit(lnwl, lnfl, 5)
            continuum = np.polynomial.legendre.legval(lnwl, envelope)
            diff = lnfl-continuum
            sigma = np.std(diff)
            clipped = (diff > -sigma)

            # Sigma clip to get the continuum:
            while True:
                Npts = clipped.sum()
                envelope = np.polynomial.legendre.legfit(lnwl[clipped], lnfl[clipped], 5)
                continuum = np.polynomial.legendre.legval(lnwl, envelope)
                diff = lnfl-continuum
                clipped = (diff > -sigma)
                if clipped.sum() == Npts:
                    break

            derivative = np.polynomial.legendre.legder(envelope, 1)
            boosting_index = np.polynomial.legendre.legval(lnwl, derivative)

            # calculate energy (E) and photon (P) weighted fluxes and
            # their integrals.

            flE = self.ptf(wl)*fl
            flP = wl*flE
            flEint = flE.sum()
            flPint = flP.sum()

            # calculate mean boosting coefficient and use it to get
            # boosting factors for energy (E) and photon (P) weighted
            # fluxes.

            boostE = (flE*boosting_index).sum()/flEint
            boostP = (flP*boosting_index).sum()/flPint

            ImuE[i] = np.log10(flEint)-10  # energy-weighted flux; -10 because of the 1AA dispersion
            ImuP[i] = np.log10(flPint/1.9864458e-5) # photon-weighted flux; the constant is 1e10*1e10*h*c
            boostingE[i] = boostE
            boostingP[i] = boostP

            if verbose:
                if 100*i % (len(models)) == 0:
                    print('%d%% done.' % (100*i/(len(models)-1)))

        # Store axes (Teff, logg, abun, mu) and the full grid of Imu,
        # with nans where the grid isn't complete. Imu-s come in two
        # flavors: energy-weighted intensities and photon-weighted
        # intensities, based on the detector used.

        self._ck2004_intensity_axes = (np.unique(Teff), np.unique(logg), np.unique(abun), np.append(np.array(0.0,), np.unique(mu)))
        self._ck2004_Imu_energy_grid = np.nan*np.ones((len(self._ck2004_intensity_axes[0]), len(self._ck2004_intensity_axes[1]), len(self._ck2004_intensity_axes[2]), len(self._ck2004_intensity_axes[3]), 1))
        self._ck2004_Imu_photon_grid = np.nan*np.ones((len(self._ck2004_intensity_axes[0]), len(self._ck2004_intensity_axes[1]), len(self._ck2004_intensity_axes[2]), len(self._ck2004_intensity_axes[3]), 1))
        self._ck2004_boosting_energy_grid = np.nan*np.ones((len(self._ck2004_intensity_axes[0]), len(self._ck2004_intensity_axes[1]), len(self._ck2004_intensity_axes[2]), len(self._ck2004_intensity_axes[3]), 1))
        self._ck2004_boosting_photon_grid = np.nan*np.ones((len(self._ck2004_intensity_axes[0]), len(self._ck2004_intensity_axes[1]), len(self._ck2004_intensity_axes[2]), len(self._ck2004_intensity_axes[3]), 1))

        # Set the limb (mu=0) to 0; in log this actually means
        # flux=1W/m2, but for all practical purposes that is still 0.
        self._ck2004_Imu_energy_grid[:,:,:,0,:] = 0.0
        self._ck2004_Imu_photon_grid[:,:,:,0,:] = 0.0
        self._ck2004_boosting_energy_grid[:,:,:,0,:] = 0.0
        self._ck2004_boosting_photon_grid[:,:,:,0,:] = 0.0

        for i, Imu in enumerate(ImuE):
            self._ck2004_Imu_energy_grid[Teff[i] == self._ck2004_intensity_axes[0], logg[i] == self._ck2004_intensity_axes[1], abun[i] == self._ck2004_intensity_axes[2], mu[i] == self._ck2004_intensity_axes[3], 0] = Imu
        for i, Imu in enumerate(ImuP):
            self._ck2004_Imu_photon_grid[Teff[i] == self._ck2004_intensity_axes[0], logg[i] == self._ck2004_intensity_axes[1], abun[i] == self._ck2004_intensity_axes[2], mu[i] == self._ck2004_intensity_axes[3], 0] = Imu
        for i, Bavg in enumerate(boostingE):
            self._ck2004_boosting_energy_grid[Teff[i] == self._ck2004_intensity_axes[0], logg[i] == self._ck2004_intensity_axes[1], abun[i] == self._ck2004_intensity_axes[2], mu[i] == self._ck2004_intensity_axes[3], 0] = Bavg
        for i, Bavg in enumerate(boostingP):
            self._ck2004_boosting_photon_grid[Teff[i] == self._ck2004_intensity_axes[0], logg[i] == self._ck2004_intensity_axes[1], abun[i] == self._ck2004_intensity_axes[2], mu[i] == self._ck2004_intensity_axes[3], 0] = Bavg

        self.content.append('ck2004_all')

    def _ldlaw_lin(self, mu, xl):
        return 1.0-xl*(1-mu)

    def _ldlaw_log(self, mu, xl, yl):
        return 1.0-xl*(1-mu)-yl*mu*np.log(mu+1e-6)

    def _ldlaw_sqrt(self, mu, xl, yl):
        return 1.0-xl*(1-mu)-yl*(1.0-np.sqrt(mu))

    def _ldlaw_quad(self, mu, xl, yl):
        return 1.0-xl*(1.0-mu)-yl*(1.0-mu)*(1.0-mu)

    def _ldlaw_nonlin(self, mu, c1, c2, c3, c4):
        return 1.0-c1*(1.0-np.sqrt(mu))-c2*(1.0-mu)-c3*(1.0-mu*np.sqrt(mu))-c4*(1.0-mu*mu)

    def compute_ck2004_ldcoeffs(self, plot_diagnostics=False):
        if 'ck2004_all' not in self.content:
            print('Castelli & Kurucz (2004) intensities are not computed yet. Please compute those first.')
            return None

        self._ck2004_ld_energy_grid = np.nan*np.ones((len(self._ck2004_intensity_axes[0]), len(self._ck2004_intensity_axes[1]), len(self._ck2004_intensity_axes[2]), 11))
        self._ck2004_ld_photon_grid = np.nan*np.ones((len(self._ck2004_intensity_axes[0]), len(self._ck2004_intensity_axes[1]), len(self._ck2004_intensity_axes[2]), 11))
        mus = self._ck2004_intensity_axes[3]

        for Tindex in range(len(self._ck2004_intensity_axes[0])):
            for lindex in range(len(self._ck2004_intensity_axes[1])):
                for mindex in range(len(self._ck2004_intensity_axes[2])):
                    IsE = 10**self._ck2004_Imu_energy_grid[Tindex,lindex,mindex,:].flatten()

                    fEmask = np.isfinite(IsE)
                    if len(IsE[fEmask]) <= 1:
                        continue
                    IsE /= IsE[fEmask][-1]

                    IsP = 10**self._ck2004_Imu_photon_grid[Tindex,lindex,mindex,:].flatten()
                    fPmask = np.isfinite(IsP)
                    IsP /= IsP[fPmask][-1]

                    cElin,  pcov = cfit(self._ldlaw_lin,    mus[fEmask], IsE[fEmask], p0=[0.5])
                    cElog,  pcov = cfit(self._ldlaw_log,    mus[fEmask], IsE[fEmask], p0=[0.5, 0.5])
                    cEsqrt, pcov = cfit(self._ldlaw_sqrt,   mus[fEmask], IsE[fEmask], p0=[0.5, 0.5])
                    cEquad, pcov = cfit(self._ldlaw_quad,   mus[fEmask], IsE[fEmask], p0=[0.5, 0.5])
                    cEnlin, pcov = cfit(self._ldlaw_nonlin, mus[fEmask], IsE[fEmask], p0=[0.5, 0.5, 0.5, 0.5])
                    self._ck2004_ld_energy_grid[Tindex, lindex, mindex] = np.hstack((cElin, cElog, cEsqrt, cEquad, cEnlin))

                    cPlin,  pcov = cfit(self._ldlaw_lin,    mus[fPmask], IsP[fPmask], p0=[0.5])
                    cPlog,  pcov = cfit(self._ldlaw_log,    mus[fPmask], IsP[fPmask], p0=[0.5, 0.5])
                    cPsqrt, pcov = cfit(self._ldlaw_sqrt,   mus[fPmask], IsP[fPmask], p0=[0.5, 0.5])
                    cPquad, pcov = cfit(self._ldlaw_quad,   mus[fPmask], IsP[fPmask], p0=[0.5, 0.5])
                    cPnlin, pcov = cfit(self._ldlaw_nonlin, mus[fPmask], IsP[fPmask], p0=[0.5, 0.5, 0.5, 0.5])
                    self._ck2004_ld_photon_grid[Tindex, lindex, mindex] = np.hstack((cPlin, cPlog, cPsqrt, cPquad, cPnlin))

                    if plot_diagnostics:
                        if Tindex == 10 and lindex == 9 and mindex == 5:
                            print self._ck2004_intensity_axes[0][Tindex], self._ck2004_intensity_axes[1][lindex], self._ck2004_intensity_axes[2][mindex]
                            print mus, IsE
                            print cElin, cElog, cEsqrt
                            import matplotlib.pyplot as plt
                            plt.plot(mus[fEmask], IsE[fEmask], 'bo')
                            plt.plot(mus[fEmask], self._ldlaw_lin(mus[fEmask], *cElin), 'r-')
                            plt.plot(mus[fEmask], self._ldlaw_log(mus[fEmask], *cElog), 'g-')
                            plt.plot(mus[fEmask], self._ldlaw_sqrt(mus[fEmask], *cEsqrt), 'y-')
                            plt.plot(mus[fEmask], self._ldlaw_quad(mus[fEmask], *cEquad), 'm-')
                            plt.plot(mus[fEmask], self._ldlaw_nonlin(mus[fEmask], *cEnlin), 'k-')
                            plt.show()

        self.content.append('ck2004_ld')

    def compute_ck2004_ldints(self):
        if 'ck2004_all' not in self.content:
            print('Castelli & Kurucz (2004) intensities are not computed yet. Please compute those first.')
            return None

        ldaxes = self._ck2004_intensity_axes
        ldtable = self._ck2004_Imu_energy_grid
        pldtable = self._ck2004_Imu_photon_grid

        self._ck2004_ldint_energy_grid = np.nan*np.ones((len(ldaxes[0]), len(ldaxes[1]), len(ldaxes[2]), 1))
        self._ck2004_ldint_photon_grid = np.nan*np.ones((len(ldaxes[0]), len(ldaxes[1]), len(ldaxes[2]), 1))

        mu = ldaxes[3]
        Imu = 10**ldtable[:,:,:,:]/10**ldtable[:,:,:,-1:]
        pImu = 10**pldtable[:,:,:,:]/10**pldtable[:,:,:,-1:]

        # To compute the fluxes, we need to evaluate \int_0^1 2pi Imu mu dmu.

        for a in range(len(ldaxes[0])):
            for b in range(len(ldaxes[1])):
                for c in range(len(ldaxes[2])):

                    ldint = 0.0
                    pldint = 0.0
                    for i in range(len(mu)-1):
                        ki = (Imu[a,b,c,i+1]-Imu[a,b,c,i])/(mu[i+1]-mu[i])
                        ni = Imu[a,b,c,i]-ki*mu[i]
                        ldint += ki/3*(mu[i+1]**3-mu[i]**3) + ni/2*(mu[i+1]**2-mu[i]**2)

                        pki = (pImu[a,b,c,i+1]-pImu[a,b,c,i])/(mu[i+1]-mu[i])
                        pni = pImu[a,b,c,i]-pki*mu[i]
                        pldint += pki/3*(mu[i+1]**3-mu[i]**3) + pni/2*(mu[i+1]**2-mu[i]**2)

                    self._ck2004_ldint_energy_grid[a,b,c] = 2*np.pi*ldint
                    self._ck2004_ldint_photon_grid[a,b,c] = 2*np.pi*pldint

        self.content.append('ck2004_ldint')

    def interpolate_ck2004_ldcoeffs(self, Teff=5772., logg=4.43, met=0.0, mu=1.0, atm='ck2004', ld_func='power', photon_weighted=False):
        """
        Interpolate the passband-stored table of LD model coefficients.
        """

        if 'ck2004_ld' not in self.content:
            print('Castelli & Kurucz (2004) limb darkening coefficients are not computed yet. Please compute those first.')
            return None

        if photon_weighted:
            table = self._ck2004_ld_photon_grid
        else:
            table = self._ck2004_ld_energy_grid

        if not hasattr(Teff, '__iter__'):
            req = np.array(((Teff, logg, met),))
            ld_coeffs = interp.interp(req, self._ck2004_intensity_axes[0:3], table)[0]
        else:
            req = np.vstack((Teff, logg, met)).T
            ld_coeffs = interp.interp(req, self._ck2004_intensity_axes[0:3], table).T[0]

        if ld_func == 'linear':
            return ld_coeffs[0:1]
        if ld_func == 'logarithmic':
            return ld_coeffs[1:3]
        if ld_func == 'square_root':
            return ld_coeffs[3:5]
        if ld_func == 'quadratic':
            return ld_coeffs[5:7]
        if ld_func == 'power':
            return ld_coeffs[7:11]

        return ld_coeffs


    def import_wd_atmcof(self, plfile, atmfile, wdidx, Nmet=19, Nlogg=11, Npb=25, Nints=4):
        """
        Parses WD's atmcof and reads in all Legendre polynomials for the
        given passband.

        @plfile: path and filename of atmcofplanck.dat
        @atmfile: path and filename of atmcof.dat
        @wdidx: WD index of the passed passband. This can be automated
                but it's not a high priority.
        @Nmet:  number of metallicity nodes in atmcof.dat. For the 2003 version
                the number of nodes is 19.
        @Nlogg: number of logg nodes in atmcof.dat. For the 2003 version
                the number of nodes is 11.
        @Npb:   number of passbands in atmcof.dat. For the 2003 version
                the number of passbands is 25.
        @Nints: number of temperature intervals (input lines) per entry.
                For the 2003 version the number of lines is 4.
        """

        # Initialize the external atmcof module if necessary:
        if not atmcof.meta.initialized:
            atmcof.init(plfile, atmfile)

        # That is all that was necessary for *_extern_planckint() and
        # *_extern_atmx() functions. However, we also want to support
        # circumventing WD subroutines and use WD tables directly. For
        # that, we need to do a bit more work.

        # Store the passband index for use in planckint() and atmx():
        self.extern_wd_idx = wdidx

        # The original atmcof.dat features 'D' instead of 'E' for
        # exponential notation. We need to provide a converter for
        # numpy's loadtxt to read that in:
        D2E = lambda s: float(s.replace('D', 'E'))
        atmtab = np.loadtxt(atmfile, converters={2: D2E, 3: D2E, 4: D2E, 5: D2E, 6: D2E, 7: D2E, 8: D2E, 9: D2E, 10: D2E, 11: D2E})

        # Break up the table along axes and extract a single passband data:
        atmtab = np.reshape(atmtab, (Nmet, Npb, Nlogg, Nints, -1))
        atmtab = atmtab[:, wdidx, :, :, :]

        # Finally, reverse the metallicity axis because it is sorted in
        # reverse order in atmcof:
        self.extern_wd_atmx = atmtab[::-1, :, :, :]
        self.content += ['extern_planckint', 'extern_atmx']

    def _log10_Inorm_extern_planckint(self, Teff):
        """
        Internal function to compute normal passband intensities using
        the external WD machinery that employs blackbody approximation.

        @Teff: effective temperature in K

        Returns: log10(Inorm)
        """

        # atmcof.* accepts only floats, no arrays, so we need to check
        # and wrap if arrays are passed:
        if not hasattr(Teff, '__iter__'):
            log10_Inorm, _ = atmcof.planckint(Teff, self.extern_wd_idx)
        else:
            log10_Inorm = np.empty_like(Teff)
            for i, teff in enumerate(Teff):
                log10_Inorm[i], _ = atmcof.planckint(teff, self.extern_wd_idx)
                #~ print i, teff, log10_Inorm[i]

        return log10_Inorm

    def _log10_Inorm_extern_atmx(self, Teff, logg, met):
        """
        Internal function to compute normal passband intensities using
        the external WD machinery that employs model atmospheres and
        ramps.

        @Teff: effective temperature in K
        @logg: surface gravity in cgs
        @met:  metallicity in dex, Solar=0.0

        Returns: log10(Inorm)
        """

        # atmcof.* accepts only floats, no arrays, so we need to check
        # and wrap if arrays are passed:
        if not hasattr(Teff, '__iter__'):
            log10_Inorm, Inorm = atmcof.atmx(Teff, logg, met, self.extern_wd_idx)
        else:
            log10_Inorm = np.zeros(len(Teff))
            for i in range(len(Teff)):
                log10_Inorm[i], _ = atmcof.atmx(Teff[i], logg[i], met[i], self.extern_wd_idx)

        return log10_Inorm

    def _log10_Inorm_ck2004(self, Teff, logg, met):
        if not hasattr(Teff, '__iter__'):
            req = np.array(((Teff, logg, met),))
            log10_Inorm = interp.interp(req, self._ck2004_axes, self._ck2004_grid)[0][0]
        else:
            req = np.vstack((Teff, logg, met)).T
            log10_Inorm = interp.interp(req, self._ck2004_axes, self._ck2004_grid).T[0]

        return log10_Inorm

    def _log10_Imu_ck2004(self, Teff, logg, met, mu, photon_weighted=False):
        if not hasattr(Teff, '__iter__'):
            req = np.array(((Teff, logg, met, mu),))
            log10_Imu = interp.interp(req, self._ck2004_intensity_axes, self._ck2004_Imu_photon_grid if photon_weighted else self._ck2004_Imu_energy_grid)[0][0]
        else:
            req = np.vstack((Teff, logg, met, mu)).T
            log10_Imu = interp.interp(req, self._ck2004_intensity_axes, self._ck2004_Imu_photon_grid if photon_weighted else self._ck2004_Imu_energy_grid).T[0]

        return log10_Imu

    def Inorm(self, Teff=5772., logg=4.43, met=0.0, atm='blackbody'):
        if atm == 'blackbody':
            retval = 10**self._log10_Inorm_bb(Teff)
        elif atm == 'extern_planckint':
            # The factor 0.1 is from erg/s/cm^3/sr -> W/m^3/sr:
            retval = 0.1*10**self._log10_Inorm_extern_planckint(Teff)
        elif atm == 'extern_atmx':
            # The factor 0.1 is from erg/s/cm^3/sr -> W/m^3/sr:
            retval = 0.1*10**self._log10_Inorm_extern_atmx(Teff, logg, met)
        elif atm == 'ck2004':
            retval = 10**self._log10_Inorm_ck2004(Teff, logg, met)
        else:
            raise NotImplementedError('atm={} not supported'.format(atm))

        nanmask = np.isnan(retval)
        if np.any(nanmask):
            raise ValueError('atmosphere parameters out of bounds: atm=%s, Teff=%s, logg=%s, met=%s' % (atm, Teff[nanmask], logg[nanmask], met[nanmask]))
        return retval

    def Imu(self, Teff=5772., logg=4.43, met=0.0, mu=1.0, atm='ck2004', ld_func='interp', ld_coeffs=None, photon_weighted=False):
        if ld_func == 'interp':
            if atm == 'ck2004':
                retval = 10**self._log10_Imu_ck2004(Teff, logg, met, mu, photon_weighted=photon_weighted)
            else:
                raise ValueError('atm={} not supported with ld_func=interp'.format(atm))
        elif ld_func == 'linear':
            retval = self.Inorm(Teff=Teff, logg=logg, met=met, atm=atm) * self._ldlaw_lin(mu, *ld_coeffs)
        elif ld_func == 'logarithmic':
            retval = self.Inorm(Teff=Teff, logg=logg, met=met, atm=atm) * self._ldlaw_log(mu, *ld_coeffs)
        elif ld_func == 'square_root':
            retval = self.Inorm(Teff=Teff, logg=logg, met=met, atm=atm) * self._ldlaw_sqrt(mu, *ld_coeffs)
        elif ld_func == 'quadratic':
            retval = self.Inorm(Teff=Teff, logg=logg, met=met, atm=atm) * self._ldlaw_quad(mu, *ld_coeffs)
        elif ld_func == 'power':
            retval = self.Inorm(Teff=Teff, logg=logg, met=met, atm=atm) * self._ldlaw_nonlin(mu, *ld_coeffs)
        else:
            raise NotImplementedError('ld_func={} not supported'.format(ld_func))

        nanmask = np.isnan(retval)
        if np.any(nanmask):
            raise ValueError('atmosphere parameters out of bounds: Teff=%s, logg=%s, met=%s, mu=%s' % (Teff[nanmask], logg[nanmask], met[nanmask], mu[nanmask]))
        return retval

    def _ldint_ck2004(self, Teff, logg, abun, photon_weighted):
        if not hasattr(Teff, '__iter__'):
            req = np.array(((Teff, logg, abun),))
            ldint = interp.interp(req, self._ck2004_axes, self._ck2004_ldint_photon_grid if photon_weighted else self._ck2004_ldint_energy_grid)[0][0]
        else:
            req = np.vstack((Teff, logg, abun)).T
            ldint = interp.interp(req, self._ck2004_axes, self._ck2004_ldint_photon_grid if photon_weighted else self._ck2004_ldint_energy_grid).T[0]
<<<<<<< HEAD

        return ldint

=======

        return ldint / np.pi

>>>>>>> 8cc6fe31
    def ldint(self, Teff=5772., logg=4.43, abun=0.0, atm='ck2004', ld_func='interp', ld_coeffs=None, photon_weighted=False):
        if ld_func == 'interp':
            if atm == 'ck2004':
                retval = self._ldint_ck2004(Teff, logg, abun, photon_weighted=photon_weighted)
            else:
                raise ValueError('atm={} not supported with ld_func=interp'.format(atm))
        elif ld_func == 'linear':
            retval = 1-ld_coeffs[0]/3
        elif ld_func == 'logarithmic':
            retval = 1-ld_coeffs[0]/3+2.*ld_coeffs[1]/9
        elif ld_func == 'square_root':
            retval = 1-ld_coeffs[0]/3-ld_coeffs[1]/5
        elif ld_func == 'quadratic':
            retval = 1-ld_coeffs[0]/3-ld_coeffs[1]/6
        elif ld_func == 'power':
            retval = 1-ld_coeffs[0]/5-ld_coeffs[1]/3-3.*ld_coeffs[2]/7-ld_coeffs[3]/2

        else:
            raise NotImplementedError('ld_func={} not supported'.format(ld_func))

        nanmask = np.isnan(retval)
        if np.any(nanmask):
            raise ValueError('atmosphere parameters out of bounds: Teff=%s, logg=%s, met=%s, mu=%s' % (Teff[nanmask], logg[nanmask], met[nanmask], mu[nanmask]))
        return retval

    def _bindex_ck2004(self, Teff, logg, met, mu, atm, photon_weighted=False):
        grid = self._ck2004_boosting_photon_grid if photon_weighted else self._ck2004_boosting_energy_grid
        if not hasattr(Teff, '__iter__'):
            req = np.array(((Teff, logg, met, mu),))
            bindex = interp.interp(req, self._ck2004_intensity_axes, grid)[0][0]
        else:
            req = np.vstack((Teff, logg, met, mu)).T
            bindex = interp.interp(req, self._ck2004_intensity_axes, grid).T[0]

        return bindex

    def bindex(self, Teff=5772., logg=4.43, met=0.0, mu=1.0, atm='ck2004', photon_weighted=False):
        if atm == 'ck2004':
            retval = self._bindex_ck2004(Teff, logg, met, mu, atm, photon_weighted)
        else:
            raise NotImplementedError('atm={} not supported'.format(atm))

        nanmask = np.isnan(retval)
        if np.any(nanmask):
            raise ValueError('atmosphere parameters out of bounds: Teff=%s, logg=%s, met=%s' % (Teff[nanmask], logg[nanmask], met[nanmask]))
        return retval

def init_passbands():
    """
    This function should be called only once, at import time. It
    traverses the passbands directory and builds a lookup table of
    passband names qualified as 'pbset:pbname' and corresponding files
    and atmosphere content within.
    """

    path = os.path.abspath(os.path.join(os.path.dirname(os.path.abspath(__file__)), 'tables/passbands'))+'/'
    for f in os.listdir(path):
        pb = Passband.load(path+f)
        _pbtable[pb.pbset+':'+pb.pbname] = {'fname': path+f, 'atms': pb.content, 'pb': None}

def get_passband(passband):

    if passband not in _pbtable.keys():
        raise ValueError("passband: {} not found. Try one of: {}".format(passband, _pbtable.keys()))

    if _pbtable[passband]['pb'] is None:
        logger.info("loading {} passband".format(passband))
        pb = Passband.load(_pbtable[passband]['fname'])
        _pbtable[passband]['pb'] = pb

    return _pbtable[passband]['pb']


if __name__ == '__main__':

    # Testing LD stuff:
    #~ jV = Passband.load('tables/passbands/johnson_v.pb')
    #~ jV.compute_ck2004_ldcoeffs()
    #~ jV.save('johnson_V.new.pb')
    #~ exit()

    # Constructing a passband:

    atmdir = os.path.abspath(os.path.join(os.path.dirname(os.path.abspath(__file__)), 'tables/wd'))
    atmcof.init(atmdir+'/atmcofplanck.dat', atmdir+'/atmcof.dat')

    jV = Passband('tables/ptf/JOHNSON.V', pbset='Johnson', pbname='V', effwl=5500.0, calibrated=True, wlunits=u.AA, reference='ADPS', version=1.0, comments='')
    jV.compute_blackbody_response()
    jV.compute_ck2004_response('tables/ck2004')
    jV.compute_ck2004_intensities('tables/ck2004i')
    jV.import_wd_atmcof(atmdir+'/atmcofplanck.dat', atmdir+'/atmcof.dat', 7)
    jV.save('tables/passbands/JOHNSON.V')

    pb = Passband('tables/ptf/KEPLER.PTF', pbset='Kepler', pbname='mean', effwl=5920.0, calibrated=True, wlunits=u.AA, reference='Bachtell & Peters (2008)', version=1.0, comments='')
    pb.compute_blackbody_response()
    pb.compute_ck2004_response('tables/ck2004')
    pb.save('tables/passbands/KEPLER.PTF')

    #~ jV = Passband.load('tables/passbands/johnson_v.pb')

    #~ teffs = np.arange(5000, 10001, 25)
    #~ req = np.vstack((teffs, 4.43*np.ones(len(teffs)), np.zeros(len(teffs)))).T

    #~ Teff_verts = axes[0][(axes[0] > 4999)&(axes[0]<10001)]
    #~ Inorm_verts1 = grid[(axes[0] >= 4999) & (axes[0] < 10001), axes[1] == 4.5, axes[2] == 0.0, 0]
    #~ Inorm_verts2 = grid[(axes[0] >= 4999) & (axes[0] < 10001), axes[1] == 4.0, axes[2] == 0.0, 0]

    #~ res = interp.interp(req, axes, grid)
    #~ print res.shape

    #~ import matplotlib.pyplot as plt
    #~ plt.plot(teffs, res, 'b-')
    #~ plt.plot(Teff_verts, Inorm_verts1, 'ro')
    #~ plt.plot(Teff_verts, Inorm_verts2, 'go')
    #~ plt.show()
    #~ exit()

    print 'blackbody:', jV.Inorm(Teff=5880., logg=4.43, met=0.0, atm='blackbody')
    print 'planckint:', jV.Inorm(Teff=5880., logg=4.43, met=0.0, atm='extern_planckint')
    print 'atmx:     ', jV.Inorm(Teff=5880., logg=4.43, met=0.0, atm='extern_atmx')
    print 'kurucz:   ', jV.Inorm(Teff=5880., logg=4.43, met=0.0, atm='ck2004')

    # Testing arrays:

    print 'blackbody:', jV.Inorm(Teff=np.array((5550., 5770., 5990.)), atm='blackbody')
    print 'planckint:', jV.Inorm(Teff=np.array((5550., 5770., 5990.)), atm='extern_planckint')
    print 'atmx:     ', jV.Inorm(Teff=np.array((5550., 5770., 5990.)), logg=np.array((4.40, 4.43, 4.46)), met=np.array((0.0, 0.0, 0.0)), atm='extern_atmx')
    print 'kurucz:   ', jV.Inorm(Teff=np.array((5550., 5770., 5990.)), logg=np.array((4.40, 4.43, 4.46)), met=np.array((0.0, 0.0, 0.0)), atm='kurucz')<|MERGE_RESOLUTION|>--- conflicted
+++ resolved
@@ -707,15 +707,9 @@
         else:
             req = np.vstack((Teff, logg, abun)).T
             ldint = interp.interp(req, self._ck2004_axes, self._ck2004_ldint_photon_grid if photon_weighted else self._ck2004_ldint_energy_grid).T[0]
-<<<<<<< HEAD
-
-        return ldint
-
-=======
 
         return ldint / np.pi
 
->>>>>>> 8cc6fe31
     def ldint(self, Teff=5772., logg=4.43, abun=0.0, atm='ck2004', ld_func='interp', ld_coeffs=None, photon_weighted=False):
         if ld_func == 'interp':
             if atm == 'ck2004':
