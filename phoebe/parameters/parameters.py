"""Parameters and ParameterSets.

General logic for all Parameters and ParameterSets which makeup the overall
framework of the PHOEBE 2.0 frontend.
"""

from phoebe.constraints.expression import ConstraintVar
from phoebe.parameters.twighelpers import _uniqueid_to_uniquetwig
from phoebe.parameters.twighelpers import _twig_to_uniqueid
from phoebe.frontend import tabcomplete, plotting, mpl_animate, nphelpers

import random
import string
import functools
import itertools
import re
import json
import sys
import os
import difflib
import time
from collections import OrderedDict
from fnmatch import fnmatch
from copy import deepcopy
import readline
import numpy as np

import webbrowser
from datetime import datetime
try:
    import requests
except ImportError:
    _can_requests = False
else:
    _can_requests = True

# things needed to be imported at top-level for constraints to solve:
from numpy import sin, cos, tan, arcsin, arccos, arctan, sqrt

from phoebe import u
from phoebe import conf
from phoebe import list_passbands, list_installed_passbands, list_online_passbands, download_passband

if os.getenv('PHOEBE_ENABLE_SYMPY', 'TRUE').upper() == 'TRUE':
    try:
        import sympy
    except ImportError:
        _use_sympy = False
    else:
        _use_sympy = True
else:
    _use_sympy = False

_use_sympy = False
_is_server = False

if os.getenv('PHOEBE_ENABLE_PLOTTING', 'TRUE').upper() == 'TRUE':
    try:
        import matplotlib.pyplot as plt
        from mpl_toolkits.mplot3d import Axes3D
        from matplotlib.collections import LineCollection, PolyCollection
        from mpl_toolkits.mplot3d.art3d import Poly3DCollection
    except (ImportError, TypeError):
        _use_mpl = False
    else:
        _use_mpl = True
else:
    _use_mpl = False

import logging
logger = logging.getLogger("PARAMETERS")
logger.addHandler(logging.NullHandler())

_constraint_builtin_funcs = ['rocherpole2potential',
                             'rochepotential2rpole',
                             'rotstarrpole2potential',
                             'rotstarpotential2rpole',
                             'esinw2per0',
                             'ecosw2per0',
                             't0_supconj_to_perpass',
                             't0_perpass_to_supconj',
                             't0_supconj_to_ref',
                             't0_ref_to_supconj',
                             'sin', 'cos', 'tan',
                             'arcsin', 'arccos', 'arctan',
                             'sqrt']

_parameter_class_that_require_bundle = ['HistoryParameter', 'TwigParameter',
                                        'ConstraintParameter', 'JobParameter']

_meta_fields_twig = ['time', 'qualifier', 'history', 'feature', 'component',
                     'dataset', 'constraint', 'compute', 'model', 'fitting',
                     'feedback', 'plugin', 'kind',
                     'context']

_meta_fields_all = _meta_fields_twig + ['twig', 'uniquetwig', 'uniqueid']
_meta_fields_filter = _meta_fields_all + ['constraint_func']

_contexts = ['history', 'system', 'component', 'feature',
             'dataset', 'constraint', 'compute', 'model', 'fitting',
             'feedback', 'plugin', 'setting']

# define a list of default_forbidden labels
# an individual ParameterSet may build on this list with components, datasets,
# etc for labels
# components and datasets should also forbid this list
_forbidden_labels = deepcopy(_meta_fields_all)

# forbid all "contexts"
_forbidden_labels += _contexts
_forbidden_labels += ['lc', 'lc_dep', 'lc_syn',
                      'rv', 'rv_dep', 'rv_syn',
                      'sp', 'sp_dep', 'sp_syn',
                      'orb', 'orb_dep', 'orb_syn',
                      'mesh', 'mesh_dep', 'mesh_syn']

# forbid all "methods"
_forbidden_labels += ['value', 'adjust', 'prior', 'posterior', 'default_unit',
                      'unit', 'timederiv', 'visible_if', 'description']
# _forbidden_labels += ['parent', 'child']
_forbidden_labels += ['protomesh', 'pbmesh']
_forbidden_labels += ['component']
_forbidden_labels += ['bol']

# ? and * used for wildcards in twigs
_twig_delims = ' \t\n`~!#$%^&)-=+]{}\\|;,<>/:'


_singular_to_plural = {'time': 'times', 'flux': 'fluxes', 'sigma': 'sigmas',
                       'rv': 'rvs', 'time_ecl': 'time_ecls',
                       'time_ephem': 'time_ephems', 'N': 'Ns', 'x': 'xs',
                       'y': 'ys', 'z': 'zs', 'vx': 'vxs', 'vy': 'vys',
                       'vz': 'vzs', 'nx': 'nxs', 'ny': 'nys', 'nz': 'nzs',
                       'cosbeta': 'cosbetas', 'logg': 'loggs', 'teff': 'teffs',
                       'r': 'rs', 'r_proj': 'r_projs', 'mu': 'mus',
                       'visibility': 'visibilities'}
_plural_to_singular = {v:k for k,v in _singular_to_plural.items()}

def send_if_client(fctn):
    """Intercept and send to the server if bundle is in client mode."""
    @functools.wraps(fctn)
    def _send_if_client(self, *args, **kwargs):
        fctn_map = {'set_quantity': 'set_value'}
        b = self._bundle
        if b is not None and b.is_client:
            # TODO: self._filter???
            # TODO: args???
            method = fctn_map.get(fctn.__name__, fctn.__name__)
            d = self._filter if hasattr(self, '_filter') \
                else {'twig': self.twig}
            d['bundleid'] = b._bundleid
            for k, v in kwargs.items():
                d[k] = v

            logger.info('emitting to {}({}) to server'.format(method, d))
            b._socketio.emit(method, d)

            if fctn.__name__ in ['run_compute', 'run_fitting']:
                # then we're expecting a quick response with an added jobparam
                # let's add that now
                self._bundle.client_update()
        else:
            return fctn(self, *args, **kwargs)
    return _send_if_client


def update_if_client(fctn):
    """Intercept and check updates from server if bundle is in client mode."""
    @functools.wraps(fctn)
    def _update_if_client(self, *args, **kwargs):
        b = self._bundle
        if b is None or not hasattr(b, 'is_client'):
            return fctn(self, *args, **kwargs)
        elif b.is_client and \
                (b._last_client_update is None or
                (datetime.now() - b._last_client_update).seconds > 1):

            b.client_update()
        return fctn(self, *args, **kwargs)
    return _update_if_client


def _uniqueid(n=30):
    """Return a unique string with length n.

    :parameter int N: number of character in the uniqueid
    :return: the uniqueid
    :rtype: str
    """
    return ''.join(random.SystemRandom().choice(
                   string.ascii_uppercase + string.ascii_lowercase)
                   for _ in range(n))


def parameter_from_json(dictionary, bundle=None):
    """Load a single parameter from a JSON dictionary.

    :parameter dict dictionary: the dictionary containing the parameter
        information
    :parameter bundle: (optional)
    :return: instantiated :class:`Parameter` object
    """
    if isinstance(dictionary, str):
        dictionary = json.loads(dictionary)

    classname = dictionary.pop('Class')

    if classname not in _parameter_class_that_require_bundle:
        bundle = None

    # now let's do some dirty magic and get the actual classitself
    # from THIS module.  __name__ is a string to lookup this module
    # from the sys.modules dictionary
    cls = getattr(sys.modules[__name__], classname)

    return cls._from_json(bundle, **dictionary)


def _parse_plotting_args(arg):
    """Parse *args into a list of dictionaries.

    parses *args for ps.plotting and ps.animate into a list of dictionaries
    """
    if isinstance(arg, str):
        # then we have a single twig
        return ({'twig': arg},)
    elif isinstance(arg, dict):
        # then this arg is a single entry - just append
        return (arg,)
    elif hasattr(arg, '__iter__'):
        # then maybe we were passed a list or tuple?
        # let's loop through and recursively add items
        if len(arg):
            plot_argss = []
            for argi in arg:
                plot_argss += _parse_plotting_args(argi)
            return plot_argss
        else:
            # then perhaps we had no args, in which case we still
            # need to return at least a single dictionary
            return ({},)
    else:
        # maybe a bool?
        return ({},)


class ParameterSet(object):
    """ParameterSet.

    The ParameterSet is an abstract list of Parameters which can then be
    filtered into another ParameterSet or Parameter by filtering on set tags of
    the Parameter or on "twig" notation (a single string using '@' symbols to
    separate these same tags).
    """

    def __init__(self, params=[]):
        """Initialize a new ParameterSet.

        :parameter list params: list of :class:`Parameter` to
            create the ParameterSet (optional)
        :return: instantiated :class:`ParameterSet`
        """
        self._bundle = None
        self._filter = {}

        if len(params) and not isinstance(params[0], Parameter):
            # then attempt to load as if json
            self._params = []
            for param_dict in params:
                self._params += [parameter_from_json(param_dict, self)]

            for param in self._params:
                param._bundle = self
        else:
            self._params = params

        self._qualifier = None
        self._time = None
        self._history = None
        self._component = None
        self._dataset = None
        self._constraint = None
        self._compute = None
        self._model = None
        self._fitting = None
        self._feedback = None
        self._plugin = None
        self._kind = None
        self._context = None

        # just as a dummy, this'll be filled and handled by to_dict()
        self._next_field = 'key'

        self._set_meta()

        # force an update to _next_field
        self.to_dict()

        # set tab completer
        readline.set_completer(tabcomplete.Completer().complete)
        readline.set_completer_delims(_twig_delims)
        readline.parse_and_bind("tab: complete")

    def __repr__(self):
        """Representation for the ParameterSet."""
        self.to_dict()  # <-- to force an update to _next_field
        if len(self._params):
            if len(self.keys()) and self.keys()[0] is not None:
                return "<ParameterSet: {} parameters | {}s: {}>"\
                    .format(len(self._params),
                            self._next_field,
                            ', '.join(self.keys()))
            else:
                return "<ParameterSet: {} parameters>"\
                    .format(len(self._params))
        else:
            return "<ParameterSet: EMPTY>"

    def __str__(self):
        """String representation for the ParameterSet."""
        if len(self._params):
            param_info = "\n".join([p.to_string_short() for p in self._params])
        else:
            param_info = "NO PARAMETERS"

        return "ParameterSet: {} parameters\n".format(len(self._params))+param_info

    @property
    def meta(self):
        """Dictionary of all meta-tags.

        See all the meta-tag properties that are shared by ALL Parameters. If a
        given value is 'None', that means that it is not shared among ALL
        Parameters.  To see the different values among the Parameters, you can
        access that attribute.

        For example: if ps.meta['context'] == None, you can see all values
        through ps.contexts

        See :meth:`get_meta` for the ability to ignore certain keys

        :return: an ordered dictionary of all tag properties
        """
        return self.get_meta()

    def get_meta(self, ignore=['uniqueid']):
        """Dictionary of all meta-tags, with option to ignore certain tags.

        See all the meta-tag properties that are shared by ALL Parameters.
        If a given value is 'None', that means that it is not shared
        among ALL Parameters.  To see the different values among the
        Parameters, you can access that attribute.

        :parameter list ignore: list of keys to exclude from the returned
            dictionary
        :return: an ordered dictionary of tag properties
        """
        return OrderedDict([(k, getattr(self, k))
                            for k in _meta_fields_twig
                            if k not in ignore])

    def set_meta(self, **kwargs):
        """Set the value of tags for all Parameters in this ParameterSet."""
        for param in self.to_list():
            for k, v in kwargs.items():
                # Here we'll set the attributes (_context, _qualifier, etc)
                if getattr(param, '_{}'.format(k)) is None:
                    setattr(param, '_{}'.format(k), v)

    @property
    def tags(self):
        """Returns a dictionary that lists all available tags that can be used
        for further filtering
        """
        ret = {}
        for typ in _meta_fields_twig:
            ret[typ] = getattr(self, '{}s'.format(typ))

        return ret

    @property
    def uniqueids(self):
        """Return a list of all uniqueids in this ParameterSet.

        :return: a list of uniqueids for each :class:`Parameter` in this
            :class:`ParameterSet`
        """
        return [p.uniqueid for p in self.to_list()]

    @property
    def twigs(self):
        """Return a list of all twigs in this ParameterSet.

        :return: a list of twigs of each :class:`Parameter` in this
            :class:`ParameterSet`
        """
        return [p.twig for p in self.to_list()]

    @property
    def qualifier(self):
        """Return the value for qualifier if shared by ALL Parameters.

        If the value is not shared by ALL, then None will be returned.  To see
        all the qualifiers of all parameters, see :func:`qualifiers`.

        :return: str or None
        """
        return self._qualifier

    @property
    def qualifiers(self):
        """Return a list of all qualifiers in this ParameterSet.

        :return: list of strings
        """
        return self.to_dict(field='qualifier').keys()

    @property
    def time(self):
        """Return the value for time if shared by ALL Parameters.

        If the value is not shared by ALL, then None will be returned.  To see
        all the times of all parameters, see :func:`times`.

        :return: str or None
        """
        return str(self._time) if self._time is not None else None

    @property
    def times(self):
        """Return a list of all the times of the Parameters.

        :return: list of strings
        """
        return self.to_dict(field='time').keys()

    @property
    def history(self):
        """Return the value for history if shared by ALL Parameters.

        If the value is not shared by ALL, then None will be returned.  To see
        all the histories of all parameters, see :func:`histories`.

        :return: str or None
        """
        return self._history

    @property
    def histories(self):
        """Return a list of all the histories of the Parameters.

        :return: list of strings
        """
        return self.to_dict(field='history').keys()

    @property
    def historys(self):
        """Return a list of all the histories of the Parameters.

        Shortcut to :meth:`histories`

        :return: list of strings
        """
        return self.histories

    @property
    def features(self):
        """Return a list of all this features of teh Parameters.

        :return: list of string
        """
        return self.to_dict(field='feature').keys()

    @property
    def feature(self):
        """Return the value for feature if shared by ALL Parameters.

        If the value is not shared by ALL, then None will be returned.  To see
        all this properties of all parameters, see :func:`properties`.

        :return: str or None
        """
        return self._feature

    @property
    def properties(self):
        """Return a list of all the properties of the Parameters.

        :return: list of strings
        """
        return self.to_dict(field='feature').keys()

    @property
    def component(self):
        """Return the value for component if shared by ALL Parameters.

        If the value is not shared by ALL, then None will be returned.  To see
        all the components of all parameters, see :func:`components`.

        :return: str or None
        """
        return self._component

    @property
    def components(self):
        """Return a list of all the components of the Parameters.

        :return: list of strings
        """
        return self.to_dict(field='component').keys()

    @property
    def dataset(self):
        """Return the value for dataset if shared by ALL Parameters.

        If the value is not shared by ALL, then None will be returned.  To see
        all the datasets of all parameters, see :func:`datasets`.

        :return: str or None
        """
        return self._dataset

    @property
    def datasets(self):
        """Return a list of all the datasets of the Parameters.

        :return: list of strings
        """
        return self.to_dict(field='dataset').keys()

    @property
    def constraint(self):
        """Return the value for constraint if shared by ALL Parameters.

        If the value is not shared by ALL, then None will be returned.  To see
        all the constraints of all parameters, see :func:`constraints`.

        :return: str or None
        """
        return self._constraint

    @property
    def constraints(self):
        """Return a list of all the constraints of the Parameters.

        :return: list of strings
        """
        return self.to_dict(field='constraint').keys()

    @property
    def compute(self):
        """Return the value for compute if shared by ALL Parameters.

        If the value is not shared by ALL, then None will be returned.  To see
        all the computes of all parameters, see :func:`computes`.

        :return: str or None
        """
        return self._compute

    @property
    def computes(self):
        """Return a list of all the computes of the Parameters.

        :return: list of strings
        """
        return self.to_dict(field='compute').keys()

    @property
    def model(self):
        """Return the value for model if shared by ALL Parameters.

        If the value is not shared by ALL, then None will be returned.  To see
        all the models of all parameters, see :func:`models`.

        :return: str or None
        """
        return self._model

    @property
    def models(self):
        """Return a list of all the models of the Parameters.

        :return: list of strings
        """
        return self.to_dict(field='model').keys()

    @property
    def fitting(self):
        """Return the value for fitting if shared by ALL Parameters.

        If the value is not shared by ALL, then None will be returned.  To see
        all the fittings of all parameters, see :func:`fittings`.

        :return: str or None
        """
        return self._fitting

    @property
    def fittings(self):
        """Return a list of all the fittings of the Parameters.

        :return: list of strings
        """
        return self.to_dict(field='fitting').keys()

    @property
    def feedback(self):
        """Return the value for feedback if shared by ALL Parameters.

        If the value is not shared by ALL, then None will be returned.  To see
        all the feedbacks of all parameters, see :func:`feedbacks`.

        :return: str or None
        """
        return self._feedback

    @property
    def feedbacks(self):
        """Return a list of all the feedbacks of the Parameters.

        :return: list of strings
        """
        return self.to_dict(field='feedback').keys()

    @property
    def plugin(self):
        """Return the value for plugin if shared by ALL Parameters.

        If the value is not shared by ALL, then None will be returned.  To see
        all the plugins of all parameters, see :func:`plugins`.

        :return: str or None
        """
        return self._plugin

    @property
    def plugins(self):
        """Return a list of all the plugins of the Parameters.

        :return: list of strings
        """
        return self.to_dict(field='plugin').keys()

    @property
    def kind(self):
        """Return the value for kind if shared by ALL Parameters.

        If the value is not shared by ALL, then None will be returned.  To see
        all the kinds of all parameters, see :func:`kinds`.

        :return: str or None
        """
        return self._kind

    @property
    def kinds(self):
        """Return a list of all the kinds of the Parameters.

        :return: list of strings
        """
        return self.to_dict(field='kind').keys()

    @property
    def context(self):
        """Return the value for context if shared by ALL Parameters.

        If the value is not shared by ALL, then None will be returned.  To see
        all the contexts of all parameters, see :func:`contexts`.

        :return: str or None
        """
        return self._context

    @property
    def contexts(self):
        """Return a list of all the contexts of the Parameters.

        :return: list of strings
        """
        return self.to_dict(field='context').keys()

    def _set_meta(self):
        """
        set the meta fields of the ParameterSet as those that are shared
        by ALL parameters in the ParameterSet.  For any fields that are
        not
        """
        # we want to set meta-fields that are shared by ALL params in the PS
        for field in _meta_fields_twig:
            keys_for_this_field = set([getattr(p, field)
                                       for p in self.to_list()
                                       if getattr(p, field) is not None])
            if len(keys_for_this_field)==1:
                setattr(self, '_'+field, list(keys_for_this_field)[0])
            else:
                setattr(self, '_'+field, None)

    def _uniquetwig(self, twig, force_levels=[]):
        """
        get the least unique twig for the parameter given by twig that
        will return this single result for THIS PS

        :parameter str twig: a twig that will return a single Parameter from
                THIS PS
        :parameter list force_levels: (optional) a list of "levels"
            (eg. context) that should be included whether or not they are
            necessary
        :return: the unique twig
        :rtype: str
        """
        for_this_param = self.filter(twig, check_visible=False)

        metawargs = {}

        # NOTE: self.contexts is INCREDIBLY expensive
        # if len(self.contexts) and 'context' not in force_levels:
        if 'context' not in force_levels:
            # then let's force context to be included
            force_levels.append('context')

        for k in force_levels:
            metawargs[k] = getattr(for_this_param, k)

        prev_count = len(self)
        # just to fake in case no metawargs are passed at all
        ps_for_this_search = []
        for k in _meta_fields_twig:
            metawargs[k] = getattr(for_this_param, k)
            if getattr(for_this_param, k) is None:
                continue

            ps_for_this_search = self.filter(check_visible=False, **metawargs)

            if len(ps_for_this_search) < prev_count and k not in force_levels:
                prev_count = len(ps_for_this_search)
            elif k not in force_levels:
                # this didn't help us
                metawargs[k] = None

        if len(ps_for_this_search) != 1:
            # TODO: after fixing regex in twig (t0type vs t0)
            # change this to raise Error instead of return
            return twig

        # now we go in the other direction and try to remove each to make sure
        # the count goes up
        for k in _meta_fields_twig:
            if metawargs[k] is None or k in force_levels:
                continue

            ps_for_this_search = self.filter(check_visible=False,
                                             **{ki: metawargs[k]
                                                for ki in _meta_fields_twig
                                                if ki != k})

            if len(ps_for_this_search) == 1:
                # then we didn't need to use this tag
                metawargs[k] = None

        # and lastly, we make sure that the tag corresponding to the context
        # is present
        context = for_this_param.context
        if hasattr(for_this_param, context):
            metawargs[context] = getattr(for_this_param, context)

        return "@".join([metawargs[k]
                         for k in _meta_fields_twig
                         if metawargs[k] is not None])

    def _attach_params(self, params, **kwargs):
        """Attach a list of parameters (or ParameterSet) to this ParameterSet.

        :parameter list params: list of parameters, or ParameterSet
        :parameter **kwargs: attributes to set for each parameter (ie tags)
        """
        lst = params.to_list() if isinstance(params, ParameterSet) else params
        for param in lst:
            param._bundle = self

            for k, v in kwargs.items():
                # Here we'll set the attributes (_context, _qualifier, etc)
                if getattr(param, '_{}'.format(k)) is None:
                    setattr(param, '_{}'.format(k), v)
            self._params.append(param)

        self._check_copy_for()

        return

    def _check_copy_for(self):
        """Check the value of copy_for and make appropriate copies."""
        if not self._bundle:
            return

        # read the following at your own risk - I just wrote it and it still
        # confuses me and baffles me that it works
        for param in self.to_list():
            if param.copy_for:
                # copy_for tells us how to filter and what set of attributes
                # needs a copy of this parameter
                #
                # copy_for = {'kind': ['star', 'disk', 'custombody'], 'component': '*'}
                # means that this should exist for each component (since that has a wildcard) which
                # has a kind in [star, disk, custombody]
                #
                # copy_for = {'kind': ['rv_dep'], 'component': '*', 'dataset': '*'}
                # means that this should exist for each component/dataset pair with the
                # rv_dep kind

                attrs = [k for k,v in param.copy_for.items() if '*' in v]
                # attrs is a list of the attributes for which we need a copy of
                # this parameter for any pair

                ps = self._bundle.filter(check_visible=False, check_default=False, force_ps=True, **param.copy_for)
                metawargs = {k:v for k,v in ps.meta.items() if v is not None and k in attrs}
                for k,v in param.meta.items():
                    if k not in ['twig', 'uniquetwig'] and k not in attrs:
                        metawargs[k] = v
                # metawargs is a list of the shared tags that will be used to filter for
                # existing parameters so that we know whether they already exist or
                # still need to be created

                for attrvalues in itertools.product(*(getattr(ps, '{}s'.format(attr)) for attr in attrs)):
                    # for each attrs[i] (ie component), attrvalues[i] (star01)
                    # we need to look for this parameter, and if it does not exist
                    # then create it by copying param


                    for attr, attrvalue in zip(attrs, attrvalues):
                        #if attrvalue=='_default' and not getattr(param, attr):
                        #    print "SKIPPING", attr, attrvalue
                        #    continue
                        metawargs[attr] = attrvalue

                    if not len(self._bundle.filter(check_visible=False, **metawargs)):
                        # then we need to make a new copy
                        logger.info("copying '{}' parameter for {}".format(param.qualifier, {attr: attrvalue for attr, attrvalue in zip(attrs, attrvalues)}))

                        newparam = param.copy()

                        for attr, attrvalue in zip(attrs, attrvalues):
                            setattr(newparam, '_{}'.format(attr), attrvalue)

                        newparam._copy_for = False
                        if newparam._visible_if and newparam._visible_if.lower() == 'false':
                            newparam._visible_if = None
                        newparam._bundle = self._bundle

                        self._params.append(newparam)


                    # Now we need to handle copying constraints.  This can't be
                    # in the previous if statement because the parameters can be
                    # copied before constraints are ever attached.
                    if hasattr(param, 'is_constraint') and param.is_constraint:

                        param_constraint = param.is_constraint

                        copied_param = self._bundle.get_parameter(check_visible=False, check_default=False, **metawargs)

                        if not copied_param.is_constraint:
                            constraint_kwargs = param_constraint.constraint_kwargs.copy()
                            for attr, attrvalue in zip(attrs, attrvalues):
                                if attr in constraint_kwargs.keys():
                                    constraint_kwargs[attr] = attrvalue

                            logger.info("copying constraint '{}' parameter for {}".format(param_constraint.constraint_func, {attr: attrvalue for attr, attrvalue in zip(attrs, attrvalues)}))
                            self.add_constraint(func=param_constraint.constraint_func, **constraint_kwargs)

        return

    def _check_label(self, label):
        """Check to see if the label is allowed."""

        if not isinstance(label, str):
            label = str(label)

        if label.lower() in _forbidden_labels:
            raise ValueError("'{}' is forbidden to be used as a label"
                             .format(label))
        if not re.match("^[a-z,A-Z,0-9,_]*$", label):
            raise ValueError("label '{}' is forbidden - only alphabetic, numeric, and '_' characters are allowed in labels".format(label))
        if len(self.filter(twig=label, check_visible=False)):
            raise ValueError("label '{}' is already in use".format(label))
        if label[0] in ['_']:
            raise ValueError("first character of label is a forbidden character")

    def __add__(self, other):
        """Adding 2 PSs returns a new PS with items that are in either."""
        if isinstance(other, Parameter):
            other = ParameterSet([other])

        if isinstance(other, ParameterSet):
            return ParameterSet(list(set(self._params + other._params)))
        else:
            raise NotImplementedError

    def __sub__(self, other):
        """Subtracting 2 PSs returns a new PS with items in the first but not second."""

        if isinstance(other, Parameter):
            other = ParameterSet([other])

        if isinstance(other, ParameterSet):
            return ParameterSet([p for p in self._params if p not in other._params])
        else:
            raise NotImplementedError

    def __mul__(self, other):
        """
        multiplying 2 PSs should return a new PS with items that are in both (ie AND logic)

        this is the same as chaining filter calls
        """
        if isinstance(other, Parameter):
            other = ParameterSet([other])

        if isinstance(other, ParameterSet):
            return ParameterSet([p for p in self._params if p in other._params])
        else:
            raise NotImplementedError

    @classmethod
    def open(cls, filename):
        """
        Open a ParameterSet from a JSON-formatted file.
        This is a constructor so should be called as:


        >>> b = ParameterSet.open('test.json')


        :parameter str filename: relative or full path to the file
        :return: instantiated :class:`ParameterSet` object
        """
        f = open(filename, 'r')
        data = json.load(f)
        f.close()
        return cls(data)

    def save(self, filename, incl_uniqueid=False):
        """
        Save the ParameterSet to a JSON-formatted ASCII file

        :parameter str filename: relative or fullpath to the file
        :return: filename
        :rtype: str
        """

        f = open(filename, 'w')
        f.write(json.dumps(self.to_json(incl_uniqueid=incl_uniqueid),
                           sort_keys=True, indent=0, separators=(',', ': ')))
        f.close()

        return filename

    def ui(self, client='http://localhost:4200', **kwargs):
        """
        [NOT IMPLEMENTED]

        The bundle must be in client mode in order to open the web-interface.
        See :meth:`Bundle:as_client` to switch to client mode.

        :parameter str client: URL of the running client which must be connected
            to the same server as the bundle
        :return: URL of the parameterset of this bundle in the client (will also
            attempt to open webbrowser)
        :rtype: str
        """
        if self._bundle is None or not self._bundle.is_client:
            raise ValueError("bundle must be in client mode")

        if len(kwargs):
            return self.filter(**kwargs).ui(client=client)

        querystr = "&".join(["{}={}".format(k, v)
                             for k, v in self._filter.items()])
        # print self._filter
        url = "{}/{}?{}".format(client, self._bundle._bundleid, querystr)

        logger.info("opening {} in browser".format(url))
        webbrowser.open(url)
        return url

    def to_list(self, **kwargs):
        """
        Convert the :class:`ParameterSet` to a list of :class:`Parameter`s

        :return: list of class:`Parameter` objects
        """
        if kwargs:
            return self.filter(**kwargs).to_list()
        return self._params

    def tolist(self, **kwargs):
        """
        Alias of :meth:`to_list`
        """
        return self.to_list(**kwargs)

    def to_list_of_dicts(self, **kwargs):
        """
        Convert the :class:`ParameterSet` to a list of the dictionary representation
        of each :class:`Parameter`

        :return: list of dicts
        """
        if kwargs:
            return self.filter(**kwargs).to_list_of_dicts()
        return [param.to_dict() for param in self._params]

    def __dict__(self):
        """Dictionary representation of a ParameterSet."""
        return self.to_dict()

    def to_flat_dict(self, **kwargs):
        """
        Convert the :class:`ParameterSet` to a flat dictionary, with keys being
        uniquetwigs to access the parameter and values being the :class:`Parameter`
        objects themselves.

        :return: dict of :class:`Parameter`s
        """
        if kwargs:
            return self.filter(**kwargs).to_flat_dict()
        return {param.uniquetwig: param for param in self._params}

    def to_dict(self, field=None, **kwargs):
        """
        Convert the ParameterSet to a structured (nested) dictionary
        to allow traversing the structure from the bottom up

        :parameter str field: (optional) build the dictionary with keys at
            a given level/field.  Can be any of the keys in
            :func:`meta`.  If None, the keys will be the lowest
            level in which Parameters have different values.
        :return: dict of :class:`Parameter`s or :class:`ParameterSet`s
        """
        if kwargs:
            return self.filter(**kwargs).to_dict(field=field)

        if field is not None:
            keys_for_this_field = set([getattr(p, field)
                                       for p in self.to_list()
                                       if getattr(p, field) is not None])
            return {k: self.filter(check_visible=False, **{field: k}) for k in keys_for_this_field}

        # we want to find the first level (from the bottom) in which filtering
        # further would shorten the list (ie there are more than one unique
        # item for that field)

        # so let's go through the fields in reverse (context up to (but not
        # including) qualifier)
        for field in reversed(_meta_fields_twig[1:]):
            # then get the unique keys in this field among the params in this
            # PS
            keys_for_this_field = set([getattr(p, field)
                                       for p in self.to_list()
                                       if getattr(p, field) is not None])
            # and if there are more than one, then return a dictionary with
            # those keys and the ParameterSet of the matching items
            if len(keys_for_this_field) > 1:
                self._next_field = field
                return {k: self.filter(check_visible=False, **{field: k})
                        for k in keys_for_this_field}

        # if we've survived, then we're at the bottom and only have times or
        # qualifier left
        if self.context in ['hierarchy']:
            self._next_field = 'qualifier'
            return {param.qualifier: param for param in self._params}
        else:
            self._next_field = 'time'
            return {param.time: param for param in self._params}

    def keys(self):
        """
        Return the keys from :func:`to_dict`

        :return: list of strings
        """
        return self.__dict__().keys()

    def values(self):
        """
        Return the values from :func:`to_dict`

        :return: list of :class:`Parameter`s or :class:`ParameterSet`s
        """
        return self.__dict__().values()

    def items(self):
        """
        Returns the items (key, value pairs) from :func:`to_dict`

        :return: string, :class:`Parameter` or :class:`ParameterSet` pairs
        """
        return self.__dict__().items()

    def set(self, key, value, **kwargs):
        """
        Set the value of a Parameter in the ParameterSet.

        If :func:`get` would retrieve a Parameter, this will set the
        value of that parameter.

        Or you can provide 'value@...' or 'default_unit@...', etc
        to specify what attribute to set.

        :parameter str key: the twig (called key here to be analagous
            to a normal dict)
        :parameter value: value to set
        :parameter **kwargs: other filter parameters (must result in
            returning a single :class:`Parameter`)
        :return: the value of the :class:`Parameter` after setting the
            new value (including converting units if applicable)
        """
        twig = key

        method = None
        twigsplit = re.findall(r"[\w']+", twig)
        if twigsplit[0] == 'value':
            twig = '@'.join(twigsplit[1:])
            method = 'set_value'
        elif twigsplit[0] == 'quantity':
            twig = '@'.join(twigsplit[1:])
            method = 'set_quantity'
        elif twigsplit[0] in ['unit', 'default_unit']:
            twig = '@'.join(twigsplit[1:])
            method = 'set_default_unit'
        elif twigsplit[0] in ['timederiv']:
            twig = '@'.join(twigsplit[1:])
            method = 'set_timederiv'
        elif twigsplit[0] in ['description']:
            raise KeyError("cannot set {} of {}".format(twigsplit[0], '@'.join(twigsplit[1:])))

        if self._bundle is not None and self._bundle.get_setting('dict_set_all').get_value() and len(self.filter(twig=twig, **kwargs)) > 1:
            # then we need to loop through all the returned parameters and call set on them
            for param in self.filter(twig=twig, **kwargs).to_list():
                self.set('{}@{}'.format(method, param.twig) if method is not None else param.twig, value)
        else:

            if method is None:
                return self.set_value(twig=twig, value=value, **kwargs)
            else:
                param = self.get_parameter(twig=twig, **kwargs)

                return getattr(param, method)(value)

    def __getitem__(self, key):
        """
        """
        if self._bundle is not None:
            kwargs = self._bundle.get_value(qualifier='dict_filter',
                                            context='setting',
                                            default={})
        else:
            kwargs = {}
        return self.filter_or_get(twig=key, **kwargs)

    def __setitem__(self, twig, value):
        """
        """
        if self._bundle is not None:
            kwargs = self._bundle.get_setting('dict_filter').get_value()
        else:
            kwargs = {}

        self.set(twig, value, **kwargs)

    def __contains__(self, twig):
        """
        """
        # may not be an exact match with __dict__.keys()
        return len(self.filter(twig=twig))

    def __len__(self):
        """
        """
        return len(self._params)

    def __iter__(self):
        """
        """
        return iter(self.__dict__())

    def to_json(self, incl_uniqueid=False):
        """
        Convert the ParameterSet to a json-compatible dictionary

        :return: list of dictionaries
        """
        lst = []
        for context in _contexts:
            lst += [v.to_json(incl_uniqueid=incl_uniqueid)
                    for v in self.filter(context=context,
                                         check_visible=False).to_list()]
        return lst
        # return {k: v.to_json() for k,v in self.to_flat_dict().items()}

    def filter(self, twig=None, check_visible=True, check_default=True, **kwargs):
        """
        Filter the ParameterSet based on the meta-tags of the Parameters
        and return another ParameterSet.

        Because another ParameterSet is returned, these filter calls are
        chainable.

        >>> b.filter(context='component').filter(component='starA')

        :parameter str twig: (optional) the search twig - essentially a single
                string with any delimiter (ie '@') that will be parsed
                into any of the meta-tags.  Example: instead of
                b.filter(context='component', component='starA'), you
                could do b.filter('starA@component').
        :parameter bool check_visible: whether to hide invisible
                parameters.  These are usually parameters that do not
                play a role unless the value of another parameter meets
                some condition.
        :parameter bool check_default: whether to exclude parameters which
                have a _default tag (these are parameters which solely exist
                to provide defaults for when new parameters or datasets are
                added and the parameter needs to be copied appropriately).
                Defaults to True.
        :parameter **kwargs: meta-tags to search (ie. 'context', 'component',
                'model', etc).  See :func:`meta` for all possible options.
        :return: the resulting :class:`ParameterSet`
        """
        kwargs['check_visible'] = check_visible
        kwargs['check_default'] = check_default
        kwargs['force_ps'] = True
        return self.filter_or_get(twig=twig, **kwargs)

    def get(self, twig=None, check_visible=True, check_default=True, **kwargs):
        """
        Get a single parameter from this ParameterSet.  This works exactly the
        same as filter except there must be only a single result, and the Parameter
        itself is returned instead of a ParameterSet.

        Also see :meth:`get_parameter` (which is simply an alias of this method)

        :parameter str twig: (optional) the search twig - essentially a single
                string with any delimiter (ie '@') that will be parsed
                into any of the meta-tags.  Example: instead of
                b.filter(context='component', component='starA'), you
                could do b.filter('starA@component').
        :parameter bool check_visible: whether to hide invisible
                parameters.  These are usually parameters that do not
                play a role unless the value of another parameter meets
                some condition.
        :parameter bool check_default: whether to exclude parameters which
                have a _default tag (these are parameters which solely exist
                to provide defaults for when new parameters or datasets are
                added and the parameter needs to be copied appropriately).
                Defaults to True.
        :parameter **kwargs: meta-tags to search (ie. 'context', 'component',
                'model', etc).  See :func:`meta` for all possible options.
        :return: the resulting :class:`Parameter`
        :raises ValueError: if either 0 or more than 1 results are found
                matching the search.

        """
        kwargs['check_visible'] = check_visible
        kwargs['check_default'] = check_default
        # print "***", kwargs
        ps = self.filter(twig=twig, **kwargs)
        if not len(ps):
            # TODO: custom exception?
            raise ValueError("0 results found")
        elif len(ps) != 1:
            # TODO: custom exception?
            raise ValueError("{} results found: {}".format(len(ps), ps.twigs))
        else:
            # then only 1 item, so return the parameter
            return ps._params[0]

    def filter_or_get(self, twig=None, autocomplete=False, force_ps=False,
                      check_visible=True, check_default=True, **kwargs):
        """

        Filter the :class:`ParameterSet` based on the meta-tags of its
        Parameters and return another :class:`ParameterSet` unless there is
        exactly 1 result, in which case the :class:`Parameter` itself is
        returned (set force_ps=True to avoid this from happening or call filter
        instead).

        In the case when another :class:`ParameterSet` is returned, these
        filter calls are chainable.

        >>> b.filter_or_get(context='component').filter_or_get(component='starA')

        :parameter str twig: (optional) the search twig - essentially a single
                string with any delimiter (ie '@') that will be parsed
                into any of the meta-tags.  Example: instead of
                b.filter(context='component', component='starA'), you
                could do b.filter('starA@component').
        :parameter bool force_ps: whether to force a ParameterSet
                to be returned even if only a single result is found.
                This is helpful if you want to write generic code
                that chains filter calls (since Parameter does not have
                a filter method).
        :parameter bool check_visible: whether to hide invisible
                parameters.  These are usually parameters that do not
                play a role unless the value of another parameter meets
                some condition.
        :parameter bool check_default: whether to exclude parameters which
                have a _default tag (these are parameters which solely exist
                to provide defaults for when new parameters or datasets are
                added and the parameter needs to be copied appropriately).
                Defaults to True.
        :parameter **kwargs: meta-tags to search (ie. 'context', 'component',
                'model', etc).  See :func:`meta` for all possible options.
        :return: :class:`Parameter` if length of results is exactly 1 and
            force_ps==False. Otherwise another :class:`ParameterSet` will be
            returned.
        """

        if self._bundle is None:
            # then override check_default to False - its annoying when building
            # a ParameterSet say by calling datasets.lc() and having half
            # of the Parameters hidden by this switch
            check_default = False

        if kwargs.get('component', None) == '_default' or\
                kwargs.get('dataset', None) == '_default' or\
                kwargs.get('uniqueid', None) is not None or\
                kwargs.get('uniquetwig', None) is not None:
            # then override the default for check_default and make sure to
            # return a result
            check_default = False

        time = kwargs.get('time', None)
        if hasattr(time, '__iter__') and not isinstance(time, str):
            # then we should loop here rather than forcing complicated logic
            # below
            kwargs['twig'] = twig
            kwargs['autocomplete'] = autocomplete
            kwargs['force_ps'] = force_ps
            kwargs['check_visible'] = check_visible
            kwargs['check_default'] = check_default
            return_ = ParameterSet()
            for t in time:
                kwargs['time'] = t
                return_ += self.filter_or_get(**kwargs)
            return return_

        params = self.to_list()

        # TODO: replace with key,value in kwargs.items()... unless there was
        # some reason that won't work?
        for key in kwargs.keys():
            if len(params) and \
                    key in _meta_fields_filter and \
                    kwargs[key] is not None:

                #if kwargs[key] is None:
                #    params = [pi for pi in params if getattr(pi,key) is None]
                #else:
                params = [pi for pi in params if (hasattr(pi,key) and getattr(pi,key) is not None) and
                    (getattr(pi,key)==kwargs[key] or
                    (isinstance(kwargs[key],list) and getattr(pi,key) in kwargs[key]) or
                    (isinstance(kwargs[key],str) and isinstance(getattr(pi,key),str) and fnmatch(getattr(pi,key),kwargs[key])) or
                    (key=='kind' and isinstance(kwargs[key],str) and getattr(pi,key).lower()==kwargs[key].lower()) or
                    (key=='kind' and isinstance(kwargs[key],list) and getattr(pi,key).lower() in [k.lower() for k in kwargs[key]]) or
                    (key=='time' and abs(float(getattr(pi,key))-float(kwargs[key]))<1e-6))]
                    #(key=='time' and abs(float(getattr(pi,key))-float(kwargs[key]))<=abs(np.array([p._time for p in params])-float(kwargs[key]))))]

        # handle hiding _default (cheaper than visible_if so let's do first)
        if check_default:
            params = [pi for pi in params if pi.component != '_default' and pi.dataset != '_default']

        # handle visible_if
        if check_visible:
            params = [pi for pi in params if pi.is_visible]

        if isinstance(twig, int):
            # then act as a list index
            return params[twig]

        # TODO: handle isinstance(twig, float) as passing time?

        # TODO: smarter error if trying to slice on a PS instead of value (ie
        # b['value@blah'][::8] where b['value@blah'] is returning an empty PS
        # and ::8 is being passed here as twig)

        # now do twig matching
        method = None
        if twig is not None:
            _user_twig = deepcopy(twig)
            twigsplit = twig.split('@')
            if twigsplit[0] == 'value':
                twig = '@'.join(twigsplit[1:])
                method = 'get_value'
            elif twigsplit[0] == 'quantity':
                twig = '@'.join(twigsplit[1:])
                method = 'get_quantity'
            elif twigsplit[0] in ['unit', 'default_unit']:
                twig = '@'.join(twigsplit[1:])
                method = 'get_default_unit'
            elif twigsplit[0] in ['timederiv']:
                twig = '@'.join(twigsplit[1:])
                method = 'get_timederiv'
            elif twigsplit[0] == 'description':
                twig = '@'.join(twigsplit[1:])
                method = 'get_description'
            elif twigsplit[0] == 'choices':
                twig = '@'.join(twigsplit[1:])
                method = 'get_choices'

            # twigsplit = re.findall(r"[\w']+", twig)
            twigsplit = twig.split('@')

            if autocomplete:
                # then we want to do matching based on all but the
                # last item in the twig and then try to autocomplete
                # based on the last item
                if re.findall(r"[^\w]", _user_twig[-1]):
                    # then we will autocomplete on an empty entry
                    twigautocomplete = ''
                else:
                    # the last item in twig is incomplete
                    twigautocomplete = twigsplit[-1]
                    twigsplit = twigsplit[:-1]

            for ti in twigsplit:
                # TODO: need to fix repeating twigs (ie
                # period@period@period@period still matches and causes problems
                # with the tabcomplete)
                params = [pi for pi in params if ti in pi.twig.split('@')]

            if autocomplete:
                # we want to provide options for what twigautomplete
                # could be to produce matches
                options = []
                for pi in params:
                    for twiglet in pi.twig.split('@'):
                        if twigautocomplete == twiglet[:len(twigautocomplete)]:
                            if len(twigautocomplete):
                                completed_twig = _user_twig.replace(twigautocomplete, twiglet)
                            else:
                                completed_twig = _user_twig + twiglet
                            if completed_twig not in options:
                                options.append(completed_twig)
                return options

        if len(params) == 1 and not force_ps:
            # then just return the parameter itself
            if method is None:
                return params[0]
            else:
                return getattr(params[0], method)()

        # TODO: handle returning 0 results better

        ps = ParameterSet(params)
        ps._bundle = self._bundle
        ps._filter = self._filter.copy()
        for k, v in kwargs.items():
            if k in _meta_fields_filter:
                ps._filter[k] = v
        if twig is not None:
            # try to guess necessary additions to filter
            # twigsplit = twig.split('@')
            for attr in _meta_fields_twig:
                tag = getattr(ps, attr)
                if tag in twigsplit:
                    ps._filter[attr] = tag
        return ps

    def exclude(self, twig=None, check_visible=True, **kwargs):
        """
        Exclude the results from this filter from the current ParameterSet.

        See :meth:`filter` for options.
        """
        return self - self.filter(twig=twig,
                                  check_visible=check_visible,
                                  **kwargs)

    def get_parameter(self, twig=None, **kwargs):
        """
        Get a :class:`Parameter` from this ParameterSet.  This simply calls get

        :parameter str twig: (optional) the search twig - essentially a single
                string with any delimiter (ie '@') that will be parsed
                into any of the meta-tags.  Example: instead of
                b.filter(context='component', component='starA'), you
                could do b.filter('starA@component').
        :parameter bool check_visible: whether to hide invisible
                parameters.  These are usually parameters that do not
                play a role unless the value of another parameter meets
                some condition.
        :parameter **kwargs: meta-tags to search (ie. 'context', 'component',
                'model', etc).  See :func:`meta` for all possible options.
        :return: the resulting :class:`Parameter`
        :raises ValueError: if either 0 or more than 1 results are found
                matching the search.

        """
        return self.get(twig=twig, **kwargs)

    def get_or_create(self, qualifier, new_parameter, **kwargs):
        """
        Get a :class:`Parameter` from the ParameterSet, if it does not exist,
        create and attach it.

        Note: running this on a ParameterSet that is NOT a
        :class:`phoebe.frontend.bundle.Bundle`,
        will NOT add the Parameter to the bundle, but only the temporary
        ParameterSet

        :parameter str qualifier: the qualifier of the :class:`Parameter`
            (note, not the twig)
        :parameter new_parameter: the parameter to attach if no
                result is found
        :type new_parameter: :class:`Parameter`
        :parameter **kwargs: meta-tags to search - will also be applied to
                new_parameter if it is attached.
        :return: Parameter, created
        :rtype: :class:`Parameter`, bool
        :raises ValueError: if more than 1 result was found using the search
                criteria.
        """
        ps = self.filter_or_get(qualifier=qualifier, **kwargs)
        if isinstance(ps, Parameter):
            return ps, False
        elif len(ps):
            # TODO: custom exception?
            raise ValueError("more than 1 result was found")
        else:
            self._attach_params(ParameterSet([new_parameter]), **kwargs)

            logger.info("creating and attaching new parameter: {}".format(new_parameter.qualifier))

            return self.filter_or_get(qualifier=qualifier, **kwargs), True

    def _remove_parameter(self, param):
        """
        Remove a Parameter from the ParameterSet

        :parameter param: the :class:`Parameter` object to be removed
        :type param: :class:`Parameter`
        """
        # TODO: check to see if protected (required by a current constraint or
        # by a backend)
        self._params = [p for p in self._params if p != param]

    def remove_parameter(self, twig=None, **kwargs):
        """
        Remove a :class:`Parameter` from the ParameterSet

        Note: removing Parameters from a ParameterSet will not remove
        them from any parent ParameterSets
        (including the :class:`phoebe.frontend.bundle.Bundle`)

        :parameter str twig: the twig to search for the parameter
        :parameter **kwargs: meta-tags to search
        :raises ValueError: if 0 or more than 1 results are found using the
                provided search criteria.
        """
        param = self.get(twig=twig, **kwargs)

        self._remove_parameter(param)

    def remove_parameters_all(self, twig=None, **kwargs):
        """
        Remove all :class:`Parameter`s that match the search from the
        ParameterSet.

        Any Parameter that would be included in the resulting ParameterSet
        from a :func:`filter` call with the same arguments will be
        removed from this ParameterSet.

        Note: removing Parameters from a ParameterSet will not remove
        them from any parent ParameterSets
        (including the :class:`phoebe.frontend.bundle.Bundle`)

        :parameter str twig: the twig to search for the parameter
        :parameter **kwargs: meta-tags to search
        """
        params = self.filter(twig=twig, check_visible=False, check_default=False, **kwargs)

        for param in params.to_list():
            self._remove_parameter(param)

    def get_quantity(self, twig=None, unit=None,
                     default=None, t=None, **kwargs):
        """
        TODO: add documentation
        """
        # TODO: for time derivatives will need to use t instead of time (time
        # gets passed to twig filtering)

        if default is not None is not None:
            # then we need to do a filter first to see if parameter exists
            if not len(self.filter(twig=twig, **kwargs)):
                return default

        param = self.get_parameter(twig=twig, **kwargs)

        if param.qualifier in kwargs.keys():
            # then we have an "override" value that was passed, and we should
            # just return that.
            # Example b.get_value('teff', teff=6000) returns 6000
            return kwargs.get(param.qualifier)

        return param.get_quantity(unit=unit, t=t)

    def set_quantity(self, twig=None, value=None, **kwargs):
        """
        TODO: add documentation
        """
        # TODO: handle twig having parameter key (value@, default_unit@, adjust@, etc)
        # TODO: does this return anything (update the docstring)?
        return self.get_parameter(twig=twig, **kwargs).set_quantity(value=value, **kwargs)

    def get_value(self, twig=None, unit=None, default=None, t=None, **kwargs):
        """
        Get the value of a :class:`Parameter` in this ParameterSet

        :parameter str twig: the twig to search for the parameter
        :parameter unit: units for the returned result (if
            applicable).  If None or not provided, the value will
            be returned in that Parameter's default_unit (if
            applicable)
        :type unit: str or astropy.units.Unit
        :parameter default: what to return if the parameter cannot be found.
            If this is None (default) then an error will be raised instead.
            Note that the units of default will not be converted.
        :parameter time: time at which to compute the
            value (will only affect time-dependent parameters).  If provided
            as a float it is assumed that the units are the same as t0.
            NOTE: this is not fully supported yet, use with caution.
        :parameter **kwargs: meta-tags to search
        :return: value (type depeding on the type of the :class:`Parameter`)
        """
        # TODO: for time derivatives will need to use t instead of time (time
        # gets passed to twig filtering)

        if default is not None:
            # then we need to do a filter first to see if parameter exists
            if not len(self.filter(twig=twig, **kwargs)):
                return default

        param = self.get_parameter(twig=twig, **kwargs)

        # if hasattr(param, 'default_unit'):
        # This breaks for constraint parameters
        if isinstance(param, FloatParameter) or\
                isinstance(param,FloatArrayParameter):
            return param.get_value(unit=unit, t=t, **kwargs)

        return param.get_value(**kwargs)

    def set_value(self, twig=None, value=None, **kwargs):
        """
        Set the value of a :class:`Parameter` in this ParameterSet

        Note: setting the value of a Parameter in a ParameterSet WILL
        change that Parameter across any parent ParameterSets (including
        the :class:`phoebe.frontend.bundle.Bundle`)

        :parameter set twig: the twig to search for the parameter
        :parameter value: the value to set.  Provide units, if necessary, by
            sending a Quantity object (ie 2.4*u.rad)
        :parameter **kwargs: meta-tags to search
        :raises ValueError:  if 0 or more than 1 results are found matching
            the search criteria.
        """
        # TODO: handle twig having parameter key (value@, default_unit@, adjust@, etc)
        # TODO: does this return anything (update the docstring)?
        if "index" in kwargs.keys():
            return self.get_parameter(twig=twig,
                                      **kwargs).set_index_value(value=value,
                                                                **kwargs)
        return self.get_parameter(twig=twig,
                                  **kwargs).set_value(value=value,
                                                      **kwargs)

    def set_value_all(self, twig=None, value=None, check_default=False, **kwargs):
        """
        Set the value of all returned :class:`Parameter`s in this ParameterSet.

        Any :class:`Parameter` that would be included in the resulting ParameterSet
        from a :func:`filter` call with the same arguments will have
        their value set.

        Note: setting the value of a Parameter in a ParameterSet WILL
        change that Parameter across any parent ParameterSets (including
        the :class:`phoebe.frontend.bundle.Bundle`)

        :parameter str twig: the twig to search for the parameter
        :parameter value: the value to set.  Provide units, if necessary, by
                sending a Quantity object (ie 2.4*u.rad)
        :parameter bool check_default: whether to exclude any default values.
                Defaults to False (unlike all filtering).  Note that this
                acts on the current ParameterSet so any filtering done before
                this call will EXCLUDE defaults by default.
        :parameter **kwargs: meta-tags to search
        """
        # TODO support the ability to do PS.set_value_all(value) (no twig - or do we throw warning and request value=value?)
        params = self.filter(twig=twig,
                             check_default=check_default,
                             **kwargs).to_list()

        if not kwargs.pop('ignore_none', False) and not len(params):
            raise ValueError("no parameters found")

        for param in params:
            if "index" in kwargs.keys():
                return self.get_parameter(twig=twig,
                                          **kwargs).set_index_value(value=value,
                                                                    **kwargs)
            param.set_value(value=value, **kwargs)

    def get_default_unit(self, twig=None, **kwargs):
        """
        TODO: add documentation
        """
        return self.get_parameter(twig=twig, **kwargs).get_default_unit()

    def set_default_unit(self, twig=None, unit=None, **kwargs):
        """
        TODO: add documentation
        """
        return self.get_parameter(twig=twig, **kwargs).set_default_unit(unit)

    def set_default_unit_all(self, twig=None, unit=None, **kwargs):
        """
        TODO: add documentation
        """
        for param in self.filter(twig=twig, **kwargs).to_list():
            param.set_default_unit(unit)

    def get_adjust(self, twig=None, **kwargs):
        """
        [NOT IMPLEMENTED]

        raises NotImplementedError: because it isn't
        """
        raise NotImplementedError

    def set_adjust(self):
        """
        [NOT IMPLEMENTED]

        raises NotImplementedError: because it isn't
        """
        raise NotImplementedError

    def set_adjust_all(self):
        """
        [NOT IMPLEMENTED]

        raises NotImplementedError: because it isn't
        """
        raise NotImplementedError

    def get_enabled(self, twig=None, **kwargs):
        """
        [NOT IMPLEMENTED]

        raises NotImplementedError: because it isn't
        """
        raise NotImplementedError

    def set_enabled(self):
        """
        [NOT IMPLEMENTED]

        raises NotImplementedError: because it isn't
        """
        raise NotImplementedError

    def get_description(self, twig=None, **kwargs):
        """
        TODO: add documentation
        """
        return self.get_parameter(twig=twig, **kwargs).get_description()

    def get_prior(self, twig=None, **kwargs):
        """
        [NOT IMPLEMENTED]

        raises NotImplementedError: because it isn't
        """
        raise NotImplementedError

    def set_prior(self):
        """
        [NOT IMPLEMENTED]

        raises NotImplementedError: because it isn't
        """
        raise NotImplementedError

    def remove_prior(self):
        """
        [NOT IMPLEMENTED]

        raises NotImplementedError: because it isn't
        """
        raise NotImplementedError

    def get_posterior(self, twig=None, **kwargs):
        """
        [NOT IMPLEMENTED]

        raises NotImplementedError: because it isn't
        """
        raise NotImplementedError

    def remove_posterior(self):
        """
        [NOT IMPLEMENTED]

        raises NotImplementedError: because it isn't
        """
        raise NotImplementedError

    def get_plotting_info(self, twig=None, **kwargs):
        """
        [ADD DOCUMENTATION]
        """

        def _unit_to_str(unit, use_latex=True):
            if unit is None:
                return ''

            if isinstance(unit, str):
                unit = u.Unit(unit)

            if use_latex:
                return unit._repr_latex_()
            else:
                return unit.to_string()

        def _qualifier_to_label(qualifier):
            return _plural_to_singular.get(qualifier, qualifier)

        def _get_param_array(ps, qualifier, unit):
            if len(ps.filter(qualifier=qualifier).times):
                times = ps.filter(qualifier=qualifier).times
                param = ps.get_parameter(qualifier=qualifier, time=times[0])

                if not isinstance(param, FloatArrayParameter):
                    if unit is None:
                        unit = param.default_unit

                    array = np.array([param.get_value(unit=unit)
                                      for param in ps.filter(qualifier=qualifier).to_list()])
                else:
                    param = None
            else:
                param = None

            if param is None:
                param = ps.get_parameter(qualifier=qualifier)
                if unit is None:
                    unit = param.default_unit

                array = param.get_value(unit=unit)

            return param, array, unit

        if isinstance(kwargs.get('time', None), str):
            # handle allow passing twigs to time
            time_value = self._bundle.get_value(kwargs['time'], context='component')
            if isinstance(time_value, float):
                logger.info("plotting at time={} ('{}')".format(time_value, kwargs['time']))
                kwargs['time'] = time_value
            else:
                raise ValueError("could not convert '{}' to a valid time".format(kwargs['time']))

        # filter the PS further - except we don't want to filter on time, since
        # that means something else

        # the dataset tag can appear in the compute context as well, so if the
        # context tag isn't in kwargs, let's default it to dataset or model
        kwargs.setdefault('context', ['dataset', 'model'])

        ps = self.filter(twig=twig,
                         **{k: v for k, v in kwargs.items() if k != 'time'})
        if 'time' in kwargs.keys() and ps.kind in ['mesh', 'mesh_syn']:
            ps = ps.filter(time=kwargs.get('time'))

        # If ps returns more than one dataset/model/component, then we need to
        # loop and plot all.  This will automatically rotate through colors
        # (unless the user provided color in a kwarg).  To choose individual
        # styling, the user must make individual calls and provide the styling
        # options as kwargs.
        if len(ps.contexts) > 1:
            return_ = []
            for context in ps.contexts:
                this_return = ps.filter(context=context).get_plotting_info(**kwargs)
                return_ += this_return
            return return_

        if len(ps.datasets)>1 and ps.kind not in ['mesh']:
            return_ = []
            for dataset in ps.datasets:
                if dataset in ['protomesh']:
                    # let's not automatically plot the protomesh unless its
                    # requested in which case we'll never enter this loop
                    continue
                this_return = ps.filter(dataset=dataset).get_plotting_info(**kwargs)
                return_ += this_return
            return return_

        # For kinds, we want to ignore the deps - those won't have arrays
        kinds = [m for m in ps.kinds if m[-3:] != 'dep']
        # ax = kwargs.pop('ax', None)

        # If we are asking to plot a dataset that also shows up in columns in
        # the mesh, then remove the mesh kind.  In other words: mesh stuff
        # will only be plotted if mesh is the only kind in the filter.
        pskinds = ps.kinds
        if len(pskinds) > 1 and 'mesh' in pskinds:
            pskinds.remove('mesh')

        if len(kinds) == 1 and len(pskinds) > 1:
            # then we need to filter to exclude the dep
            ps = ps.filter(kind=kinds[0])
            pskinds = [kinds[0]]

        if len(ps.kinds) > 1:
            return_ = []
            for kind in [m for m in pskinds if m[-3:]!='dep']:
                this_return = ps.filter(kind=kind).get_plotting_info(**kwargs)
                return_ += this_return
            return return_

        if len(ps.models) > 1:
            return_ = []
            for model in ps.models:
                # TODO: change linestyle for models instead of color?
                this_return = ps.filter(model=model).get_plotting_info(**kwargs)
                return_ += this_return
            return return_

        if len(ps.times) > 1 and kwargs.get('loop_times', False):
            # only meshes (and spectra) will be able to iterate over times
            return_ = []
            for time in ps.times:
                this_return = ps.filter(time=time).get_plotting_info(**kwargs)
                return_ += this_return
            return return_

        if ps.kind in ['mesh', 'mesh_syn', 'orb', 'orb_syn'] and \
                ps.context == 'dataset':
            # nothing to plot here... at least for now
            return []

        plotting_backend = kwargs.pop('backend', self._bundle.get_setting('plotting_backend').get_value() if self._bundle is not None else 'mpl')
        if plotting_backend in ['mpl'] and _use_mpl:
            axes_3d = isinstance(kwargs.get('ax', plt.gca()), Axes3D)
            # axes_3d = kwargs.get('ax', plt.gca()).__class__.__name__ in ['Axes3DSubplot', 'Axes3D']
        else:
            axes_3d = False

        # We need to handle plotting meshes differently... but only if x, y,
        # and z are all the coordinates (then we'll plot the triangles).
        # Otherwise, we will continue and can use the generic x, y plotting (ie
        # for flux vs r_proj)
        if ps.kind in ['mesh', 'mesh_syn'] and \
                kwargs.get('x', 'xs') in ['xs', 'ys', 'zs'] and \
                kwargs.get('y', 'ys') in ['xs', 'ys', 'zs'] and \
                kwargs.get('z', 'zs') in ['xs', 'ys', 'zs']:

            # TODO: here we want to call a different plotting function - note
            # that meshes don't need to iterate over components like everything
            # else will Keep in mind that we still want this to be plotting-
            # backend dependent, so perhaps there will be a plotting.mpl_mesh
            # function which will handle the output from preparing the arrays

            # NOTE: even though we are calling these x, y, z - we really mean
            # to get those components from the triangles array
            xqualifier = kwargs.get('x', 'xs')
            yqualifier = kwargs.get('y', 'ys')
            if axes_3d:
                zqualifier = kwargs.get('z', 'zs')


            # All our arrays will need to be sorted front to back, so we need
            # the centers from the coordinates not covered by xqualifier,
            # yqualifier. We don't really care the units here, but in case the
            # user has changed the default units on some of the components to
            # be different than others, we'll request them all in the same
            # units.

            # TODO: should we skip this for axes_3d?
            sortqualifier = ['xs', 'ys', 'zs']
            sortqualifier.remove(xqualifier)
            sortqualifier.remove(yqualifier)
            sortqualifier = sortqualifier[0]

            if kwargs.get('loop_times', False) or len(ps.times) <= 1:
                center_sort = np.concatenate([ps.get_value(sortqualifier,
                                                           component=c,
                                                           unit=u.solRad)
                                              for c in ps.components if c != '_default'])
            else:
                center_sort = np.concatenate([ps.get_value(sortqualifier,
                                                           component=c,
                                                           time=t,
                                                           unit=u.solRad)
                                              for c in ps.components if c != '_default'
                                              for t in ps.times])

            plot_inds = np.argsort(center_sort)

            # if color is provided, it should be used for facecolor and
            # edgecolor, but if either of those two values are provided, they
            # should take precedence.
            color = kwargs.get('color', None)
            if 'facecolors' in kwargs.keys() and 'facecolor' not in kwargs.keys():
                logger.warning("assuming you meant 'facecolor' instead of 'facecolors'")
                kwargs['facecolor'] = kwargs.pop('facecolors')
            if 'edgecolors' in kwargs.keys() and 'edgecolor' not in kwargs.keys():
                logger.warning("assuming you meant 'edgecolor' instead of 'edgecolors'")
                kwargs['edgecolor'] = kwargs.pop('edgecolors')
            kwargs.setdefault('facecolor', 'w' if color is None else color)
            kwargs.setdefault('edgecolor', 'k' if color is None else color)

            if kwargs.get('colorlabel', None):
                kwargs.setdefault('facecolorlabel', kwargs['colorlabel'])
                kwargs.setdefault('edgecolorlabel', kwargs['colorlabel'])

            if kwargs.get('colorunit', None):
                kwargs.setdefault('facecolorunit', kwargs['colorunit'])
                kwargs.setdefault('edgecolorunit', kwargs['colorunit'])

            if kwargs.get('colorlim', None):
                kwargs.setdefault('facecolorlim', kwargs['colorlim'])
                kwargs.setdefault('edgecolorlim', kwargs['colorlim'])

            facecolorqualifier = kwargs['facecolor'] if kwargs['facecolor'] in ps.qualifiers else None
            edgecolorqualifier = kwargs['edgecolor'] if kwargs['edgecolor'] in ps.qualifiers else None

            # TODO: do the same logic with cmap, facecmap, edgecmap as colors
            # above

            if ps.dataset == 'protomesh':
                # then the array are dimensionless - which really means in
                # units of sma
                kwargs.setdefault('xunit', None)
                kwargs.setdefault('yunit', None)
                if axes_3d:
                    kwargs.setdefault('zunit', None)
            else:
                kwargs.setdefault('xunit', 'solRad')
                kwargs.setdefault('yunit', 'solRad')
                if axes_3d:
                    kwargs.setdefault('zunit', 'solRad')

            if kwargs['xunit'] != kwargs['yunit']:
                raise ValueError('xunit and yunit must be the same for mesh plots')
            if axes_3d and kwargs['xunit']!=kwargs['zunit']:
                raise ValueError('xunit, yunit, and zunit must be the same for 3d mesh plots')


            if facecolorqualifier is not None:
                facecolorparam, facecolorarray, default_facecolorunit = _get_param_array(ps,
                                                                             facecolorqualifier,
                                                                             kwargs.get('facecolorunit', None))

                kwargs.setdefault('facecolorunit', default_facecolorunit)

            if edgecolorqualifier is not None:
                edgecolorparam, edgecolorarray, default_edgecolorunit = _get_param_array(ps,
                                                                             edgecolorqualifier,
                                                                             kwargs.get('edgecolorunit', None))

                kwargs.setdefault('edgecolorunit', default_edgecolorunit)

            kwargs.setdefault('xlabel', r"{} ({})".format(_qualifier_to_label(xqualifier), _unit_to_str(kwargs['xunit'], use_latex=plotting_backend in ['mpl'])) if kwargs['xunit'] not in [None, u.dimensionless_unscaled] else _qualifier_to_label(xqualifier))
            kwargs.setdefault('ylabel', r"{} ({})".format(_qualifier_to_label(yqualifier), _unit_to_str(kwargs['yunit'], use_latex=plotting_backend in ['mpl'])) if kwargs['yunit'] not in [None, u.dimensionless_unscaled] else _qualifier_to_label(yqualifier))
            if axes_3d:
                kwargs.setdefault('zlabel', r"{} ({})".format(_qualifier_to_label(zqualifier), _unit_to_str(kwargs['zunit'], use_latex=plotting_backend in ['mpl'])) if kwargs['zunit'] not in [None, u.dimensionless_unscaled] else _qualifier_to_label(zqualifier))

            if kwargs.get('facecolorbar', False) or kwargs.get('colorbar', False):
                kwargs.setdefault('facecolorlabel', r"{} ({})".format(_qualifier_to_label(facecolorqualifier), _unit_to_str(kwargs['facecolorunit'], use_latex=plotting_backend in ['mpl'])) if kwargs['facecolorunit'] not in [None, u.dimensionless_unscaled] else _qualifier_to_label(facecolorqualifier))

            if kwargs.get('edgecolorbar', False) or kwargs.get('colorbar', False):
                kwargs.setdefault('edgecolorlabel', r"{} ({})".format(_qualifier_to_label(edgecolorqualifier), _unit_to_str(kwargs['edgecolorunit'], use_latex=plotting_backend in ['mpl'])) if kwargs['edgecolorunit'] not in [None, u.dimensionless_unscaled] else _qualifier_to_label(edgecolorqualifier))

            # vertices_xyz are the REAL x, y, z coordinates.  Later we'll convert
            # to the quantities we want to plot along the x and y axes

            #vertices_xyz = np.concatenate([ps.get_value('vertices', component=c, time=t, unit=kwargs['xunit']) for c in ps.components for t in ps.times]).reshape((-1, 3, 3))[:, :, :]

            if kwargs.get('loop_times', False) or len(ps.times) <= 1:
                vertices_xyz = np.concatenate([ps.get_value('vertices',
                                                            component=c,
                                                            unit=kwargs['xunit'])
                                               for c in ps.components]).reshape((-1, 3, 3))[:, :, :]
            else:
                vertices_xyz = np.concatenate([ps.get_value('vertices',
                                                            component=c,
                                                            time=t,
                                                            unit=kwargs['xunit'])
                                               for c in ps.components for t in ps.times]).reshape((-1, 3, 3))[:, :, :]

            # TODO: make this handle 3d by just iterating over zqualifier as
            # well (but only if 3d)
            if axes_3d:
                coordinate_inds = [['xs', 'ys', 'zs'].index(q)
                                   for q in [xqualifier, yqualifier, zqualifier]]
            else:
                coordinate_inds = [['xs', 'ys', 'zs'].index(q)
                                   for q in [xqualifier, yqualifier]]

            data = vertices_xyz[:, :, coordinate_inds]

            # func = getattr(plotting, plotting_backend)

            # logger.info("calling '{}' plotting backend".format(plotting_backend))

            # TODO: can we come up with a more clever default label.. maybe
            # that includes edgecolor/facecolor?
            default_label = '{}@{}'.format(ps.component, ps.dataset)
            kwargs.setdefault('label', default_label)

            # kwargs['plotting_backend'] = plotting_backend
            kwargs['ps'] = ps
            kwargs['data'] = data
            kwargs['plot_inds'] = plot_inds
            kwargs['polycollection'] = True

            return [kwargs]

            # return func(ps, data, plot_inds, polycollection=True, **kwargs)

        if len(ps.components) > 1:
            return_ = []
            for component in ps.components:
                this_return = ps.filter(component=component).get_plotting_info(**kwargs)
                return_ += this_return
            return return_

        # now we can use ps.kind to guess what columns need plotting
        if ps.kind in ['orb', 'orb_syn']:
            if axes_3d:
                xqualifier = kwargs.get('x', 'xs')
                yqualifier = kwargs.get('y', 'ys')
                zqualifier = kwargs.get('z', 'zs')
            else:
                xqualifier = kwargs.get('x', 'xs')
                yqualifier = kwargs.get('y', 'zs')
                zqualifier = kwargs.get('z', 'ys')
            timequalifier = 'times'
        elif ps.kind in ['mesh', 'mesh_syn']:
            xqualifier = kwargs.get('x', 'r_projs')
            yqualifier = kwargs.get('y', 'teffs')
            zqualifier = kwargs.get('z', 'loggs')
            timequalifier = 'times'
        elif ps.kind in ['lc', 'lc_syn']:
            xqualifier = kwargs.get('x', 'times')
            yqualifier = kwargs.get('y', 'fluxes')
            zqualifier = kwargs.get('z', 0)
            timequalifier = 'times'
        elif ps.kind in ['rv', 'rv_syn']:
            xqualifier = kwargs.get('x', 'times')
            yqualifier = kwargs.get('y', 'rvs')
            zqualifier = kwargs.get('z', 0)
            timequalifier = 'times'
        elif ps.kind in ['etv', 'etv_syn']:
            xqualifier = kwargs.get('x', 'time_ecls')
            yqualifier = kwargs.get('y', 'etvs')
            zqualifier = kwargs.get('z', 0)
            timequalifier = 'time_ecls'
        else:
            raise NotImplementedError("plotting for dataset '{}' with kind '{}' is not yet implemented".format(ps.dataset, ps.kind))

        # We'll set these as kwarg defaults so that they can easily be passed
        # through any other call to plot (when looping over models, components,
        # kinds below)
        # color = kwargs.get('color', None)
        # kwargs.setdefault('linecolor', color)
        # kwargs.setdefault('markercolor', color)
        kwargs.setdefault('color', None)
        kwargs.setdefault('time', None)
        kwargs.setdefault('highlight', True)
        kwargs.setdefault('highlight_marker', 'o')
        kwargs.setdefault('highlight_ms', None)
        kwargs.setdefault('highlight_color', None)
        kwargs.setdefault('uncover', False)

        colorqualifier = kwargs['color'] if kwargs['color'] in ps.qualifiers else None

        # Now let's get the parameters

        # TODO: these are currently warnings that
        # are ignored because some kinds might not include the defaults (ie
        # no positions in orb but are in orb_syn)... perhaps this should be
        # silently handled earlier and should raise an error if we make it this
        # far (ie the user gave a non-existant qualifier)

        if xqualifier not in ps.qualifiers and \
                xqualifier.split(':')[0] not in ['phase', 'phases'] and \
                not (isinstance(xqualifier, float) or
                     isinstance(xqualifier, int)):
            logger.warning("attempting to plot but could not find parameter {} - skipping".format(xqualifier))
            return []

        if yqualifier not in ps.qualifiers and \
                not (isinstance(yqualifier, float) or
                     isinstance(yqualifier, int)):
            logger.warning("attempting to plot but could not find parameter {} - skipping".format(yqualifier))
            return []

        if axes_3d and \
                zqualifier not in ps.qualifiers and \
                not (isinstance(zqualifier, float) or
                     isinstance(zqualifier, int)):
            logger.warning("attempting to plot but could not find parameter {} - skipping".format(zqualifier))
            return []

        # TODO: add other checks to make sure x and y are arrays (and have
        # default_units)

        # Now we need to get the units, labels, and arrays
        # If the user provides unit(s), they can either give the unit object or
        # the string representation, so long as get_value(unit) succeeds
        # xunit = kwargs.get('xunit', xparam.default_unit)
        if ps.kind in ['mesh', 'mesh_syn']:  # TODO: add sp and sp_syn
            # then we're plotting at a single time so the time array doesn't
            # really make sense (we won't be able to plot anything vs phase or
            # color by time/phase)
            tparam = None
            tarray = []
        else:
            tparam = ps.get_parameter(qualifier=timequalifier)
            tarray = tparam.get_value(unit='d')

        if xqualifier.split(':')[0] in ['phase', 'phases']:
            # then we need to do things slightly different
            phased = True
            component = xqualifier.split(':')[1] \
                if len(xqualifier.split(':')) > 1 \
                else None
            # TODO: check to make sure we have access to tparam._bundle
            if ps.kind.split('_')[-1] == 'syn':
                xarray = tparam._bundle.to_phase(tarray,
                                                 shift=True,
                                                 component=component,
                                                 t0=kwargs.get('t0', 't0_supconj'))
            else:
                # then we don't want to include phase-shifting for obs data
                xarray = tparam._bundle.to_phase(tarray,
                                                 shift=False,
                                                 component=component,
                                                 t0=kwargs.get('t0', 't0_supconj'))

            # really only used to get the default label for this ps
            xparam = tparam
            kwargs.setdefault('xunit', 'cy')
            if kwargs.get('time', None):
                kwargs['time'] = self._bundle.to_phase(kwargs['time'],
                                                       shift=True,
                                                       component=component,
                                                       t0=kwargs.get('t0', 't0_supconj'))

        elif isinstance(xqualifier, float) or isinstance(xqualifier, int):
            xparam = None
            xarray = np.ones(len(tarray)) * float(xqualifier)
            kwargs['xunit'] = None
            kwargs.setdefault('xlabel', '')
            if not axes_3d:
                kwargs.setdefault('marker', '+')
                kwargs.setdefault('markersize', 20)
                kwargs.setdefault('linestyle', 'none')
        else:
            phased = False
            xparam, xarray, default_xunit = _get_param_array(ps,
                                                             xqualifier,
                                                             kwargs.get('xunit', None))
            kwargs.setdefault('xunit', default_xunit)

        if isinstance(yqualifier, float) or isinstance(yqualifier, int):
            yparam = None
            yarray = np.ones(len(tarray)) * float(yqualifier)
            kwargs['yunit'] = None
            kwargs.setdefault('ylabel', '')
            if not axes_3d:
                kwargs.setdefault('marker', '|')
                kwargs.setdefault('markersize', 20)
                kwargs.setdefault('linestyle', 'none')

        else:
            yparam, yarray, default_yunit = _get_param_array(ps,
                                                             yqualifier,
                                                             kwargs.get('yunit', None))
            if kwargs.pop('norm', False):
                yarray /= yarray.max()

            kwargs.setdefault('yunit', default_yunit)

        if isinstance(zqualifier, float) or isinstance(zqualifier, int):
            zparam = None
            zarray = np.ones(len(tarray)) * float(zqualifier)
            kwargs['zunit'] = None
        elif axes_3d:
            zparam, zarray, default_zunit = _get_param_array(ps,
                                                             zqualifier,
                                                             kwargs.get('zunit', None))
            kwargs.setdefault('zunit', default_zunit)

        else:
            zparam = None
            zarray = None

        if colorqualifier is not None:
            colorparam, colorarray, default_colorunit = _get_param_array(ps,
                                                                         colorqualifier,
                                                                         kwargs.get('colorunit', None))

            kwargs.setdefault('colorunit', default_colorunit)

        # and finally, build the label (if it hasn't been already)
        kwargs.setdefault('xlabel', r"{} ({})".format(_qualifier_to_label(xqualifier), _unit_to_str(kwargs['xunit'], use_latex=plotting_backend in ['mpl'])) if kwargs['xunit'] not in [None, u.dimensionless_unscaled] else _qualifier_to_label(xqualifier))
        kwargs.setdefault('ylabel', r"{} ({})".format(_qualifier_to_label(yqualifier), _unit_to_str(kwargs['yunit'], use_latex=plotting_backend in ['mpl'])) if kwargs['yunit'] not in [None, u.dimensionless_unscaled] else _qualifier_to_label(yqualifier))
        if axes_3d:
            kwargs.setdefault('zlabel', r"{} ({})".format(_qualifier_to_label(zqualifier), _unit_to_str(kwargs['zunit'], use_latex=plotting_backend in ['mpl'])) if kwargs['zunit'] not in [None, u.dimensionless_unscaled] else _qualifier_to_label(zqualifier))

        if kwargs.get('colorbar', False):
            kwargs.setdefault('colorlabel', r"{} ({})".format(_qualifier_to_label(colorqualifier), _unit_to_str(kwargs['colorunit'], use_latex=plotting_backend in ['mpl'])) if kwargs['colorunit'] not in [None, u.dimensionless_unscaled] else _qualifier_to_label(colorqualifier))

        if phased:
            # then we need to sort all arrays according to phase (xarray)
            # TODO: do this more efficiently
            # TODO: this may not always be wanted, sometimes we may want to instead
            # loop over each cycle and draw multiple lines
            if axes_3d:
                if not (len(xarray) and len(yarray) and len(zarray)):
                    return []
                xyzt = zip(xarray, yarray, zarray, tarray)
                xyzt.sort()
                x, y, z, t = zip(*xyzt)
                xarray, yarray, zarray, tarray = np.array(x), np.array(y), np.array(z), np.array(t)
            else:
                if not (len(xarray) and len(yarray)):
                    return []
                xyt = zip(xarray, yarray, tarray)
                xyt.sort()
                x, y, t = zip(*xyt)
                xarray, yarray, tarray = np.array(x), np.array(y), np.array(t)

        # handle getting the indices to plot if uncover is True
        # TODO: how will uncover handle phased data?
        if kwargs['uncover'] and isinstance(kwargs['time'], float):
            logger.debug("uncover up to time={}".format(kwargs['time']))
            plot_inds = tarray <= kwargs['time']
        else:
            # we do xarray here instead of tarray for the cases where tarray =
            # [] this will happen for meshes and spectra
            plot_inds = range(len(yarray))

        # Now let's build a default label for the legend.  This should be the
        # uniquetwig of the PS... since this doesn't really exist, we can just
        # find the overlap between the x and y twigs
        # The user will be responsible for showing the legend on the plot, but
        # we'll label each plot call automatically.
        # To draw the legend:
        # ax = ps.plot(...)
        # ax.legend()
        # plt.show()
        if xparam is None:
            default_label = yparam.uniquetwig
        elif yparam is None:
            default_label = xparam.uniquetwig
        else:
            # TODO: include zparam.uniquetwig if axes_3d
            default_label = ''.join(c[2:] for c in list(difflib.ndiff(xparam.uniquetwig, yparam.uniquetwig)) if c[0] == ' ')
            if default_label[0] == '@':
                # then let's just trim the leading @
                default_label = default_label[1:]
            if default_label.split('@')[0] not in xparam.uniquetwig.split('@')+yparam.uniquetwig.split('@'):
                # then we had some overlap that doesn't form a whole label
                # this can happen for "times" and "fluxes", for example
                # leaving the leading "es".  So let's trim this and only
                # return the rest
                default_label = '@'.join(default_label.split('@')[1:])
        kwargs.setdefault('label', default_label)

        # Now let's try to figure out the plottype (whether to do plot or
        # scatter or hist, etc) and set some defaults which will be passed on
        # to mplkwargs. These defaults are obviously designed with matplotlib
        # in mind, but other backends can either rewrite their own defaults or
        # try to interpret these
        if ps.context=='model':
            plottype = 'line'
            if ps.kind in ['mesh'] and \
                    isinstance(xparam, FloatArrayParameter) and \
                    isinstance(yparam, FloatArrayParameter) and \
                    (zparam is None or
                     isinstance(zparam, FloatArrayParameter)):
                kwargs.setdefault('linestyle', 'None')
                kwargs.setdefault('marker', '^')
            else:
                kwargs.setdefault('linestyle', '-')
                kwargs.setdefault('marker', 'None')
            kwargs.setdefault('xerrors', None)
            kwargs.setdefault('yerrors', None)
        # TODO: handle other things like priors, posteriors, feedback
        else:
            # assume data or data-like
            plottype = 'data'
            kwargs.setdefault('linestyle', 'None')
            kwargs.setdefault('marker', 'o')
            kwargs.setdefault('xerrors', None)
            kwargs.setdefault('yerrors', 'sigma' if 'sigma' in ps.qualifiers and len(ps.get_value('sigma')) else None)

        # kwargs['plotting_backend'] = plotting_backend
        kwargs['ps'] = ps
        # kwargs['xarray'] = xarray
        # kwargs['yarray'] = yarray
        if axes_3d:
            # kwargs['zarray'] = zarray
            if not (len(xarray) and len(yarray) and len(zarray)):
                return []
            kwargs['data'] = (xarray, yarray, zarray, tarray)
        else:
            if not (len(xarray) and len(yarray)):
                return []
            kwargs['data'] = (xarray, yarray, None, tarray)
        # kwargs['tarray'] = tarray
        kwargs['plot_inds'] = plot_inds

        return [kwargs]

    def plot(self, *args, **kwargs):
        """
        High-level wrapper around matplotlib (by default, but also has some support
        for other plotting backends).  This function smartly makes one
        or multiple calls to the plotting backend based on the type of data.

        Individual lines are each given a label (automatic if not provided).
        To see these in a legend simply call ax.legend([options])

        >>> ax = ps.plot()
        >>> ax.legend()
        >>> plt.show()

        :parameter *args: either a twig pointing to a dataset,
            or dictionaries, where each dictionary gets passed back to
            :meth:`plot`
        :parameter float time: Current time.  For spectra and meshes, time
            is required to determine at which time to draw.  For other types,
            time will only be used for higlight and uncover (if enabled)
        :parameter str backend: Plotting backend to use.  Will default to
            'plotting_backend' from the :class:`phoebe.frontend.bundle.Bundle`
            settings if not provided.

        :parameter bool highlight: whether to highlight the current time
            (defaults to True)
        :parameter str highlight_marker: if highlight==True - what marker-type
            to use for highlighting the current time (defaults to 'o')
        :parameter int highlight_ms: if highlight==Ture - what marker-size
            to use for highlighting the current time
        :parameter str highlight_color: if highlight==True: what marker-color
            to use for highlighting the current time
        :parameter bool uncover: whether to only show data up to the current time
            (defaults to False)

        :parameter ax: axes to plot on (defaults to plt.gca())
        :type ax: mpl.axes

        :parameter str x: qualifier or twig of the array to plot on the x-axis (will
            default based on the kind if not provided).  Must be a valid
            qualifier with the exception of phase.  To plot phase along the
            x-axis set x to 'phases' or 'phases:[component]'.  This will use
            the ephemeris from :meth:`phoebe.frontend.bundle.Bundle.get_ephemeris` if possible.
        :parameter str y: qualifier or twig of the array to plot on the y-axis
            (see details for x above)
        :parameter str z: qualifier or twig of the array to plot on the z-axis if both
            the backend and ax support 3d plotting (see details for x above)
<<<<<<< HEAD

=======
        :parameter t0: qualifier or float of the t0 that should be used for
            phasing, if applicable
        :type t0: string or float
>>>>>>> 336c5f4a
        :parameter str xerrors: qualifier of the array to plot as x-errors (will
            default based on x if not provided)
        :parameter str yerrors: qualifier of the array to plot as y-errors (will
            default based on y if not provided)
        :parameter str zerrors: qualifier of the array to plot as z-errors (will
            default based on z if not provided)

        :parameter xunit: unit to plot the x-array (will default based on x if not provided)
        :type xunit: str or astropy.unit.Unit
        :parameter yunit: unit to plot the y-array (will default based on y if not provided)
        :type yunit: str or astropy.unit.Unit
        :parameter zunit: unit to plot the z-array (will default based on z if not provided)
        :type zunit: str or astropy.unit.Unit


        :parameter str xlabel: label for the x-axis (will default based on x if not provided, but
            will not set if ax already has an xlabel)
        :parameter str ylabel: label for the y-axis (will default based on y if not provided, but
            will not set if ax already has an ylabel)
        :parameter str zlabel: label for the z-axis (will default based on z if not provided, but
            will not set if ax already has an zlabel)


        :parameter tuple xlim: limits for the x-axis (will default based on data if not provided)
        :parameter tuple ylim: limits for the x-axis (will default based on data if not provided)
        :parameter tuple zlim: limits for the x-axis (will default based on data if not provided)

        :parameter str label: label to give to ALL lines in this single plotting call (each
            line with get automatic default labels if not provided)

        :parameter str color: matplotlib recognized color string or the qualifier/twig
            of an array to use for color (will apply to facecolor and edgecolor for meshes
            unless those are provided)
        :parameter str cmap: matplotlib recognized cmap to use if color is
            a qualifier pointing to an array (will be ignored otherwise)
        :parameter bool colorbar: whether to display the colorbar (will default to False)
        :parameter colorunit: unit to plot the color-array (will default based on color if not provided)
        :type colorunit: str or astropy.unit.Unit
        :parameter tuple colorlim: limit for the colorbar (in same units as colorunit)
        :parameter str colorlabel: label for the colorbar, if applicable (will default based on
            color if not provided)

        :parameter str facecolor: matplotlib recognized color string or the qualifier/twig
            of an array to use for facecolor (mesh plots only - takes precedence over color)
        :parameter str facecmap: matplotlib recognized cmap to use if facecolor is
            a qualifier pointing to an array (will be ignored otherwise)
        :parameter facecolorbar: whether to display the facecolorbar (will default to False - takes precedence over colorbar)
        :parameter facecolorunit: unit to plot the facecolor-array (will default based on facecolor if not provided)
        :type facecolorunit: str or astropy.unit.Unit
        :parameter tuple facecolorlim: limit for the facecolorbar (in same units as facecolorunit)
        :parameter str facecolorlabel: label for the facecolorbar, if applicable (will default based on
            facecolor if not provided)

        :parameter str edgecolor: matplotlib recognized color string or the qualifier/twig
            of an array to use for edgecolor (mesh plots only - takes precedence over color)
        :parameter str edgecmap: matplotlib recognized cmap to use if edgecolor is
            a qualifier pointing to an array (will be ignored otherwise
        :parameter edgecolorunit: unit to plot the edgecolor-array (will default based on edgecolor if not provided)
        :type edgecolorunit: str or astropy.unit.Unit
        :parameter tuple facecolorlim: limit for the facecolorbar (in same units as facecolorunit)
        :parameter str edgecolorlabel: label for the edgecolorbar, if applicable (will default based on
            edgecolor if not provided)

        :parameter str save: filename of the resulting animation.  If provided,
            the animation will be saved automatically.  Either way, the animation
            object is returned (so you can always call anim.save(fname)).
        :parameter bool show: whether to automatically show the animation (defaults
            to False).  Either way, the animation object is returned (so you can
            always call b.show() or plt.show())
        :parameter **kwargs: additional kwargs to filter the ParameterSet OR to pass along
            to the backend plotting call

        :returns: the matplotlib axes (or equivalent for other backends)
        """


        # TODO: need to handle user sending shortcut mplkwargs like 'ls' or 'ms' (need to turn those into their full versions in kwargs for logic to work)
        # TODO: need to handle user sending fmt string (again, how do we handle logic, is there a mpl function to retrieve linestyle, marker, etc from the fmt string?)

        # TODO: allow sizes as an array (same as colors)
        # TODO: color support for errorbars
        # TODO: auto-color match when marker and line

        # TODO: support z-axis (do we check to see if the axes supports 3d, or a boolean option, or a separate function for plot3d?)
        # TODO: plan for supporting priors, feedback, posteriors

        # TODO: change xerrors, yerrors -> xerror, yerror ???

        plot_argss = _parse_plotting_args(args)

        # since we used the args trick above, all other options have to be in kwargs
        do_plot = kwargs.pop('do_plot', True)
        save = kwargs.pop('save', False)
        show = kwargs.pop('show', False)

        plotting_backend = kwargs.pop('backend', self._bundle.get_setting('plotting_backend').get_value() if self._bundle is not None else 'mpl')

        return_axes = []
        return_artists = []
        return_data = []
        # this first loop allows for building figures or plotting
        # multiple twigs at once.
        for plot_args in plot_argss:

            for k, v in kwargs.items():
                plot_args.setdefault(k,v)

            plot_infos = self.get_plotting_info(**plot_args)

            # this inner-loop handles any of the automatically-generated
            # multiple plotting calls, but for a SINGLE AXES (ie two components
            # under the same dataset).
            for plot_info in plot_infos:
                func = getattr(plotting, plotting_backend)

                logger.info("calling '{}' plotting backend for {}".format(plotting_backend, plot_info['label']))

                # data = (xarray, yarray, zarray, tarray)
                plot_info['do_plot'] = do_plot
                if do_plot:
                    ax, this_artists = func(**plot_info)
                    return_artists += this_artists
                    return_axes.append(ax)
                else:
                    this_data = func(**plot_info)
                    return_data += this_data

        if do_plot:

            if plotting_backend in ['mpl'] and not kwargs.get('colorbar', False) and not kwargs.get('facecolorbar', False) and not kwargs.get('edgecolorbar', False):
                # tight_layout can conflict with colorbar placement
                try:
                    plt.gcf().tight_layout()
                except ValueError:
                    # this can fail sometimes if axes were added via add_axes
                    # instead of add_subplot
                    pass

            if show:
                self.show()
            if save:
                self.savefig(save)

            return return_axes, return_artists
        else:
            return return_data

    def show(self, **kwargs):
        """
        Show the plot.  This is really just a very generic wrapper based on the
        chosen plotting backend.  For matplotlib it is probably just as, if not
        even more, convenient to simply import matplotlib yourself and call the
        show method.  However, other backends require saving to temporary html
        files and opening a webbrowser - so this method provides the ability for
        a generic call that should work if you choose to change the plotting backend.

        :parameter str backend: which plotting backend to use.  Will default to
                'plotting_backend' from settings in the
                :class:`phoebe.frontend.bundle.Bundle` if not provided.
        """

        plotting_backend = kwargs.pop('backend', self._bundle.get_setting('plotting_backend').get_value() if self._bundle is not None else 'mpl')

        return getattr(plotting, 'show_{}'.format(plotting_backend))(**kwargs)

    def savefig(self, fname, **kwargs):
        """
        Save the plot.  This is really just a very generic wrapper based on the
        chosen plotting backend.  For matplotlib it is probably just as, if not
        even more, convenient to simply import matplotlib yourself and call the
        savefig method.

        :parameter str filename: filename to save to.  Be careful of extensions here...
                matplotlib accepts many different image formats while other
                backends will only export to html.
        :parameter str backend: which plotting backend to use.  Will default to
                'plotting_backend' from settings in the
                :class:`phoebe.frontend.bundle.Bundle` if not provided.
        """

        plotting_backend = kwargs.pop('backend', self._bundle.get_setting('plotting_backend').get_value() if self._bundle is not None else 'matplotlib')

        return getattr(plotting, 'save_{}'.format(plotting_backend))(fname,
                                                                     **kwargs)

    def animate(self, *args, **kwargs):
        """
        NOTE: any drawing done to the figure (or its children axes) before calling
        animate will remain on every frame and will not update.

        NOTE: if show and save provided, the live plot will be shown first,
        as soon as the plot is closed the animation will be re-compiled and saved to
        disk, and then the anim object will be returned.

        NOTE: during 'show' the plotting speed may be slower than the provided
        interval - especially if plotting meshes.

        :parameter *args: either a twig pointing to a dataset,
            or dictionaries, where each dictionary gets passed to
            :meth:`plot` for each frame (see example scripts for more details).
        :parameter times: list of times - each time will create a single
            frame in the animation
        :parameter bool fixed_limits: whether all the axes should have the
            same limits for each frame (if True), or resizing limits based
            on the contents of that individual frame (if False).  Note: if False,
            limits will be automatically set at each frame - meaning manually zooming
            in the matplotlib will revert at the next drawn frame.
        :parameter int interval: time interval in ms between each frame (default: 100)
        :parameter str save: filename of the resulting animation.  If provided,
            the animation will be saved automatically.  Either way, the animation
            object is returned (so you can always call anim.save(fname)).
        :parameter list save_args: any additional arguments that need to be sent
            to the anim.save call (as extra_args)
        :parameter bool show: whether to automatically show the animation (defaults
            to False).  Either way, the animation object is returned (so you can
            always call b.show() or plt.show())
        :parameter kwargs: any additional arguments will be passed along to each
            call of :meth:`plot`, unless they are already specified (ie. twig_or_list_of_kwargs
            has priority of kwargs)
        :return fname: returns the created filename
        """
        # TODO: time vs times?

        plotting_backend = kwargs.pop('backend', self._bundle.get_setting('plotting_backend').get_value() if self._bundle is not None else 'mpl')

        if plotting_backend not in ['mpl']:
            raise ValueError("animate only supports the mpl backend, for now")

        plot_argss = _parse_plotting_args(args)

        # since we used the args trick above, all other options have to be in kwargs
        times = kwargs.pop('times', None)
        fixed_limits = kwargs.pop('fixed_limits', True)
        interval = kwargs.pop('interval', 100)
        save = kwargs.pop('save', False)
        save_args = kwargs.pop('save_args', [])
        show = kwargs.pop('show', False)

        if times is None:
            # then let's try to get all SYNTHETIC times
            # it would be nice to only do ENABLED, but then we have to worry about compute
            # it would also be nice to worry about models... but then you should filter first
            times = []
            for dataset in self.datasets:
                ps = self.filter(dataset=dataset, context='model')
                if len(ps.times):
                    # for the case of meshes/spectra
                    times += [float(t) for t in ps.times]
                else:
                    for twig in ps.filter(qualifier='time').twigs:
                        times += list(ps.get_value(twig=twig))

            times = sorted(list(set(times)))

        if fixed_limits:
            pad = 0.1
            logger.info("calculating fixed axes limits")

            # To compute axes limits, we'll loop through all the plotting
            # calls and each time, but we won't actually call plotting.
            # Instead we'll retrieve the data, see if we need to extend the
            # limits, and store the limits as an attribute of the mpl axes
            # instance.  At each time in the actual plotting loop, we'll
            # then apply these limits so they remain fixed with each frame.

            # TODO: also fix color limits

            plot_argss_fixed_limits = []
            for plot_args_ in plot_argss:
                plot_args = plot_args_.copy()

                plot_args['time'] = times
                # TODO: do we need to loop over times for meshes now or can we do it within get_plotting_info?
                this_kwargss = self.get_plotting_info(loop_times=False, **plot_args)

                for this_kwargs in this_kwargss:
                    twigs = this_kwargs['ps'].twigs
                    twig = "@".join([l for l in twigs[0].split('@') if np.all([l in twig.split('@') for twig in twigs])])
                    #print "*** twig", twig
                    this_plot_args = {'twig': twig}
                    #this_plot_args = dict(this_kwargs['ps'].meta)  # TODO: is this causing problems with animate
                    for k,v in plot_args.items():
                        if k not in ['twig', 'time']:
                            this_plot_args.setdefault(k,v)

                    ax = this_plot_args.get('ax', None)
                    ps = this_kwargs['ps']
                    # TODO: this logic is also in plotting.mpl - should probably be its own function
                    if ax is None:
                        ax = plt.gca()
                        if hasattr(ax, '_phoebe_kind') and ps.kind != ax._phoebe_kind:
                            if ps.kind in ['orb', 'mesh']:  # TODO: and xunit==yunit
                                ax = plotting._mpl_append_axes(plt.gcf(), aspect='equal')
                            else:
                                ax = plotting._mpl_append_axes(plt.gcf())
                        else:
                            # not sure if we want this - the user may have set the aspect ratio already
                            if ps.kind in ['orb', 'mesh']:  # TODO: and xunit==yunit
                                # TODO: for aspect ratio (here and above) can we be smarter and
                                # check for same units?
                                ax.set_aspect('equal')

                    ax = mpl_animate.reset_limits(ax, reset=False)  # this just ensures the attributes exist
                    ax._phoebe_kind = ps.kind
                    this_plot_args['ax'] = ax

                    if this_kwargs.get('polycollection', False):
                        data = this_kwargs['data']
                        xarray = data[:, :, 0]
                        yarray = data[:, :, 1]
                        try:
                            zarray = data[:, :, 2]
                        except IndexError:
                            zarray = None
                    else:
                        xarray, yarray, zarray, tarray = this_kwargs['data']  # TODO: this may not work for meshes?

                    ax = mpl_animate.handle_limits(ax, xarray, yarray, zarray, reset=False)

                    plot_argss_fixed_limits.append(this_plot_args)

            plot_argss = plot_argss_fixed_limits

        # handle setting defaults from kwargs to each plotting call
        for plot_args in plot_argss:
            for k,v in kwargs.items():
                plot_args.setdefault(k, v)
            # plot_args.setdefault('highlight', True)

        anim, ao = mpl_animate.animate(self,
                                       init_ps=self,
                                       init_time=times[0],
                                       frames=times,
                                       fixed_limits=fixed_limits,
                                       plotting_args=plot_argss,
                                       interval=interval,
                                       blit=False)
        # TODO: blit=True if no meshes?  (adding new artists seems to be a problem with blit)

        if show:
            logger.info("showing animation")
            plt.show()

        if save:
            logger.info("saving animation to {}".format(save))
            anim.save(save, extra_args=save_args)

        return anim


class Parameter(object):
    def __init__(self, qualifier, value=None, description='', **kwargs):
        """
        This is a generic class for a Parameter.  Any Parameter that
        will actually be usable will be a subclass of this class.

        Parameters are the base of PHOEBE and hold, at the minimum,
        the value of the parameter, a description, and meta-tags
        which are used to collect and filter a list of Parameters
        inside a ParameterSet.

        Some subclasses of Parameter can add additional methods
        or attributes.  For example :class:`FloatParameter` handles
        converting units and storing a default_unit.


        Any subclass of Parameter must (at the minimum):
        - method for get_value
        - method for set_value,
        - call to set_value in the overload of __init__
        - self._dict_fields_other defined in __init__
        - self._dict_fields = _meta_fields_all + self._dict_fields_other in __init__

        :parameter value: value to initialize the parameter
        :parameter str description: description of the parameter
        :parameter bundle: (optional) parent :class:`phoebe.frontend.bundle.Bundle`
        :parameter str uniqueid: uniqueid for the parameter (suggested to leave blank
            and a random string will be generated)

        :parameter float time: (optional) value for the time tag
        :parameter str history: (optional) label for the history tag
        :parameter str feature: (optional) label for the feature tag
        :parameter str component: (optional) label for the component tag
        :parameter str dataset: (optional) label for the dataset tag
        :parameter str constraint: (optional) label for the constraint tag
        :parameter str compute: (optional) label for the compute tag
        :parameter str model: (optional) label for the model tag
        :parameter str fitting: (optional) label for the fitting tag
        :parameter str feedback: (optional) label for the feedback tag
        :parameter str plugin: (optional) label for the plugin tag
        :parameter str kind: (optional) label for the kind tag
        :parameter str context: (optional) which context this parameter belongs in

        :parameter copy_for: (optional) dictionary of filter arguments for which this
            parameter must be copied (use with caution)
        :type copy_for: dict or False
        :parameter str visible_if: (optional) string to check the value of another
            parameter holding the same meta-tags (except qualifier) to determine
            whether this parameter is visible and therefore shown in filters
            (example: visible_if='otherqualifier:True')
        """

        uniqueid = kwargs.get('uniqueid', _uniqueid())
        bundle = kwargs.get('bundle', None)

        self._description = description
        self._bundle = bundle
        self._value = None

        # Meta-data
        self.set_uniqueid(uniqueid)
        self._qualifier = qualifier
        self._time = kwargs.get('time', None)
        self._history = kwargs.get('history', None)
        self._feature = kwargs.get('feature', None)
        self._component = kwargs.get('component', None)
        self._dataset = kwargs.get('dataset', None)
        self._constraint = kwargs.get('constraint', None)
        self._compute = kwargs.get('compute', None)
        self._model = kwargs.get('model', None)
        self._fitting = kwargs.get('fitting', None)
        self._feedback = kwargs.get('feedback', None)
        self._plugin = kwargs.get('plugin', None)
        self._kind = kwargs.get('kind', None)
        self._context = kwargs.get('context', None)

        # set whether new 'copies' of this parameter need to be created when
        # new objects (body components, not orbits) or datasets are added to
        # the bundle.
        self._copy_for = kwargs.get('copy_for', False)

        self._visible_if = kwargs.get('visible_if', None)

        self._dict_fields_other = ['description', 'value', 'visible_if', 'copy_for']
        self._dict_fields = _meta_fields_all + self._dict_fields_other

        # loading from json can result in unicodes instead of strings - this then
        # causes problems with a lot of isinstances and string-matching.
        for attr in _meta_fields_twig + self._dict_fields_other:
            attr = '_{}'.format(attr)
            val = getattr(self, attr)
            if isinstance(val, unicode) and attr not in ['_copy_for']:
                setattr(self, attr, str(val))
            #if attr == '_copy_for' and isinstance(self._copy_for, str):
            #    print "***", self._copy_for
            #    self._copy_for = json.loads(self._copy_for)

    @classmethod
    def _from_json(cls, bundle=None, **kwargs):
        """
        """
        # this is a class method to initialize any subclassed Parameter by classname
        # will almost always call through parameter_from_json

        # TODO: is this even necessary?  for most cases we can probably just call __init__
        # TODO: this will surely break for those that require bundle as the first arg
        if bundle is not None:
            return cls(bundle, **kwargs)
        else:
            return cls(**kwargs)

    def __repr__(self):
        """
        """
        if (isinstance(self._value, nphelpers.Arange) or isinstance(self._value, nphelpers.Linspace)):
            quantity = self._value
        elif hasattr(self, 'quantity'):
            quantity = self.get_quantity()
        else:
            quantity = self.get_value()

        if hasattr(self, 'constraint') and self.constraint is not None:
            return "<Parameter: {}={} (constrained) | keys: {}>".format(self.qualifier, quantity, ', '.join(self._dict_fields_other))
        else:
            return "<Parameter: {}={} | keys: {}>".format(self.qualifier, quantity, ', '.join(self._dict_fields_other))

    def __str__(self):
        """
        """
        if (isinstance(self._value, nphelpers.Arange) or isinstance(self._value, nphelpers.Linspace)):
            quantity = self._value
        elif hasattr(self, 'quantity'):
            quantity = self.get_quantity()
        else:
            quantity = self.get_value()

        str_ = "{}: {}\n".format("Parameter", self.uniquetwig)
        str_ += "{:>32}: {}\n".format("Qualifier", self.qualifier)
        str_ += "{:>32}: {}\n".format("Description", self.description)
        str_ += "{:>32}: {}\n".format("Value", quantity)

        if hasattr(self, 'choices'):
            str_ += "{:>32}: {}\n".format("Choices", ", ".join(self.choices))
        if hasattr(self, 'constrained_by'):
            str_ += "{:>32}: {}\n".format("Constrained by", ", ".join([p.uniquetwig for p in self.constrained_by]) if self.constrained_by is not None else 'None')
        if hasattr(self, 'constrains'):
            str_ += "{:>32}: {}\n".format("Constrains", ", ".join([p.uniquetwig for p in self.constrains]) if len(self.constrains) else 'None')
        if hasattr(self, 'related_to'):
            str_ += "{:>32}: {}\n".format("Related to", ", ".join([p.uniquetwig for p in self.related_to]) if len(self.related_to) else 'None')
        if self.visible_if is not None:
            str_ += "{:>32}: {}\n".format("Only visible if", self.visible_if)

        return str_

    def __len__(self):
        """
        since this may be returned from a filter, fake to say there is only 1 result
        """
        return 1

    def __eq__(self, other):
        """
        """
        # TODO: check value as well
        if not isinstance(other, Parameter):
            return False
        return self.uniqueid == other.uniqueid

    def copy(self):
        """
        Deepcopy the parameter (with a new uniqueid).  All other tags will remain
        the same... so some other tag should be changed before attaching back to
        a ParameterSet or Bundle.

        :return: the copied :class:`Parameter` object
        """
        s = self.to_json()
        cpy = parameter_from_json(s)
        # TODO: may need to subclass for Parameters that require bundle by using this line instead:
        # cpy = parameter_from_json(s, bundle=self._bundle)
        cpy.set_uniqueid(_uniqueid())
        return cpy

    def to_string(self):
        """
        see also :meth:`to_string_short`

        :return: the string representation of the parameter
        """
        return self.__str__()

    def to_string_short(self):
        """
        see also :meth:`to_string`

        :return: a shorter abreviated string reprentation of the parameter
        """
        if hasattr(self, 'constrained_by') and len(self.constrained_by) > 0:
            return "* {:>30}: {}".format(self.uniquetwig_trunc, self.get_quantity() if hasattr(self, 'quantity') else self.get_value())
        else:
            return "{:>32}: {}".format(self.uniquetwig_trunc, self.get_quantity() if hasattr(self, 'quantity') else self.get_value())

    def __dict__(self):
        """
        """
        d =  {k: getattr(self,k) for k in self._dict_fields}
        d['Class'] = self.__class__.__name__
        return d

    def to_dict(self):
        """
        :return: the dictionary representation of the parameter
        """
        return self.__dict__()

    def __getitem__(self, key):
        """
        """
        return self.__dict__()[key]

    def __setitem__(self, key, value):
        """
        """
        # TODO: don't allow changing things like visible_if or description here?
        raise NotImplementedError

    def to_json(self, incl_uniqueid=False):
        """
        :return: a JSON-ready dictionary holding all information for this
            parameter
        """
        def _parse(k, v):
            """
            """
            if k=='value':
                if isinstance(self._value, nphelpers.Arange) or isinstance(self._value, nphelpers.Linspace):
                    if self._value.unit is not None and hasattr(self, 'default_unit'):
                        v = self._value.to(self.default_unit).to_json()
                    else:
                        v = self._value.to_json()
                if isinstance(v, u.Quantity):
                    v = self.get_value() # force to be in default units
                if isinstance(v, np.ndarray):
                    v = v.tolist()
                return v
            elif k=='limits':
                return [vi.value if hasattr(vi, 'value') else vi for vi in v]
            elif v is None:
                return v
            elif isinstance(v, str):
                return v
            elif isinstance(v, dict):
                return v
            elif isinstance(v, float) or isinstance(v, int) or isinstance(v, list):
                return v
            elif isinstance(v, u.Unit) or isinstance(v, u.CompositeUnit):
                return str(v.to_string())
            else:
                try:
                    return str(v)
                except:
                    raise NotImplementedError("could not parse {} of '{}' to json".format(k, self.uniquetwig))

        return {k: _parse(k, v) for k,v in self.to_dict().items() if (v is not None and k not in ['twig', 'uniquetwig', 'quantity'] and (k!='uniqueid' or incl_uniqueid or self.qualifier=='detached_job'))}

    @property
    def attributes(self):
        """
        """
        return self._dict_fields_other

    def get_attributes(self):
        """
        """
        return self.attributes

    @property
    def meta(self):
        """
        See all the meta-tag properties for this Parameter

        See :meth:`get_meta` for the ability to ignore certain keys

        :return: an ordered dictionary of all tag properties
        """
        return self.get_meta()

    def get_meta(self, ignore=['uniqueid']):
        """
        See all the meta-tag properties for this Parameter

        :parameter list ignore: list of keys to exclude from the returned
            dictionary
        :return: an ordered dictionary of tag properties
        """
        return OrderedDict([(k, getattr(self, k)) for k in _meta_fields_all if k not in ignore])

    @property
    def qualifier(self):
        """
        :return: qualifier tag of this Parameter
        """
        return self._qualifier

    @property
    def time(self):
        """
        :return: time tag of this Parameter
        """
        return str(self._time) if self._time is not None else None

    @property
    def history(self):
        """
        :return: history tag of this Parameter
        """
        return self._history

    @property
    def feature(self):
        """
        :return: feature tag of this Parameter
        """
        return self._feature

    @property
    def component(self):
        """
        :return: component tag of this Parameter
        """
        return self._component

    @property
    def dataset(self):
        """
        :return: dataset tag of this Parameter
        """
        return self._dataset

    @property
    def constraint(self):
        """
        :return: constraint tag of this Parameter
        """
        return self._constraint

    @property
    def compute(self):
        """
        :return: compute tag of this Parameter
        """
        return self._compute

    @property
    def model(self):
        """
        :return: model tag of this Parameter
        """
        return self._model

    @property
    def fitting(self):
        """
        :return: fitting tag of this Parameter
        """
        return self._fitting

    @property
    def feedback(self):
        """
        :return: feedback tag of this Parameter
        """
        return self._feedback

    @property
    def plugin(self):
        """
        :return: plugin tag of this Parameter
        """
        return self._plugin

    @property
    def kind(self):
        """
        :return: kind tag of this Parameter
        """
        return self._kind

    @property
    def context(self):
        """
        :return: context tag of this Parameter
        """
        return self._context

    @property
    def uniqueid(self):
        """
        :return: uniqueid of this Parameter
        """
        return self._uniqueid

    @property
    def uniquetwig_trunc(self):
        """
        Uniquetwig but truncated if necessary to be <=12 characters
        """
        uniquetwig = self.uniquetwig
        if len(uniquetwig) > 30:
            return uniquetwig[:27]+'...'
        else:
            return uniquetwig



    @property
    def uniquetwig(self, ps=None):
        """
        see also :meth:`twig`

        Determine the shortest (more-or-less) twig which will point
        to this single Parameter in a given parent :class:`ParameterSet`

        :parameter ps: :class:`ParameterSet` in which the returned
            uniquetwig will point to this Parameter.  If not provided
            or None this will default to the parent :class:`phoebe.frontend.bundle.Bundle`,
            if available.
        :return: uniquetwig
        :rtype: str
        """
        if ps is None:
            ps = self._bundle

        if ps is None:
            return self.twig
        return ps._uniquetwig(self.twig)

    @property
    def twig(self):
        """
        The twig of a Parameter is a single string with the individual
        :meth:`meta` tags separated by '@' symbols.  This twig gives
        a single string which can point back to this Parameter.

        see also :meth:`uniquetwig`

        :return: twig (full) of this Parameter
        """
        return "@".join([getattr(self, k) for k in _meta_fields_twig if getattr(self, k) is not None])

    @property
    def visible_if(self):
        """
        :return: the visible_if expression for this Parameter
        """
        return self._visible_if

    @property
    def is_visible(self):
        """
        see also :meth:`visible_if`

        :return: whether this parameter is currently visible (and
            therefore shown in ParameterSets and visible to :meth:`ParameterSet.filter`)
        :rtype: bool
        """
        def is_visible_single(visible_if):
            if visible_if.lower() == 'false':
                return False

            # otherwise we need to find the parameter we're referencing and check its value
            qualifier, value = visible_if.split(':')

            if 'hierarchy.' in qualifier:
                # TODO: set specific syntax (hierarchy.get_meshables:2)
                # then this needs to do some logic on the hierarchy
                hier = self._bundle.hierarchy
                if not len(hier.get_value()):
                    # then hierarchy hasn't been set yet, so we can't do any
                    # of these tests
                    return True

                method = qualifier.split('.')[1]

                if value in ['true', 'True']:
                    value = True
                elif value in ['false', 'False']:
                    value = False

                return getattr(hier, method)(self.component) == value

            else:

                # the parameter needs to have all the same meta data except qualifier
                # TODO: switch this to use self.get_parent_ps ?
                metawargs = {k:v for k,v in self.get_meta(ignore=['twig', 'uniquetwig', 'uniqueid']).items() if v is not None}
                metawargs['qualifier'] = qualifier
                metawargs['twig'] = None
                metawargs['uniquetwig'] = None
                metawargs['uniqueid'] = None
                # if metawargs.get('component', None) == '_default':
                    # metawargs['component'] = None

                try:
                    # this call is quite expensive and bloats every get_parameter(check_visible=True)
                    param = self._bundle.get_parameter(check_visible=False, check_default=False, **metawargs)
                except ValueError:
                    # let's not let this hold us up - sometimes this can happen when copying
                    # parameters (from copy_for) in order that the visible_if parameter
                    # happens later
                    logger.debug("parameter not found when trying to determine if visible, {}".format(metawargs))
                    return True

                #~ print "***", qualifier, param.qualifier, param.get_value(), value

                if isinstance(param, BoolParameter):
                    if value in ['true', 'True']:
                        value = True
                    elif value in ['false', 'False']:
                        value = False


                if isinstance(value, str) and value[0] in ['!', '~']:
                    return param.get_value() != value[1:]
                else:
                    return param.get_value() == value


        if self.visible_if is None:
            return True

        if not self._bundle:
            # then we may not be able to do the check, for now let's just return True
            return True

        return np.all([is_visible_single(visible_if_i) for visible_if_i in self.visible_if.split(',')])



    @property
    def copy_for(self):
        """
        """
        return self._copy_for


    @property
    def description(self):
        """
        :return: the description of this parameter
        """
        return self._description

    def get_description(self):
        """
        :return: the description of this parameter
        """
        return self._description

    @property
    def value(self):
        """
        return the value

        see :meth:`get_value` for more options, including units when applicable

        :return: the value
        """

        return self.get_value()


    def _add_history(self, redo_func, redo_kwargs, undo_func, undo_kwargs):
        """
        """
        if self._bundle is None or not self._bundle.history_enabled:
            return
        if 'value' in undo_kwargs.keys() and undo_kwargs['value'] is None:
            return

            logger.debug("creating history entry for {}".format(redo_func))
        #~ print "*** param._add_history", redo_func, redo_kwargs, undo_func, undo_kwargs
        self._bundle._add_history(redo_func, redo_kwargs, undo_func, undo_kwargs)

    # TODO (done?): access to value, adjust, unit, prior, posterior, etc in dictionary (when applicable)
    # TODO (done?): ability to set value, adjust, unit, prior, posterior through dictionary access (but not meta-fields)

    def get_parent_ps(self):
        """
        Return a :class:`ParameterSet` of all Parameters in the same
        :class:`phoebe.frontend.bundle.Bundle` which share the same
        meta-tags (except qualifier, twig, uniquetwig)

        :return: the parent :class:`ParameterSet`
        """
        if self._bundle is None:
            return None

        metawargs = {k:v for k,v in self.meta.items() if k not in ['qualifier', 'twig', 'uniquetwig']}

        return self._bundle.filter(**metawargs)

    def to_constraint(self):
        """
        Convert this Parameter to a :class:`ConstraintParameter`.  Use
        with caution.

        :return: the :class:`ConstraintParameter`
        """
        return ConstraintParameter(self._bundle, "{%s}" % self.uniquetwig)

    def __math__(self, other, symbol, mathfunc):
        """
        """
        try:
            # print "***", type(other), mathfunc
            if isinstance(other, ConstraintParameter):
                # print "*** __math__", self.quantity, mathfunc, other.result, other.expr
                return ConstraintParameter(self._bundle, "{%s} %s (%s)" % (self.uniquetwig, symbol, other.expr), default_unit=(getattr(self.quantity, mathfunc)(other.result).unit))
            elif isinstance(other, Parameter):

                # we need to do some tricks here since the math could fail if doing
                # math on  arrays of different lengths (ie if one is empty)
                # So instead, we'll just multiply with 1.0 floats if we can get the
                # unit from the quantity.

                self_quantity = self.quantity
                other_quantity = other.quantity

                if hasattr(self_quantity, 'unit'):
                    self_quantity = 1.0 * self_quantity.unit
                if hasattr(other_quantity, 'unit'):
                    other_quantity = 1.0 * other_quantity.unit

                default_unit = getattr(self_quantity, mathfunc)(other_quantity).unit
                return ConstraintParameter(self._bundle, "{%s} %s {%s}" % (self.uniquetwig, symbol, other.uniquetwig), default_unit=default_unit)
            elif isinstance(other, u.Quantity):
                #~ print "***", self.uniquetwig, "{%s} %s %f" % (self.uniquetwig, symbol, other.si.value)
                return ConstraintParameter(self._bundle, "{%s} %s %0.30f" % (self.uniquetwig, symbol, other.si.value), default_unit=(getattr(self.quantity, mathfunc)(other).unit))
            elif isinstance(other, float) or isinstance(other, int):
                if symbol in ['+', '-'] and hasattr(self, 'default_unit'):
                    # assume same units as self (NOTE: NOT NECESSARILY SI) if addition or subtraction
                    other = float(other)*self.default_unit
                else:
                    # assume dimensionless
                    other = float(other)*u.dimensionless_unscaled
                return ConstraintParameter(self._bundle, "{%s} %s %f" % (self.uniquetwig, symbol, other.si.value), default_unit=(getattr(self.quantity, mathfunc)(other).unit))
            elif isinstance(other, u.Unit) and mathfunc=='__mul__':
                return self.quantity*other
            else:
                raise NotImplementedError("math with type {} not supported".format(type(other)))
        except ValueError:
            raise ValueError("constraint math failed: make sure you're using astropy 1.0+")

    def __rmath__(self, other, symbol, mathfunc):
        """
        """
        try:
            if isinstance(other, ConstraintParameter):
                return ConstraintParameter(self._bundle, "(%s) %s {%s}" % (other.expr, symbol, self.uniquetwig), default_unit=(getattr(self.quantity, mathfunc)(other.result).unit))
            elif isinstance(other, Parameter):
                return ConstraintParameter(self._bundle, "{%s} %s {%s}" % (other.uniquetwig, symbol, self.uniquetwig), default_unit=(getattr(self.quantity, mathfunc)(other.quantity).unit))
            elif isinstance(other, u.Quantity):
                return ConstraintParameter(self._bundle, "%0.30f %s {%s}" % (other.si.value, symbol, self.uniquetwig), default_unit=(getattr(self.quantity, mathfunc)(other).unit))
            elif isinstance(other, float) or isinstance(other, int):
                if symbol in ['+', '-'] and hasattr(self, 'default_unit'):
                    # assume same units as self if addition or subtraction
                    other = float(other)*self.default_unit
                else:
                    # assume dimensionless
                    other = float(other)*u.dimensionless_unscaled
                return ConstraintParameter(self._bundle, "%f %s {%s}" % (other.si.value, symbol, self.uniquetwig), default_unit=(getattr(self.quantity, mathfunc)(other).unit))
            elif isinstance(other, u.Unit) and mathfunc=='__mul__':
                return self.quantity*other
            else:
                raise NotImplementedError("math with type {} not supported".format(type(other)))
        except ValueError:
            raise ValueError("constraint math failed: make sure you're using astropy 1.0+")

    def __add__(self, other):
        """
        """
        return self.__math__(other, '+', '__add__')

    def __radd__(self, other):
        """
        """
        return self.__rmath__(other, '+', '__radd__')

    def __sub__(self, other):
        """
        """
        return self.__math__(other, '-', '__sub__')

    def __rsub__(self, other):
        """
        """
        return self.__rmath__(other, '-', '__rsub__')

    def __mul__(self, other):
        """
        """
        return self.__math__(other, '*', '__mul__')

    def __rmul__(self, other):
        """
        """
        return self.__rmath__(other, '*', '__rmul__')

    def __div__(self, other):
        """
        """
        return self.__math__(other, '/', '__div__')

    def __rdiv__(self, other):
        """
        """
        return self.__rmath__(other, '/', '__rdiv__')

    def __pow__(self, other):
        """
        """
        return self.__math__(other, '**', '__pow__')

    def set_uniqueid(self, uniqueid):
        """
        Set the uniqueid of this Parameter.  There is no real need
        for a user to call this unless there is some conflict or they
        manually want to set the uniqueids.

        NOTE: this does not check for conflicts, and having two parameters
        without the same uniqueid (not really unique anymore is it) will
        surely cause unexpected results.  Use with caution.

        :parameter str uniqueid: the new uniqueid
        """
        # TODO: check to make sure uniqueid is valid (is actually unique within self._bundle and won't cause problems with constraints, etc)
        self._uniqueid = uniqueid

    def get_value(self, *args, **kwargs):
        """
        This method should be overriden by any subclass of Parameter, and should
        be decorated with the @update_if_client decorator.
        Please see the individual classes documentation:

            * :meth:`FloatParameter.get_value`
            * :meth:`ArrayParameter.get_value`
            * :meth:`HierarchyParameter.get_value`
            * :meth:`IntParameter.get_value`
            * :meth:`BoolParameter.get_value`
            * :meth:`ChoiceParameter.get_value`
            * :meth:`ConstraintParameter.get_value`
            * :meth:`HistoryParameter.get_value`

        If subclassing, this method needs to:
            * cast to the correct type/units, handling defaults

        :raises NotImplementedError: because this must be subclassed


        """
        if self.qualifier in kwargs.keys():
            # then we have an "override" value that was passed, and we should
            # just return that.
            # Example teff_param.get_value('teff', teff=6000) returns 6000
            return kwargs.get(self.qualifier)
        return None

    def set_value(self, *args, **kwargs):
        """
        This method should be overriden by any subclass of Parameter, and should
        be decorated with the @send_if_client decorator
        Please see the individual classes for documentation:

            * :meth:`FloatParameter.set_value`
            * :meth:`ArrayParameter.set_value`
            * :meth:`HierarchyParameter.set_value`
            * :meth:`IntParameter.set_value`
            * :meth:`BoolParameter.set_value`
            * :meth:`ChoiceParameter.set_value`
            * :meth:`ConstraintParameter.set_value`
            * :meth:`HistoryParameter.set_value`

        If subclassing, this method needs to:
            * check the inputs for the correct format/agreement/cast_type
            * make sure that converting back to default_unit will work (if applicable)
            * make sure that in choices (if a choose)
            * make sure that not out of limits
            * make sure that not out of prior ??

        :raises NotImplementedError: because this must be subclassed
        """
        raise NotImplementedError # <--- leave this in place, should be subclassed


class StringParameter(Parameter):
    """
    Parameter that accepts any string for the value
    """
    def __init__(self, *args, **kwargs):
        """
        see :meth:`Parameter.__init__`
        """
        super(StringParameter, self).__init__(*args, **kwargs)

        self.set_value(kwargs.get('value', ''))

        self._dict_fields_other = ['description', 'value', 'visible_if', 'copy_for']
        self._dict_fields = _meta_fields_all + self._dict_fields_other

    @update_if_client
    def get_value(self, **kwargs):
        """

        """
        default = super(StringParameter, self).get_value(**kwargs)
        if default is not None: return default
        return str(self._value)

    @send_if_client
    def set_value(self, value, **kwargs):
        """

        """
        _orig_value = deepcopy(value)

        try:
            value = str(value)
        except:
            raise ValueError("could not cast value to string")
        else:
            self._value = value

            self._add_history(redo_func='set_value', redo_kwargs={'value': value, 'uniqueid': self.uniqueid}, undo_func='set_value', undo_kwargs={'value': _orig_value, 'uniqueid': self.uniqueid})

class TwigParameter(Parameter):
    # TODO: change to RefParameter?
    """
    Parameter that handles referencing any other *parameter* by twig (must exist)
    This stores the uniqueid but will display as the current uniquetwig for that item
    """
    def __init__(self, bundle, *args, **kwargs):
        """
        see :meth:`Parameter.__init__`
        """
        super(TwigParameter, self).__init__(*args, **kwargs)

        # usually its the bundle's job to attach param._bundle after the
        # creation of a parameter.  But in this case, having access to the
        # bundle is necessary in order to intialize and set the value
        self._bundle = bundle

        self.set_value(kwargs.get('value', ''))

        self._dict_fields_other = ['description', 'value', 'visible_if', 'copy_for']
        self._dict_fields = _meta_fields_all + self._dict_fields_other

    def get_parameter(self):
        """
        return the parameter that this points to
        """
        return self._bundle.get_parameter(uniqueid=self._value)

    @update_if_client
    def get_value(self, **kwargs):
        """

        """
        # self._value is the uniqueid of the parameter.  So we need to
        # retrieve that parameter, but display the current uniquetwig
        # to the user
        # print "*** TwigParameter.get_value self._value: {}".format(self._value)
        default = super(TwigParameter, self).get_value(**kwargs)
        if default is not None: return default
        if self._value is None:
            return None
        return _uniqueid_to_uniquetwig(self._bundle, self._value)


    @send_if_client
    def set_value(self, value, **kwargs):
        """

        kwargs are passed on to filter
        """
        _orig_value = deepcopy(self.get_value())

        # first make sure only returns one results
        if self._bundle is None:
            raise ValueError("TwigParameters must be attached from the bundle, and cannot be standalone")

        value = str(value)  # <-- in case unicode

        # NOTE: this means that in all saving of bundles, we MUST keep the uniqueid and retain them when re-opening
        value = _twig_to_uniqueid(self._bundle, value, **kwargs)
        self._value = value

        self._add_history(redo_func='set_value', redo_kwargs={'value': value, 'uniqueid': self.uniqueid}, undo_func='set_value', undo_kwargs={'value': _orig_value, 'uniqueid': self.uniqueid})


class ChoiceParameter(Parameter):
    # TODO: rename to ComboParameter?
    """
    Parameter in which the value has to match one of the pre-defined choices
    """
    def __init__(self, *args, **kwargs):
        """
        see :meth:`Parameter.__init__`
        """
        super(ChoiceParameter, self).__init__(*args, **kwargs)

        self._choices = kwargs.get('choices', [])

        self.set_value(kwargs.get('value', ''))

        self._dict_fields_other = ['description', 'choices', 'value', 'visible_if', 'copy_for']
        self._dict_fields = _meta_fields_all + self._dict_fields_other

    @property
    def choices(self):
        return self._choices

    def get_choices(self):
        return self._choices

    @update_if_client
    def get_value(self, **kwargs):
        """

        """
        default = super(ChoiceParameter, self).get_value(**kwargs)
        if default is not None: return default
        return str(self._value)

    @send_if_client
    def set_value(self, value, run_checks=None, **kwargs):
        """

        """
        _orig_value = deepcopy(self.get_value())

        try:
            value = str(value)
        except:
            raise ValueError("could not cast value to string")
        else:
            if self.qualifier=='passband':
                if value not in self.choices:
                    self._choices = list_passbands(refresh=True)

            if value not in self.choices:
                raise ValueError("value must be one of {}".format(self.choices))

            if self.qualifier=='passband' and value not in list_installed_passbands():
                # then we need to download and install before setting
                download_passband(value)

            self._value = value

            # run_checks if requested (default)
            if run_checks is None:
                run_checks = conf.interactive
            if run_checks and self._bundle:
                passed, msg = self._bundle.run_checks()
                if not passed:
                    # passed is either False (failed) or None (raise Warning)
                    logger.warning(msg)

            self._add_history(redo_func='set_value', redo_kwargs={'value': value, 'uniqueid': self.uniqueid}, undo_func='set_value', undo_kwargs={'value': _orig_value, 'uniqueid': self.uniqueid})

class BoolParameter(Parameter):
    def __init__(self, *args, **kwargs):
        """
        see :meth:`Parameter.__init__`
        """
        super(BoolParameter, self).__init__(*args, **kwargs)

        self.set_value(kwargs.get('value', True))

        self._dict_fields_other = ['description', 'value', 'visible_if', 'copy_for']
        self._dict_fields = _meta_fields_all + self._dict_fields_other

    @update_if_client
    def get_value(self, **kwargs):
        """

        """
        default = super(BoolParameter, self).get_value(**kwargs)
        if default is not None: return default
        return self._value

    @send_if_client
    def set_value(self, value, **kwargs):
        """

        """
        _orig_value = deepcopy(self.get_value())

        if value in ['false', 'False', '0']:
            value = False

        try:
            value = bool(value)
        except:
            raise ValueError("could not cast value to boolean")
        else:
            self._value = value

            if self.context not in ['setting', 'history']:
                self._add_history(redo_func='set_value', redo_kwargs={'value': value, 'uniqueid': self.uniqueid}, undo_func='set_value', undo_kwargs={'value': _orig_value, 'uniqueid': self.uniqueid})


class DictParameter(Parameter):
    def __init__(self, *args, **kwargs):
        """
        see :meth:`Parameter.__init__`
        """
        super(DictParameter, self).__init__(*args, **kwargs)

        self.set_value(kwargs.get('value', {}))

        self._dict_fields_other = ['description', 'value', 'visible_if', 'copy_for']
        self._dict_fields = _meta_fields_all + self._dict_fields_other

    @update_if_client
    def get_value(self, **kwargs):
        """

        """
        default = super(DictParameter, self).get_value(**kwargs)
        if default is not None: return default
        return self._value

    @send_if_client
    def set_value(self, value, **kwargs):
        """

        """
        _orig_value = deepcopy(self.get_value())

        try:
            value = dict(value)
        except:
            raise ValueError("could not cast value to dictionary")
        else:
            self._value = value

            self._add_history(redo_func='set_value', redo_kwargs={'value': value, 'uniqueid': self.uniqueid}, undo_func='set_value', undo_kwargs={'value': _orig_value, 'uniqueid': self.uniqueid})


class IntParameter(Parameter):
    def __init__(self, *args, **kwargs):
        """
        see :meth:`Parameter.__init__`
        """
        super(IntParameter, self).__init__(*args, **kwargs)

        limits = kwargs.get('limits', (None, None))
        self.set_limits(limits)

        self.set_value(kwargs.get('value', 1))

        self._dict_fields_other = ['description', 'value', 'limits', 'visible_if', 'copy_for']
        self._dict_fields = _meta_fields_all + self._dict_fields_other

    @property
    def limits(self):
        return self._limits

    def get_limits(self):
        return self.limits

    def set_limits(self, limits=(None, None)):
        if not len(limits)==2:
            raise ValueError("limits must be in the format: (min, max)")

        if None not in limits and limits[1] < limits[0]:
            raise ValueError("lower limits must be less than upper limit")

        limits = list(limits)

        self._limits = limits

    def within_limits(self, value):
        """
        check whether a value falls within the set limits

        :parameter value: float or Quantity to test.  If value is a float, it is
            assumed that it has the same units as default_units
        """

        return (self.limits[0] is None or value >= self.limits[0]) and (self.limits[1] is None or value <= self.limits[1])

    @update_if_client
    def get_value(self, **kwargs):
        """

        """
        default = super(IntParameter, self).get_value(**kwargs)
        if default is not None: return default
        return self._value

    @send_if_client
    def set_value(self, value, **kwargs):
        """

        """
        _orig_value = deepcopy(self.get_value())

        if isinstance(value, str):
            value = float(value)

        try:
            value = int(value)
        except:
            raise ValueError("could not cast value to integer")
        else:

            # make sure the value is within the limits
            if not self.within_limits(value):
                raise ValueError("value of {} must be within limits of {}".format(self.qualifier, self.limits))

            self._value = value

            self._add_history(redo_func='set_value', redo_kwargs={'value': value, 'uniqueid': self.uniqueid}, undo_func='set_value', undo_kwargs={'value': _orig_value, 'uniqueid': self.uniqueid})


class FloatParameter(Parameter):
    def __init__(self, *args, **kwargs):
        """
        see :meth:`Parameter.__init__`

        additional options:
        default_unit
        """
        super(FloatParameter, self).__init__(*args, **kwargs)

        self._in_constraints = []                        # labels of constraints that have this parameter in the expression (not implemented yet)
        self._is_constraint = None                          # label of the constraint that defines the value of this parameter (not implemented yet)

        default_unit = kwargs.get('default_unit', None)
        self.set_default_unit(default_unit)

        limits = kwargs.get('limits', (None, None))
        self.set_limits(limits)

        unit = kwargs.get('unit', None)  # will default to default_unit in set_value
        if isinstance(unit, str) or isinstance(unit, unicode):
            unit = u.Unit(str(unit))


        timederiv = kwargs.get('timederiv', None)
        self.set_timederiv(timederiv)

        self.set_value(kwargs.get('value', ''), unit)

        self._dict_fields_other = ['description', 'value', 'quantity', 'default_unit', 'limits', 'visible_if', 'copy_for'] # TODO: add adjust?  or is that a different subclass?
        if conf.devel:
            # NOTE: this check will take place when CREATING the parameter,
            # so toggling devel after won't affect whether timederiv is included
            # in string representations.
            self._dict_fields_other += ['timederiv']

        self._dict_fields = _meta_fields_all + self._dict_fields_other

    @property
    def default_unit(self):
        return self._default_unit

    def get_default_unit(self):
        return self.default_unit

    def set_default_unit(self, unit):
        """

        """
        # TODO: check to make sure isinstance(unit, astropy.u.Unit)
        # TODO: check to make sure can convert from current default unit (if exists)
        if isinstance(unit, str) or isinstance(unit, unicode):
            unit = u.Unit(str(unit))
        elif unit is None:
            unit = u.dimensionless_unscaled

        self._default_unit = unit

    @property
    def limits(self):
        return self._limits

    def get_limits(self):
        return self.limits

    def set_limits(self, limits=(None, None)):
        if not len(limits)==2:
            raise ValueError("limits must be in the format: (min, max)")

        limits = list(limits)
        for i in range(2):
            # first convert to float if integer
            if isinstance(limits[i], int):
                limits[i] = float(limits[i])

            # now convert to quantity using default unit if value was float or int
            if isinstance(limits[i], float):
                limits[i] = limits[i] * self.default_unit

        if None not in limits and limits[1] < limits[0]:
            raise ValueError("lower limits must be less than upper limit")

        self._limits = limits

    def within_limits(self, value):
        """
        check whether a value falls within the set limits

        :parameter value: float or Quantity to test.  If value is a float, it is
            assumed that it has the same units as default_units
        """

        if isinstance(value, int) or isinstance(value, float):
            value = value * self.default_unit

        return (self.limits[0] is None or value >= self.limits[0]) and (self.limits[1] is None or value <= self.limits[1])

    @property
    def timederiv(self):
        return self._timederiv

    @property
    def quantity(self):
        return self.get_quantity()

    def get_timederiv(self):
        """
        """
        return self._timederiv

    def set_timederiv(self, timederiv):
        """
        """
        self._timederiv = timederiv

    #@update_if_client is on the called get_quantity
    def get_value(self, unit=None, t=None, **kwargs):
        """
        @param unit: astropy unit
        @type unit: astropy.units.Unit
        @param time: time at which to compute the value (will only affect
            time-dependent parameters)
        @type time: float (assumes days in same convention as t0) or astropy.Quantity
            (will handle appropriate unit conversion)
        @return: value in requested unit
        @rtype: depends on cast_type
        """
        default = super(FloatParameter, self).get_value(**kwargs)
        if default is not None: return default
        quantity = self.get_quantity(unit=unit, t=t, **kwargs)
        if hasattr(quantity, 'value'):
            return quantity.value
        else:
            return quantity

    @update_if_client
    def get_quantity(self, unit=None, t=None, **kwargs):
        """
        @param unit: astropy unit
        @type unit: astropy.units.Unit
        @param time: time at which to compute the value (will only affect
            time-dependent parameters)
        @type time: float (assumes days in same convention as t0) or astropy.Quantity
            (will handle appropriate unit conversion)
        @return: value in requested unit
        @rtype: depends on cast_type
        """
        default = super(FloatParameter, self).get_value(**kwargs) # <- note this is calling get_value on the Parameter object
        if default is not None:
            value = default
            if isinstance(default, u.Quantity):
                return value
        else:
            value = self._value

        if isinstance(value, nphelpers.Arange) or isinstance(value, nphelpers.Linspace):
            value = value.to_array()

        if t is not None:
            raise NotImplementedError("timederiv is currently disabled until it can be tested thoroughly")

        if t is not None and self.is_constraint is not None:
            # TODO: is this a risk for an infinite loop?
            value = self.is_constraint.get_result(t=t)

        if t is not None and self.timederiv is not None:
            # check to see if value came from a constraint - and if so, we will
            # need to re-evaluate that constraint at t=t.


            parent_ps = self.get_parent_ps()
            deriv = parent_ps.get_value(self.timederiv, unit=self.default_unit/u.d)
            # t0 = parent_ps.get_value('t0_values', unit=u.d)
            t0 = self._bundle.get_value('t0', context='system', unit=u.d)

            # if time has been provided without units, we assume the same units as t0
            if not hasattr(time, 'value'):
                # time = time * parent_ps.get_parameter('t0_values').default_unit
                time = time * self._bundle.get_value('t0', context='system').default_unit

            # print "***", value, deriv, time, t0
            value = value + deriv*(time-t0)

        if unit is None:
            unit = self.default_unit

        # TODO: check to see if this is still necessary
        if isinstance(unit, str):
            # we need to do this to make sure we get PHOEBE's version of
            # the unit instead of astropy's
            unit = u.Unit(unit)

        # TODO: catch astropy units and convert to PHOEBE's?

        if unit is None or value is None:
            return value
        else:
            try:
                return value.to(unit)
            except:
                return value

    def _check_type(self, value):
        # we do this separately so that FloatArrayParameter can keep this set_value
        # and just subclass _check_type
        if isinstance(value, u.Quantity):
            value = value.value

        if not (isinstance(value, float) or isinstance(value, int)):
            # TODO: probably need to change this to be flexible with all the cast_types
            raise ValueError("value could not be cast to float")

    #@send_if_client is on the called set_quantity
    def set_value(self, value, unit=None, force=False, run_checks=None, **kwargs):
        """
        """
        return self.set_quantity(value=value, unit=unit, force=force, run_checks=run_checks, **kwargs)

    @send_if_client
    def set_quantity(self, value, unit=None, force=False, run_checks=None, run_constraints=None, **kwargs):
        """

        If unit is not provided, will default to self.default_unit.
        Units can either be provided by passing a astropy.Quantity (value * astropy.units.Unit)
        as value, or by passing the astropy.units.Unit to unit.  If units are provided with both
        but do not agree, an error will be raised.

        :parameter value: new value
        :type value: depends on cast_type
        :parameter unit: unit of the provided value (will not change default_unit)
        :type unit: astropy.units.Unit
        :parameter bool run_checks: whether to see if the new value will be expected
            to cause the system to be non-computable (will not raise an error, but
            will cause a warning in the logger)
        """
        _orig_value = deepcopy(self.get_value())

        if len(self.constrained_by) and not force:
            raise ValueError("cannot change the value of a constrained parameter.  This parameter is constrained by '{}'".format(', '.join([p.uniquetwig for p in self.constrained_by])))

        # accept tuples (ie 1.2, 'rad') from dictionary access
        if isinstance(value, tuple) and unit is None:
            value, unit = value
        if isinstance(value, str):
            value = float(value)
        if isinstance(value, dict) and 'nphelper' in value.keys():
            # then we're loading the JSON version of an Arange or Linspace
            value = nphelpers.from_json(value)

        if isinstance(unit, str):
            # print "*** converting string to unit"
            unit = u.Unit(unit)  # should raise error if not a recognized unit
        elif unit is not None and not (isinstance(unit, u.Unit) or isinstance(unit, u.CompositeUnit)):
            raise TypeError("unit must be an phoebe.u.Unit or None, got {}".format(unit))

        self._check_type(value)

        # check to make sure value and unit don't clash
        if isinstance(value, u.Quantity) or ((isinstance(value, nphelpers.Arange) or isinstance(value, nphelpers.Linspace)) and value.unit is not None):
            if unit is not None:
                # check to make sure they're the same
                if value.unit != unit:
                    raise ValueError("value and unit do not agree")

        elif value is None:
            # allowed for FloatArrayParameter if self.allow_none.  This should
            # already have been checked by self._check_type
            value = value

        elif unit is not None:
            # print "*** converting value to quantity"
            value = value * unit

        elif self.default_unit is not None:
            value = value * self.default_unit

        # handle wrapping for angle measurements
        if value is not None and value.unit.physical_type == 'angle':
            # NOTE: this may fail for nphelpers.Arange or nphelpers.Linspace
            if value > (360*u.deg) or value < (0*u.deg):
                value = value % (360*u.deg)
                logger.warning("wrapping value of {} to {}".format(self.qualifier, value))

        # make sure the value is within the limits
        if not self.within_limits(value):
            raise ValueError("value of {} must be within limits of {}".format(self.qualifier, self.limits))

        # make sure we can convert back to the default_unit
        try:
            if self.default_unit is not None and value is not None:
                test = value.to(self.default_unit)
        except u.core.UnitsError:
            raise ValueError("cannot convert provided unit ({}) to default unit ({})".format(value.unit, self.default_unit))
        except:
            self._value = value
        else:
            self._value = value

        if run_constraints is None:
            run_constraints = conf.interactive
        if run_constraints:
            for constraint_id in self._in_constraints:
                #~ print "*** parameter.set_value run_constraint uniqueid=", constraint_id
                self._bundle.run_constraint(uniqueid=constraint_id)
        else:
            # then we want to delay running constraints... so we need to track
            # which ones need to be run once requested
            for constraint_id in self._in_constraints:
                if constraint_id not in self._bundle._delayed_constraints:
                    self._bundle._delayed_constraints.append(constraint_id)

        # run_checks if requested (default)
        if run_checks is None:
            run_checks = conf.interactive
        if run_checks and self._bundle:
            passed, msg = self._bundle.run_checks()
            if not passed:
                # passed is either False (failed) or None (raise Warning)
                logger.warning(msg)

        self._add_history(redo_func='set_value', redo_kwargs={'value': value, 'uniqueid': self.uniqueid}, undo_func='set_value', undo_kwargs={'value': _orig_value, 'uniqueid': self.uniqueid})


    #~ @property
    #~ def constraint(self):
        #~ """
        #~ returns the label of the constraint that constrains this parameter
        #~
        #~ you can then access all of the parameters of the constraint via bundle.get_constraint(label)
        #~ """
        #~ return self.constraint_expression.uniquetwig

    @property
    def is_constraint(self):
        """
        returns the expression of the constraint that constrains this parameter
        """
        if self._is_constraint is None:
            return None
        return self._bundle.get_parameter(context='constraint', uniqueid=self._is_constraint)

    @property
    def constrained_by(self):
        """
        returns a list of parameters that constrain this parameter
        """
        if self._is_constraint is None:
            return []
        params = []
        for var in self.is_constraint._vars:
            param = var.get_parameter()
            if param.uniqueid != self.uniqueid:
                params.append(param)
        return params

    #~ @property
    #~ def in_constraints(self):
        #~ """
        #~ returns a list the labels of the constraints in which this parameter constrains another
        #~
        #~ you can then access all of the parameters of a given constraint via bundle.get_constraint(constraint)
        #~ """
        #~ return [param.uniquetwig for param in self.in_constraints_expressions]

    @property
    def in_constraints(self):
        """
        returns a list of the expressions in which this parameter constrains another
        """
        expressions = []
        for uniqueid in self._in_constraints:
            expressions.append(self._bundle.get_parameter(context='constraint', uniqueid=uniqueid))
        return expressions

    @property
    def constrains(self):
        """
        returns a list of parameters that are constrained by this parameter
        """
        params = []
        for constraint in self.in_constraints:
            for var in constraint._vars:
                param = var.get_parameter()
                if param.component == constraint.component and param.qualifier == constraint.qualifier:
                    if param not in params and param.uniqueid != self.uniqueid:
                        params.append(param)
        return params

    @property
    def related_to(self):
        """
        returns a list of all parameters that are either constrained by or constrain this parameter
        """
        params = []
        constraints = self.in_constraints
        if self.is_constraint is not None:
            constraints.append(self.is_constraint)

        for constraint in constraints:
            for var in constraint._vars:
                param = var.get_parameter()
                if param not in params and param.uniqueid != self.uniqueid:
                    params.append(param)

        return params


#    def sin(self):
#        return np.sin(self.get_value(unit=u.rad))

class FloatArrayParameter(FloatParameter):
    def __init__(self, *args, **kwargs):
        """
        see :meth:`Parameter.__init__`
        """
        self._allow_none = kwargs.get('allow_none', False)
        super(FloatArrayParameter, self).__init__(*args, **kwargs)

        default_unit = kwargs.get('default_unit', None)

        self.set_default_unit(default_unit)

        unit = kwargs.get('unit', None)  # will default to default_unit in set_value
        if isinstance(unit, str) or isinstance(unit, unicode):
            unit = u.Unit(str(unit))

        self.set_value(kwargs.get('value', []), unit)

        self._dict_fields_other = ['description', 'value', 'default_unit', 'visible_if', 'copy_for', 'allow_none']
        self._dict_fields = _meta_fields_all + self._dict_fields_other

    def __repr__(self):
        """
        FloatArrayParameter needs to "truncate" the array by temporarily
        overriding np.set_printoptions
        """
        opt = np.get_printoptions()
        # <Parameter:_qualifier= takes 13+len(qualifier) characters
        np.set_printoptions(threshold=8, edgeitems=3, linewidth=opt['linewidth']-(13+len(self.qualifier)))
        repr_ = super(FloatArrayParameter, self).__repr__()
        np.set_printoptions(**opt)
        return repr_

    def __str__(self):
        """
        FloatArrayParameter needs to "truncate" the array by temporarily
        overriding np.set_printoptions
        """
        opt = np.get_printoptions()
        # Value:_ takes 7 characters
        np.set_printoptions(threshold=8, edgeitems=3, linewidth=opt['linewidth']-7)
        str_ = super(FloatArrayParameter, self).__str__()
        np.set_printoptions(**opt)
        return str_

    @property
    def allow_none(self):
        """
        """
        return self._allow_none

    def to_string_short(self):
        """
        see also :meth:`to_string`

        :return: a shorter abreviated string reprentation of the parameter
        """
        opt = np.get_printoptions()
        np.set_printoptions(threshold=8, edgeitems=3, linewidth=opt['linewidth']-len(self.uniquetwig)-2)
        str_ = super(FloatArrayParameter, self).to_string_short()
        np.set_printoptions(**opt)
        return str_

    def interp_value(self, **kwargs):
        """
        Interpolate to find the value in THIS array given a value from
        ANOTHER array in the SAME parent :class:`ParameterSet`

        This currently only supports simple 1d linear interpolation (via
        numpy.interp) and does no checks to make sure you're interpolating
        with respect to an independent parameter - so use with caution.

        >>> print this_param.get_parent_ps().qualifiers
        >>> 'other_qualifier' in this_param.get_parent_ps().qualifiers
        True
        >>> this_param.interp_value(other_qualifier=5)

        where other_qualifier must be in this_param.get_parent_ps().qualifiers
        AND must point to another FloatArrayParameter.

        Example:

        >>> b['flux@lc01@model'].interp_value(time=10.2)

        NOTE: Interpolation by phase is not currently supported - but you can use
        :meth:`phoebe.frontend.bundle.Bundle.to_time` to convert to a valid
        time first (just make sure its in the bounds of the time array).

        NOTE: this method does not currently support units.  You must provide
        the interpolating value in its default units and are returned the
        value in the default units (no support for quantities).

        :parameter **kwargs: see examples above, must provide a single
            qualifier-value pair to use for interpolation.  In most cases
            this will probably be time=value or wavelength=value.
        :raises KeyError: if more than one qualifier is passed
        :raises KeyError: if no qualifier is passed that belongs to the
            parent :class:`ParameterSet`
        :raises KeyError: if the qualifier does not point to another
            :class:`FloatArrayParameter`
        """
        # TODO: add support for units
        # TODO: add support for non-linear interpolation (probably would need to use scipy)?
        # TODO: add support for interpolating in phase_space

        if len(kwargs.keys()) > 1:
            raise KeyError("interp_value only takes a single qualifier-value pair")

        qualifier, qualifier_interp_value = kwargs.items()[0]

        parent_ps = self.get_parent_ps()

        if qualifier not in parent_ps.qualifiers:
            raise KeyError("'{}' not valid qualifier (must be one of {})".format(qualifier, parent_ps.qualifiers))

        qualifier_parameter = parent_ps.get(qualifier=qualifier)

        if not isinstance(qualifier_parameter, FloatArrayParameter):
            raise KeyError("'{}' does not point to a FloatArrayParameter".format(qualifier))

        return np.interp(qualifier_interp_value, qualifier_parameter.get_value(), self.get_value())


    def append(self, value):
        """
        """
        # check units
        if isinstance(value, u.Quantity):
            value = value.to(self.default_unit).value

        if isinstance(value, nphelpers.Arange) or isinstance(value, nphelpers.Linspace):
            value = value.to_array()

        new_value = np.append(self.get_value(), value) * self.default_unit
        self.set_value(new_value)

    def set_index_value(self, index, value, **kwargs):
        """
        """
        if isinstance(value, u.Quantity):
            value = value.to(self.default_unit).value
        elif isinstance(value, str):
            value = float(value)
        #else:
            #value = value*self.default_unit
        lst =self.get_value()#.value
        lst[index] = value
        self.set_value(lst)

    # def set_value_at_time(self, time, value, **kwargs):
    #     """
    #     """
    #     parent_ps = self.get_parent_ps()
    #     times_param = parent_ps.get_parameter(qualifier='times')
    #     index = np.where(times_param.get_value()==time)[0][0]
    #
    #     self.set_index_value(index, value, **kwargs)


    #~ def at_time(self, time):
        #~ """
        #~ looks for a parameter with qualifier time that shares all the same meta data and
        #~ """
        #~ raise NotImplementedError

    def _check_type(self, value):
        """
        """
        if self.allow_none and value is None:
            value = None

        elif isinstance(value, u.Quantity):
            value = value.value

        # if isinstance(value, str):
            # value = np.fromstring(value)

        elif isinstance(value, float):
            value = np.array([value])

        elif not (isinstance(value, list) or isinstance(value, np.ndarray) or isinstance(value, nphelpers.Arange) or isinstance(value, nphelpers.Linspace)):
            # TODO: probably need to change this to be flexible with all the cast_types
            raise TypeError("value '{}' ({}) could not be cast to array".format(value, type(value)))

        return value

    @property
    def start(self):
        """
        Access the 'start' value of an array if set as phoebe.arange or phoebe.linspace
        """
        if not (isinstance(self._value, nphelpers.Arange) or isinstance(self._value, nphelpers.Linspace)):
            raise ValueError("can only access start if value is phoebe.frontend.nphelpers.Arange or phoebe.frontend.nphelpers.Linspace")

        return self._value.start

    def set_start(self, start):
        """
        Change the 'start' value of an array if set as phoebe.arange or phoebe.linspace
        """
        if not (isinstance(self._value, nphelpers.Arange) or isinstance(self._value, nphelpers.Linspace)):
            raise ValueError("can only set start if value is phoebe.frontend.nphelpers.Arange or phoebe.frontend.nphelpers.Linspace")

        self._value.set_start(start)

    @property
    def stop(self):
        """
        Access the 'stop' value of an array if set as phoebe.arange or phoebe.linspace
        """
        if not (isinstance(self._value, nphelpers.Arange) or isinstance(self._value, nphelpers.Linspace)):
            raise ValueError("can only access start if value is phoebe.frontend.nphelpers.Arange or phoebe.frontend.nphelpers.Linspace")

        return self._value.stop

    def set_stop(self, stop):
        """
        Change the 'stop' value of an array if set as phoebe.arange or phoebe.linspace
        """
        if not (isinstance(self._value, nphelpers.Arange) or isinstance(self._value, nphelpers.Linspace)):
            raise ValueError("can only set stop if value is phoebe.frontend.nphelpers.Arange or phoebe.frontend.nphelpers.Linspace")

        self._value.set_stop(stop)

    @property
    def step(self):
        """
        Access the 'step' value of an array if set as phoebe.arange
        """
        if not isinstance(self._value, nphelpers.Arange):
            raise ValueError("can only access step if value is phoebe.frontend.nphelpers.Arange")

        return self._value.step

    def set_step(self, step):
        """
        Change the 'stop' value of an array if set as phoebe.arange
        """
        if not isinstance(self._value, nphelpers.Arange):
            raise ValueError("can only set step if value is phoebe.frontend.nphelpers.Arange")

        self._value.set_step(step)

    @property
    def num(self):
        """
        Access the 'num' value of an array if set as phoebe.linspace
        """
        if not isinstance(self._value, nphelpers.Linspace):
            raise ValueError("can only access start if value is phoebe.frontend.nphelpers.Linspace")

        return self._value.num

    def set_num(self, num):
        """
        Change the 'stop' value of an array if set as phoebe.linspace
        """
        if not isinstance(self._value, nphelpers.Linspace):
            raise ValueError("can only set num if value is phoebe.frontend.nphelpers.Linspace")

        self._value.set_num(num)

    def convert_to_arange(self):
        """
        Convert a value stored as phoebe.linspace to phoebe.arange
        """
        if not isinstance(self._value, nphelpers.Linspace):
            raise ValueError("can only set stop if value is phoebe.frontend.nphelpers.Linspace")

        self._value = self._value.to_arange()

    def convert_to_linspace(self):
        """
        Convert a value stored as phoebe.arange to phoebe.linspace
        """
        if not isinstance(self._value, nphelpers.Arange):
            raise ValueError("can only set stop if value is phoebe.frontend.nphelpers.Arange")

        self._value = self._value.to_linspace()


class ArrayParameter(Parameter):
    def __init__(self, *args, **kwargs):
        """
        see :meth:`Parameter.__init__`
        """
        super(ArrayParameter, self).__init__(*args, **kwargs)

        self.set_value(kwargs.get('value', []))

        self._dict_fields_other = ['description', 'value', 'visible_if', 'copy_for']
        self._dict_fields = _meta_fields_all + self._dict_fields_other

    def append(self, value):
        """
        """
        if isinstance(value, nphelpers.Arange) or isinstance(value, nphelpers.Linspace):
            value = value.to_array()

        new_value = np.append(self.get_value(), value)
        self.set_value(new_value)

    #~ def at_time(self, time):
        #~ """
        #~ looks for a parameter with qualifier time that shares all the same meta data and
        #~ """
        #~ raise NotImplementedError

    @update_if_client
    def get_value(self, **kwargs):
        """

        """
        default = super(ArrayParameter, self).get_value(**kwargs)
        if default is not None: return default

        if isinstance(self._value, nphelpers.Arange) or isinstance(self._value, nphelpers.Linspace):
            return self._value.to_array()
        else:
            return self._value

    @send_if_client
    def set_value(self, value, **kwargs):
        """

        """
        _orig_value = deepcopy(self._value)
        self._value = np.array(value)

        if self.context not in ['setting', 'history']:
            self._add_history(redo_func='set_value', redo_kwargs={'value': value, 'uniqueid': self.uniqueid}, undo_func='set_value', undo_kwargs={'value': _orig_value, 'uniqueid': self.uniqueid})

class IntArrayParameter(FloatArrayParameter):
    def __init__(self, *args, **kwargs):
        kwargs.setdefault('default_unit', u.dimensionless_unscaled)
        super(IntArrayParameter, self).__init__(*args, **kwargs)


    def __repr__(self):
        """
        IntArrayParameter needs to "truncate" the array by temporarily
        overriding np.set_printoptions
        """
        opt = np.get_printoptions()
        # <Parameter:_qualifier= takes 13+len(qualifier) characters
        np.set_printoptions(threshold=8, edgeitems=3, linewidth=opt['linewidth']-(13+len(self.qualifier)))
        repr_ = super(IntArrayParameter, self).__repr__()
        np.set_printoptions(**opt)
        return repr_

    def __str__(self):
        """
        IntArrayParameter needs to "truncate" the array by temporarily
        overriding np.set_printoptions
        """
        opt = np.get_printoptions()
        # Value:_ takes 7 characters
        np.set_printoptions(threshold=8, edgeitems=3, linewidth=opt['linewidth']-7)
        str_ = super(IntArrayParameter, self).__str__()
        np.set_printoptions(**opt)
        return str_

    @property
    def quantity(self):
        return self.get_quantity()

    @update_if_client
    def get_quantity(self, **kwargs):
        """
        IntParameters don't have units, but we may want a Quantity object returned nonetheless
        """
        return self.get_value() * u.dimensionless_unscaled

    @send_if_client
    def set_value(self, value, **kwargs):
        _orig_value = deepcopy(self._value)
        self._value = np.array(value, dtype=np.int)

        self._add_history(redo_func='set_value', redo_kwargs={'value': value, 'uniqueid': self.uniqueid}, undo_func='set_value', undo_kwargs={'value': _orig_value, 'uniqueid': self.uniqueid})



class HierarchyParameter(StringParameter):
    def __init__(self, value, **kwargs):
        """
        see :meth:`Parameter.__init__`
        """
        dump = kwargs.pop('qualifier', None)
        super(HierarchyParameter, self).__init__(qualifier='hierarchy', value=value, **kwargs)

    def __repr__(self):
        return "<HierarchyParameter: {}>".format(self.get_value())

    def __str__(self):
        #~ return self.get_value().replace('(', '\n\t').replace(')', '\n')
        #~ def _print_item(item, tab, str_):
            #~ if isinstance(item, list):
                #~ tab += 1
                #~ for child in item:
                    #~ str_ += _print_item(child, tab, str_)
            #~ else:
                #~ return str_ + '\n' + '\t'*tab + item
        #~
        #~ str_ = ''
        #~ for item in self._parse_repr():
            #~ tab = 0
            #~ str_ += _print_item(str(item), tab, '')
#~
        #~ return str_
        if not len(self.get_value()):
            return 'NO HIERARCHY'
        else:
            return json.dumps(self._parse_repr(), indent=4).replace(',','').replace('[','').replace(']','').replace('"', '').replace('\n\n','\n')

    @send_if_client
    def set_value(self, value, update_cache=True, **kwargs):

        # TODO: check to make sure valid

        _orig_value = deepcopy(self.get_value())

        try:
            value = str(value)
        except:
            raise ValueError("cannot cast to string")
        else:
            self._value = value

            self._add_history(redo_func='set_value', redo_kwargs={'value': value, 'uniqueid': self.uniqueid}, undo_func='set_value', undo_kwargs={'value': _orig_value, 'uniqueid': self.uniqueid})

        if update_cache:
            self._update_cache()

    def _clear_cache(self):
        """
        """
        self._is_binary = {}
        self._is_contact_binary = {}

    def _update_cache(self):
        """
        """
        # update cache for is_binary and is_contact_binary
        self._clear_cache()
        if self._bundle is not None:
            # for comp in self.get_components():
            for comp in self._bundle.components:
                if comp == '_default':
                    continue
                self._is_binary[comp] = self._compute_is_binary(comp)
                self._is_contact_binary[comp] = self._compute_is_contact_binary(comp)


    def _parse_repr(self):
         """
         turn something like "orbit:outer(orbit:inner(star:starA, star:starB), star:starC)"
         into ['orbit:outer', ['orbit:inner', ['star:starA', 'star:starB'], 'star:starC']]
         """

         repr_ = self.get_value()
         repr_str = '["{}"]'.format(repr_.replace(', ', '", "').replace('(', '", ["').replace(')', '"]')).replace(']"', '"]').replace('""', '"').replace(']"', ']')
         return json.loads(repr_str)

    def _recurse_find_trace(self, structure, item, trace=[]):
        """
        given a nested structure from _parse_repr and find the trace route to get to item
        """

        try:
            i = structure.index(item)
        except ValueError:
            for j,substructure in enumerate(structure):
                if isinstance(substructure, list):
                    return self._recurse_find_trace(substructure, item, trace+[j])
        else:
            return trace+[i]

    def _get_by_trace(self, structure, trace):
        """
        retrieve an item from the nested structure from _parse_repr given a trace (probably modified from _recurse_find_trace)
        """
        for i in trace:
            structure = structure[i]

        return structure

    def _get_structure_and_trace(self, component):
        """
        """
        obj = self._bundle.filter(component=component, context='component', check_visible=False)
        our_item = '{}:{}'.format(obj.kind, component)


        repr_ = self.get_value()
        structure = self._parse_repr()

        trace = self._recurse_find_trace(structure, our_item)

        return structure, trace, our_item

    def change_component(self, old_component, new_component):
        """
        """
        kind = self.get_kind_of(old_component)
        value = self.get_value()
        # TODO: this could still cause issues if the names of components are
        # contained in other components (ie starA, starAB)
        value = value.replace("{}:{}".format(kind, old_component), "{}:{}".format(kind, new_component))
        # delay updating cache until after the bundle
        # has had a chance to also change its component tags
        self.set_value(value, update_cache=False)

    def get_components(self):
        """
        """
        l = re.findall(r"[\w']+", self.get_value())
        return l[1::2]

    def get_top(self):
        """
        """
        return str(self._parse_repr()[0].split(':')[1])

    def get_stars(self):
        """
        get 'component' of all stars in order primary -> secondary
        """
        l = re.findall(r"[\w']+", self.get_value())
        # now search for indices of star and take the next entry from this flat list
        return [l[i+1] for i,s in enumerate(l) if s=='star']


    def get_orbits(self):
        """
        get 'component' of all orbits in order primary -> secondary
        """
        #~ l = re.findall(r"[\w']+", self.get_value())
        # now search for indices of orbit and take the next entry from this flat list
        #~ return [l[i+1] for i,s in enumerate(l) if s=='orbit']
        orbits = []
        for star in self.get_stars():
            parent = self.get_parent_of(star)
            if parent not in orbits and parent!='component':
                orbits.append(parent)
        return orbits

    def get_parent_of(self, component):
        """
        """
        # example:
        # - self.get_value(): "orbit:outer(orbit:inner(star:starA, star:starB), star:starC)"
        # - component: "starA"
        # - needs to return "inner"

        if component is None:
            return self.get_top()


        structure, trace, item = self._get_structure_and_trace(component)
        # trace points us to our_item at self._get_by_trace(structure, trace)
        # so to get the parent, if our trace is [1,1,0] we want to use [1, 0] which is trace[:-2]+[trace[-2]-1]


        #~ print "***", trace
        if len(trace)<=1:
            return None

        return str(self._get_by_trace(structure, trace[:-2]+[trace[-2]-1]).split(':')[-1])

    def get_sibling_of(self, component, kind=None):
        """
        """
        siblings = self.get_siblings_of(component, kind=kind)
        if not len(siblings):
            return None
        else:
            return siblings[0]


    def get_siblings_of(self, component, kind=None):
        """
        """

        structure, trace, item = self._get_structure_and_trace(component)
        #item_kind, item_label = item.split(':')

        parent_label = self.get_parent_of(component)
        siblings = self.get_children_of(parent_label, kind=kind)

        #self_ind = siblings.index(component)
        if component in siblings:
            siblings.remove(component)

        if not len(siblings):
            return []
        else:
            return siblings


    def get_stars_of_sibling_of(self, component):
        """
        same as get_sibling_of except if the sibling is an orbit, this will recursively
        follow the tree to return a list of all stars under that orbit
        """

        sibling = self.get_sibling_of(component)

        if sibling in self.get_stars():
            return sibling

        stars = [child for child in self.get_stars_of_children_of(sibling)]

        # TODO: do we need to make sure there aren't duplicates?
        # return list(set(stars))

        return stars


    def get_children_of(self, component, kind=None):
        """
        get to component labels of the children of a given component
        """

        structure, trace, item = self._get_structure_and_trace(component)
        item_kind, item_label = item.split(':')

        if isinstance(kind, str):
            kind = [kind]

        if item_kind not in ['orbit']:
            # return None
            return []
        else:
            items = self._get_by_trace(structure, trace[:-1]+[trace[-1]+1])
            # we want to ignore suborbits
            #return [str(ch.split(':')[-1]) for ch in items if isinstance(ch, unicode)]
            return [str(ch.split(':')[-1]) for ch in items if isinstance(ch, unicode) and (kind is None or ch.split(':')[0] in kind)]

    def get_stars_of_children_of(self, component):
        """
        same as get_children_of except if any of the children are orbits, this will recursively
        follow the tree to return a list of all children (grandchildren, etc) stars under that orbit
        """

        stars = self.get_stars()
        orbits = self.get_orbits()
        stars_children = []

        for child in self.get_children_of(component):
            if child in stars:
                stars_children.append(child)
            elif child in orbits:
                stars_children += self.get_stars_of_children_of(child)
            else:
                # maybe an envelope or eventually spot, ring, etc
                pass

        return stars_children



    def get_child_of(self, component, ind, kind=None):
        """
        get a child (by index) of a given component
        """
        children = self.get_children_of(component, kind=kind)
        if children is None:
            return None
        else:
            return children[ind]



    def get_primary_or_secondary(self, component, return_ind=False):
        """
        return whether a given component is the 'primary' or 'secondary'
        component in its parent orbit
        """
        parent = self.get_parent_of(component)
        if parent is None:
            # then this is a single component, not in a binary
            return 'primary'

        children_of_parent = self.get_children_of(parent)

        ind = children_of_parent.index(component)

        if ind > 1:
            return None

        if return_ind:
            return ind + 1

        return ['primary', 'secondary'][ind]

    def get_meshables(self):
        """
        return a list of components that are meshable (generally stars, but handles
            the envelope for an contact_binary)
        """

        l = re.findall(r"[\w']+", self.get_value())
        # now search for indices of star and take the next entry from this flat list
        meshables = [l[i+1] for i,s in enumerate(l) if s in ['star', 'envelope']]

        # now we want to remove any star which has a sibling envelope
        has_sibling_envelope = []
        for item in meshables:
            if self.get_sibling_of(item, kind='envelope'):
                has_sibling_envelope.append(item)

        return [m for m in meshables if m not in has_sibling_envelope]

    def get_kind_of(self, component):
        """
        """
        structure, trace, item = self._get_structure_and_trace(component)
        item_kind, item_label = item.split(':')

        return item_kind


    def _compute_is_contact_binary(self, component):
        """
        """
        if 'envelope' not in self.get_value():
            return False

        if component not in self.get_components():
            # TODO: this can probably at least check to see if is itself
            # an envelope?
            return False

        return self.get_kind_of(component)=='envelope' or (self.get_sibling_of(component, kind='envelope') is not None)

    def is_contact_binary(self, component):
        """
        especially useful for constraints

        tells whether any component (star, envelope) is part of a contact_binary
        by checking its siblings for an envelope
        """
        if component not in self._is_contact_binary.keys():
            self._update_cache()

        return self._is_contact_binary.get(component)

    def _compute_is_binary(self, component):
        """
        """
        if component not in self.get_components():
            # TODO: is this the best fallback?
            return True

        if len(self.get_stars())==1:
            return False

        return self.get_kind_of(self.get_parent_of(component))=='orbit'

    def is_binary(self, component):
        """
        especially useful for constraints

        tells whether any component (star, envelope) is part of a binary
        by checking its parent
        """
        if component not in self._is_binary.keys():
            self._update_cache()

        return self._is_binary.get(component)






class ConstraintParameter(Parameter):
    """
    One side of a constraint (not an equality)

    qualifier: constrained parameter
    value: expression
    """
    def __init__(self, bundle, value, **kwargs):
        """
        see :meth:`Parameter.__init__`
        """
        super(ConstraintParameter, self).__init__(qualifier=kwargs.pop('qualifier', None), value=value, description=kwargs.pop('description', 'constraint'), **kwargs)

        # usually its the bundle's job to attach param._bundle after the
        # creation of a parameter.  But in this case, having access to the
        # bundle is necessary in order to intialize and set the value
        self._bundle = bundle
        if isinstance(value, ConstraintParameter):
            default_unit = kwargs.get('default_unit', value.result.unit)
            value = value.get_value()

        else:
            default_unit = kwargs.get('default_unit', u.dimensionless_unscaled)

        self._vars = []
        self._var_params = None
        self._constraint_func = kwargs.get('constraint_func', None)
        self._constraint_kwargs = kwargs.get('constraint_kwargs', {})
        self.set_value(value)
        self.set_default_unit(default_unit)
        self._dict_fields_other = ['description', 'value', 'default_unit', 'constraint_func', 'constraint_kwargs']
        self._dict_fields = _meta_fields_all + self._dict_fields_other

    @property
    def is_visible(self):
        return self.constrained_parameter.is_visible

    @property
    def constraint_func(self):
        """
        """
        return self._constraint_func

    @property
    def constraint_kwargs(self):
        """
        """
        return self._constraint_kwargs

    @property
    def vars(self):
        """
        return all the variables in a PS
        """
        # cache _var_params
        if self._var_params is None:
            self._var_params = ParameterSet([var.get_parameter() for var in self._vars])
        return self._var_params

    def _get_var(self, param=None, **kwargs):
        if not isinstance(param, Parameter):
            if isinstance(param, str) and 'twig' not in kwargs.keys():
                kwargs['twig'] = param

            param = self.get_parameter(**kwargs)

        varids = [var.unique_label for var in self._vars]
        if param.uniqueid not in varids:
            raise KeyError("{} was not found in expression".format(param.uniquetwig))
        return self._vars[varids.index(param.uniqueid)]



    def _parse_expr(self, expr):

        # the expression currently has twigs between curly braces,
        # we need to extract these and turn each into a ConstraintVar
        # so that we actually store the uniqueid of the parameter,
        # but always display the /current/ uniquetwig in the expression

        vars_ = []
        lbls = re.findall(r'\{.[^{}]*\}', expr)

        for lbl in lbls:
            twig = lbl.replace('{', '').replace('}', '')
            #~ print "ConstraintParameter._parse_expr lbl: {}, twig: {}".format(lbl, twig)
            var = ConstraintVar(self._bundle, twig)

            # TODO: if var.is_param, we need to make it read-only and required by this constraint, etc

            vars_.append(var)
            expr = expr.replace(lbl, var.safe_label)

        if self.qualifier:
            #~ print "***", self._bundle.__repr__(), self.qualifier, self.component
            ps = self._bundle.filter(qualifier=self.qualifier, component=self.component, dataset=self.dataset, feature=self.feature, kind=self.kind, model=self.model, check_visible=False) - self._bundle.filter(context='constraint', check_visible=False)
            if len(ps) == 1:
                constrained_parameter = ps.get_parameter(check_visible=False, check_default=False)
            else:
                raise KeyError("could not find single match for {}".format({'qualifier': self.qualifier, 'component': self.component, 'dataset': self.dataset, 'feature': self.feature, 'model': self.model}))


            var = ConstraintVar(self._bundle, constrained_parameter.twig)

            vars_.append(var)

        return expr, vars_

    @property
    def constrained_parameter(self):
        """
        """
        # try:
        if True:
            return self.get_constrained_parameter()
        # except: # TODO exception type
            # return None

    def get_constrained_parameter(self):
        """
        """
        return self.get_parameter(qualifier=self.qualifier, component=self.component, dataset=self.dataset, check_visible=False)

    def get_parameter(self, twig=None, **kwargs):
        """
        get a parameter from those that are variables
        """
        kwargs['twig'] = twig
        kwargs['check_default'] = False
        kwargs['check_visible'] = False
        ps = self.vars.filter(**kwargs)
        if len(ps)==1:
            return ps.get(check_visible=False, check_default=False)
        elif len(ps) > 1:
            # TODO: is this safe?  Some constraints may have a parameter listed
            # twice, so we can do this then, but maybe should check to make sure
            # all items have the same uniqueid?  Maybe check len(ps.uniqueids)?
            return ps.to_list()[0]
        else:
            raise KeyError("no result found")

    @property
    def default_unit(self):
        return self._default_unit

    def get_default_unit(self):
        return self.default_unit

    def set_default_unit(self, unit):
        """

        """
        # TODO: check to make sure isinstance(unit, astropy.units.Unit)
        # TODO: check to make sure can convert from current default unit (if exists)
        if isinstance(unit, str) or isinstance(unit, unicode):
            unit = u.Unit(str(unit))

        self._default_unit = unit

    #@send_if_client   # TODO: this breaks
    def set_value(self, value, **kwargs):
        """

        kwargs are passed on to filter
        """
        _orig_value = deepcopy(self.get_value())

        if self._bundle is None:
            raise ValueError("ConstraintParameters must be attached from the bundle, and cannot be standalone")
        value = str(value) # <-- in case unicode
        # if the user wants to see the expression, we'll replace all
        # var.safe_label with var.curly_label
        self._value, self._vars = self._parse_expr(value)
        # reset the cached version of the PS - will be recomputed on next request
        self._var_params = None
        #~ print "***", self.uniquetwig, self.uniqueid
        self._add_history(redo_func='set_value', redo_kwargs={'value': value, 'uniqueid': self.uniqueid}, undo_func='set_value', undo_kwargs={'value': _orig_value, 'uniqueid': self.uniqueid})

    def _update_bookkeeping(self):
        # do bookkeeping on parameters
        self._remove_bookkeeping()
        for var in self._vars:
            param = var.get_parameter()
            if param.qualifier == self.qualifier and param.component == self.component:
                # then this is the currently constrained parameter
                param._is_constraint = self.uniqueid
                if param.uniqueid in param._in_constraints:
                    param._in_constraints.remove(self.uniqueid)
            else:
                # then this is a constraining parameter
                if self.uniqueid not in param._in_constraints:
                    param._in_constraints.append(self.uniqueid)

    def _remove_bookkeeping(self):
        for var in self._vars:
            param = var.get_parameter()
            if param._is_constraint == self.uniqueid:
                param._is_constraint = None
            if self.uniqueid in param._in_constraints:
                param._in_constraints.remove(self.uniqueid)

    @property
    def expr(self):
        return self.get_value()

    #@update_if_client  # TODO: this breaks
    def get_value(self):
        """
        """
        # for access to the sympy-safe expr, just use self._expr
        expr = self._value
        for var in self._vars:
            # update to current unique twig
            var.update_user_label()  # update curly label
            #~ print "***", expr, var.safe_label, var.curly_label
            expr = expr.replace(str(var.safe_label), str(var.curly_label))

        return expr

    def __repr__(self):
        if self.qualifier is not None:
            lhs = '{'+self.get_constrained_parameter().uniquetwig+'}'
            return "<ConstraintParameter: {} = {} => {}>".format(lhs, self.expr, self.result)
        else:
            return "<ConstraintParameter: {} => {}>".format(self.expr, self.result)

    def __str__(self):
        return "Constrains (qualifier): {}\nExpression in SI (value): {}\nCurrent Result (result): {}".format(self.qualifier, self.expr, self.result)

    def __math__(self, other, symbol, mathfunc):
        #~ print "*** ConstraintParameter.__math__ other.type", type(other)
        if isinstance(other, ConstraintParameter):
            #~ print "*** ConstraintParameter.__math__", symbol, self.result, other.result
            return ConstraintParameter(self._bundle, "(%s) %s (%s)" % (self.expr, symbol, other.expr), default_unit=(getattr(self.result, mathfunc)(other.result).unit))
        elif isinstance(other, Parameter):
            return ConstraintParameter(self._bundle, "(%s) %s {%s}" % (self.expr, symbol, other.uniquetwig), default_unit=(getattr(self.result, mathfunc)(other.quantity).unit))
        elif isinstance(other, u.Quantity):
            #print "***", other, type(other), isinstance(other, ConstraintParameter)
            return ConstraintParameter(self._bundle, "(%s) %s %0.30f" % (self.expr, symbol, other.si.value), default_unit=(getattr(self.result, mathfunc)(other).unit))
        elif isinstance(other, float) or isinstance(other, int):
            if symbol in ['+', '-']:
                # assume same units as self (NOTE: NOT NECESSARILY SI) if addition or subtraction
                other = float(other)*self.default_unit
            else:
                # assume dimensionless
                other = float(other)*u.dimensionless_unscaled
            return ConstraintParameter(self._bundle, "(%s) %s %f" % (self.expr, symbol, other.si.value), default_unit=(getattr(self.result, mathfunc)(other).unit))
        elif (isinstance(other, u.Unit) or isinstance(other, u.CompositeUnit) or isinstance(other, u.IrreducibleUnit)) and mathfunc=='__mul__':
            # here we'll fake the unit to become a quantity so that we still return a ConstraintParameter
            return self*(1*other)
        else:
            raise NotImplementedError("math using {} with type {} not supported".format(mathfunc, type(other)))

    def __rmath__(self, other, symbol, mathfunc):
        #~ print "*** ConstraintParameter.__rmath__ other.type", type(other)
        if isinstance(other, ConstraintParameter):
            #~ print "*** ConstraintParameter.__math__", symbol, self.result, other.result
            return ConstraintParameter(self._bundle, "(%s) %s (%s)" % (other.expr, symbol, self.expr), default_unit=(getattr(self.result, mathfunc)(other.result).unit))
        elif isinstance(other, Parameter):
            return ConstraintParameter(self._bundle, "{%s} %s (%s)" % (other.uniquetwig, symbol, self.expr), default_unit=(getattr(self.result, mathfunc)(other.quantity).unit))
        elif isinstance(other, u.Quantity):
            #~ print "*** rmath", other, type(other)
            return ConstraintParameter(self._bundle, "%0.30f %s (%s)" % (other.si.value, symbol, self.expr), default_unit=(getattr(self.result, mathfunc)(other).unit))
        elif isinstance(other, float) or isinstance(other, int):
            if symbol in ['+', '-']:
                # assume same units as self if addition or subtraction
                other = float(other)*self.default_unit
            else:
                # assume dimensionless
                other = float(other)*u.dimensionless_unscaled
            return ConstraintParameter(self._bundle, "%f %s (%s)" % (other.si.value, symbol, self.expr), default_unit=(getattr(self.result, mathfunc)(other).unit))
        elif (isinstance(other, u.Unit) or isinstance(other, u.CompositeUnit) or isinstance(other, u.IrreducibleUnit)) and mathfunc=='__mul__':
            # here we'll fake the unit to become a quantity so that we still return a ConstraintParameter
            return self*(1*other)
        else:
            raise NotImplementedError("math using {} with type {} not supported".format(mathfunc, type(other)))

    def __add__(self, other):
        return self.__math__(other, '+', '__add__')

    def __radd__(self, other):
        return self.__rmath__(other, '+', '__radd__')

    def __sub__(self, other):
        return self.__math__(other, '-', '__sub__')

    def __rsub__(self, other):
        return self.__math__(other, '-', '__rsub__')

    def __mul__(self, other):
        return self.__math__(other, '*', '__mul__')

    def __rmul__(self, other):
        return self.__rmath__(other, '*', '__rmul__')

    def __div__(self, other):
        return self.__math__(other, '/', '__div__')

    def __rdiv__(self, other):
        return self.__rmath__(other, '/', '__rdiv__')

    def __pow__(self, other):
        return self.__math__(other, '**', '__pow__')

    @property
    def result(self):
        """
        get the current value (as a quantity) of this expression
        """
        return self.get_result()

    def get_result(self, t=None):
        """
        """
        # TODO: optimize this:
        # almost half the time is being spent on self.get_value() of which most is spent on var.update_user_label
        # second culprit is converting everything to si
        # third culprit is the dictionary comprehensions

        def eq_needs_builtin(eq):
            for func in _constraint_builtin_funcs:
                if "{}(".format(func) in eq:
                    #print "*** eq_needs_builtin", func
                    return True
            return False

        def get_values(vars, safe_label=True):
            # use np.float64 so that dividing by zero will results in a
            # np.inf
            return {var.safe_label if safe_label else var.user_label: np.float64(var.get_quantity(t=t).si.value) if var.get_parameter()!=self.constrained_parameter else np.float64(var.get_quantity().si.value) for var in vars}

        eq = self.get_value()

        if _use_sympy and not eq_needs_builtin(eq):
            values = get_values(self._vars, safe_label=True)
            values['I'] = 1 # CHEATING MAGIC
            # just to be safe, let's reinitialize the sympy vars
            for v in self._vars:
                #~ print "creating sympy var: ", v.safe_label
                sympy.var(str(v.safe_label), positive=True)

            # print "***", self._value, values
            eq = sympy.N(self._value, 30)
            # print "***", self._value, values, eq.subs(values), eq.subs(values).evalf(15)
            value = float(eq.subs(values).evalf(15))
        else:
            # order here matters - self.get_value() will update the user_labels
            # to be the current unique twigs
            #print "***", eq, values


            if eq_needs_builtin(eq):
                # the else (which works for np arrays) does not work for the built-in funcs
                # this means that we can't currently support the built-in funcs WITH arrays

                values = get_values(self._vars, safe_label=False)

                from phoebe.constraints.builtin import ecosw2per0, esinw2per0,\
                        t0_perpass_to_supconj, t0_supconj_to_perpass,\
                        t0_ref_to_supconj, t0_supconj_to_ref,\
                        rochepotential2rpole, rocherpole2potential,\
                        rotstarpotential2rpole, rotstarrpole2potential

                value = float(eval(eq.format(**values)))

            else:
                # the following works for np arrays
                values = get_values(self._vars, safe_label=True)

                # if any of the arrays are empty (except the one we're filling)
                # then we want to return an empty array as well (the math would fail)
                arrays_filled = True
                for var in self._vars:
                    var_value = var.get_value()
                    #print "***", self.twig, self.constrained_parameter.twig, var.user_label, var_value, isinstance(var_value, np.ndarray), var.unique_label != self.constrained_parameter.uniqueid
                    # if self.qualifier is None then this isn't attached to solve anything yet, so we don't need to worry about checking to see if the var is the constrained parameter
                    if isinstance(var_value, np.ndarray) and len(var_value)==0 and (var.unique_label != self.constrained_parameter.uniqueid or self.qualifier is None):
                        #print "*** found empty array", self.constrainted_parameter.twig, var.safe_label, var_value
                        arrays_filled = False
                        #break  # out of the for loop

                if arrays_filled:
                    #print "*** else else", self._value, values
                    #print "***", _use_sympy, self._value, value
                    value = eval(self._value, values)
                else:
                    #print "*** EMPTY ARRAY FROM CONSTRAINT"
                    value = np.array([])

        #~ return value

        # let's assume the math was correct to give SI and we want units stored in self.default_units

        if self.default_unit is not None:
            convert_scale = self.default_unit.to_system(u.si)[0].scale
            #value = float(value/convert_scale) * self.default_unit
            value = value/convert_scale * self.default_unit


        return value

    def flip_for(self, twig=None, expression=None, **kwargs):
        """
        flip the constraint to solve for for any of the parameters in the expression

        expression (optional if sympy available, required if not)
        """

        _orig_expression = self.get_value()

        # try to get the parameter from the bundle
        kwargs['twig'] = twig
        newly_constrained_var = self._get_var(**kwargs)
        newly_constrained_param = self.get_parameter(**kwargs)

        check_kwargs = {k:v for k,v in newly_constrained_param.meta.items() if k not in ['context', 'twig', 'uniquetwig']}
        check_kwargs['context'] = 'constraint'
        if len(self._bundle.filter(**check_kwargs)):
            raise ValueError("'{}' is already constrained".format(newly_constrained_param.twig))

        currently_constrained_var = self._get_var(qualifier=self.qualifier, component=self.component)
        currently_constrained_param = currently_constrained_var.get_parameter() # or self.constrained_parameter

        import constraint
        if self.constraint_func is not None and hasattr(constraint, self.constraint_func):
            # then let's see if the method is capable of resolving for use
            # try:
            if True:
                # TODO: this is not nearly general enough, each method takes different arguments
                # and getting solve_for as newly_constrained_param.qualifier

                lhs, rhs, constraint_kwargs = getattr(constraint, self.constraint_func)(self._bundle, solve_for=newly_constrained_param, **self.constraint_kwargs)
            # except NotImplementedError:
            #     pass
            # else:
                # TODO: this needs to be smarter and match to self._get_var().user_label instead of the current uniquetwig

                expression = rhs._value # safe expression
                #~ print "*** flip by recalling method success!", expression

        # print "***", lhs._value, rhs._value

        if expression is not None:
            expression = expression

        elif _use_sympy:


            eq_safe = "({}) - {}".format(self._value, currently_constrained_var.safe_label)

            #~ print "*** solving {} for {}".format(eq_safe, newly_constrained_var.safe_label)

            expression = sympy.solve(eq_safe, newly_constrained_var.safe_label)[0]

            #~ print "*** solution: {}".format(expression)

        else:
            # TODO: ability for built-in constraints to flip themselves
            # we could access self.kind and re-call that with a new solve_for option?
            raise ValueError("must either have sympy installed or provide a new expression")

        self._qualifier = newly_constrained_param.qualifier
        self._component = newly_constrained_param.component
        self._kind = newly_constrained_param.kind

        self._value = str(expression)
        self.set_default_unit(newly_constrained_param.default_unit)

        self._update_bookkeeping()

        self._add_history(redo_func='flip_constraint', redo_kwargs={'expression': expression, 'uniqueid': newly_constrained_param.uniqueid}, undo_func='flip_constraint', undo_kwargs={'expression': _orig_expression, 'uniqueid': currently_constrained_param.uniqueid})


class HistoryParameter(Parameter):
    def __init__(self, bundle, redo_func, redo_kwargs, undo_func, undo_kwargs, **kwargs):
        """
        see :meth:`Parameter.__init__`
        """
        dump = kwargs.pop('qualifier', None)
        kwargs['context'] = 'history'
        super(HistoryParameter, self).__init__(qualifier='history', **kwargs)

        # usually its the bundle's job to attach param._bundle after the
        # creation of a parameter.  But in this case, having access to the
        # bundle is necessary in order to check if function names are valid
        # methods of the bundle
        self._bundle = bundle

        # if a function itself is passed instead of the string name, convert
        if hasattr(redo_func, '__call__'):
            redo_func = redo_func.func_name
        if hasattr(undo_func, '__call__'):
            undo_func = undo_func.func_name

        # check to make sure the funcs are valid methods of the bundle
        if not hasattr(self._bundle, redo_func):
            raise ValueError("bundle does not have '{}' method".format(redo_func))
        if not hasattr(self._bundle, undo_func):
            raise ValueError("bundle does not have '{}' method".format(undo_func))

        self._redo_func = redo_func
        self._redo_kwargs = redo_kwargs
        self._undo_func = undo_func
        self._undo_kwargs = undo_kwargs

        self._affected_params = []


        # TODO: how can we hold other parameters affect (ie. if the user calls set_value('incl', 80) and there is a constraint on asini that changes a... how do we log that here)

        self._dict_fields_other = ['redo_func', 'redo_kwargs', 'undo_func', 'undo_kwargs']
        self._dict_fields = _meta_fields_all + self._dict_fields_other

    def __repr__(self):
        """
        """
        return "<HistoryParameter: {} | keys: {}>".format(self.history, ', '.join(self._dict_fields_other))

    def __str__(self):
        """
        """
        # TODO: fill in str representation
        return "{}\nredo: {}\nundo: {}".format(self.history, self.redo_str, self.undo_str)

    def to_string_short(self):
        """
        """
        # this is what will be printed when in a PS (ie bundle.get_history())
        return "redo: {}, undo: {}".format(self.redo_str, self.undo_str)

    @property
    def undo_str(self):
        """
        """
        undo_kwargs = self.undo_kwargs
        if undo_kwargs is not None:
            return "{}({})".format(self.undo_func, ", ".join("{}={}".format(k,v) for k,v in undo_kwargs.items()))
        else:
            return "no longer undoable"

    @property
    def redo_str(self):
        """
        """
        redo_kwargs = self.redo_kwargs
        if redo_kwargs is not None:
            return "{}({})".format(self.redo_func, ", ".join("{}={}".format(k,v) for k,v in redo_kwargs.items()))
        else:
            return "no longer redoable"

    @property
    def redo_func(self):
        """
        """
        return self._redo_func

    @property
    def redo_kwargs(self):
        """
        """
        _redo_kwargs = deepcopy(self._redo_kwargs)
        if 'uniqueid' in _redo_kwargs.keys():
            uniqueid = _redo_kwargs.pop('uniqueid')
            try:
                _redo_kwargs['twig'] = self._bundle.get_parameter(uniqueid=uniqueid).uniquetwig
            except ValueError:
                # then the uniqueid is no longer available and we can no longer undo this item
                return None
        return _redo_kwargs

    @property
    def undo_func(self):
        """
        """
        return self._undo_func

    @property
    def undo_kwargs(self):
        """
        """
        _undo_kwargs = deepcopy(self._undo_kwargs)
        if 'uniqueid' in _undo_kwargs.keys():
            uniqueid = _undo_kwargs.pop('uniqueid')
            try:
                _undo_kwargs['twig'] = self._bundle.get_parameter(uniqueid=uniqueid).uniquetwig
            except ValueError:
                # then the uniqeuid is no longer available and we can no longer undo this item
                return None
        return _undo_kwargs

    @property
    def affected_params(self):
        """
        """
        return self.get_affected_params

    def get_affected_params(self, return_twigs=False):
        """
        """
        raise NotImplementedError
        if return_twigs:
            return [self._bundle.get_parameter(uniqueid=uniqueid).uniquetwig]
        else:
            return [self._bundle.get_parameter(uniqueid=uniqueid)]

    def redo(self):
        """
        """
        if self.redo_kwargs is None:
            # TODO: logger message explaining no longer redoable
            return
        # TODO: logger message
        return getattr(self._bundle, self._redo_func)(**self._redo_kwargs)

    def undo(self):
        """
        """
        if self.undo_kwargs is None:
            # TODO: logger message explaining no longer undoable
            return
        # TODO: logger message
        return getattr(self._bundle, self._undo_func)(**self._undo_kwargs)


class JobParameter(Parameter):
    """
    Parameter that tracks a submitted job (detached run_compute or run_fitting)
    """
    def __init__(self, b, location, status_method, retrieve_method, server_status=None, **kwargs):
        """
        see :meth:`Parameter.__init__`
        """
        _qualifier = kwargs.pop('qualifier', None)
        super(JobParameter, self).__init__(qualifier='detached_job', **kwargs)

        self._bundle = b
        self._server_status = server_status
        self._location = location
        self._status_method = status_method
        self._retrieve_method = retrieve_method
        self._value = 'unknown'
        #self._randstr = randstr

        # TODO: may need to be more clever once remote servers are supported
        self._script_fname = os.path.join(location, '_{}.py'.format(self.uniqueid))
        self._results_fname = os.path.join(location, '_{}.out'.format(self.uniqueid))

        # TODO: add a description?

        self._dict_fields_other = ['description', 'value', 'server_status', 'location', 'status_method', 'retrieve_method', 'uniqueid']
        self._dict_fields = _meta_fields_all + self._dict_fields_other

    def __str__(self):
        """
        """
        # TODO: implement a nice(r) string representation
        return "qualifier: {}\nstatus: {}".format(self.qualifier, self.status)

    #@update_if_client # get_status will make API call if JobParam points to a server
    def get_value(self):
        """
        JobParameter doesn't really have a value, but for the sake of Parameter
        representations, we'll provide the current status.

        Also see:
            * :meth:`location`
            * :meth:`status_method`
            * :meth:`retrieve_method`
            * :meth:`status`
            * :meth:`attach`
        """
        return self.status

    def set_value(self, *args, **kwargs):
        """
        JobParameter is read-only

        :raises NotImplementedError: because this never will be
        """

        raise NotImplementedError("JobParameter is a read-only parameter.  Call status or attach()")

    @property
    def server_status(self):
        """
        """
        return self._server_status

    @property
    def location(self):
        """
        """
        return self._location

    @property
    def status_method(self):
        """
        """
        return self._status_method

    @property
    def retrieve_method(self):
        """
        """
        return self._retrieve_method

    @property
    def status(self):
        """
        :raises NotImplementedError: if status isn't implemented for the given :meth:`status_method
        """
        return self.get_status()

    def get_status(self):
        """
        [NOT IMPLEMENTED]
        """
        if not _can_requests:
            raise ImportError("requests module required for external jobs")

        if self._value == 'loaded':
            status = 'loaded'

        elif not _is_server and self._bundle is not None and self._server_status is not None:
            if self._value in ['complete']:
                # then we have no need to bother checking again
                status = self._value
            else:
                url = self._server_status
                logger.info("checking job status on server from {}".format(url))
                # "{}/{}/parameters/{}".format(server, bundleid, self.uniqueid)
                r = requests.get(url, timeout=5)
                try:
                    rjson = r.json()
                except ValueError:
                    # TODO: better exception here - perhaps look for the status code from the response?
                    status = self._value
                else:
                    status = rjson['data']['attributes']['value']

        else:

            if self.status_method == 'exists':
                output_exists = os.path.isfile("_{}.out".format(self.uniqueid))
                if output_exists:
                    status = 'complete'
                else:
                    status = 'unknown'
            else:
                raise NotImplementedError

        # here we'll set the value to be the latest CHECKED status for the sake
        # of exporting to JSON and updating the status for clients.  get_value
        # will still call status so that it will return the CURRENT value.
        self._value = status
        return status

    def _retrieve_results(self):
        """
        [NOT IMPLEMENTED]
        """
        # now the file with the model should be retrievable from self._result_fname
        result_ps = ParameterSet.open(self._results_fname)
        return result_ps

    def attach(self, sleep=5, cleanup=True):
        """

        :parameter int sleep: number of seconds to sleep between status checks
        :parameter bool cleanup: whether to delete this parameter and any temporary
            files once the results are loaded (default: True)
        :raises ValueError: if not attached to a bundle
        :raises NotImplementedError: because it isn't
        """
        if not _can_requests:
            raise ImportError("requests module required for external jobs")


        if not self._bundle:
            raise ValueError("can only attach a job if attached to a bundle")

        #if self._value == 'loaded':
        #    raise ValueError("results have already been loaded")


        while self.get_status() not in ['complete', 'loaded']:
            # TODO: any way we can not make 2 calls to self.status here?
            logger.info("current status: {}".format(self.get_status()))
            time.sleep(sleep)

        if self._server_status is not None and not _is_server:
            # then we are no longer attached as a client to this bundle on
            # the server, so we need to just pull the results manually
            url = self._server_status
            logger.info("pulling job results from server from {}".format(url))
            # "{}/{}/parameters/{}".format(server, bundleid, self.uniqueid)
            r = requests.get(url, timeout=5)
            rjson = r.json()

            # status should already be complete because of while loop above,
            # but could always check the following:
            # rjson['value']['attributes']['value'] == 'complete'

            # TODO: server needs to sideload results once complete
            newparams = rjson['included']
            self._bundle._attach_param_from_server(newparams)


        else:

            result_ps = self._retrieve_results()

            # now we need to attach result_ps to self._bundle
            # TODO: is creating metawargs here necessary?  Shouldn't the params already be tagged?
            metawargs = {'compute': result_ps.compute, 'model': result_ps.model, 'context': 'model'}
            self._bundle._attach_params(result_ps, **metawargs)

            if cleanup:
                os.remove(self._script_fname)
                os.remove(self._results_fname)

        self._value = 'loaded'

        # TODO: add history?

        return self._bundle.get_model(self.model)<|MERGE_RESOLUTION|>--- conflicted
+++ resolved
@@ -2476,13 +2476,9 @@
             (see details for x above)
         :parameter str z: qualifier or twig of the array to plot on the z-axis if both
             the backend and ax support 3d plotting (see details for x above)
-<<<<<<< HEAD
-
-=======
         :parameter t0: qualifier or float of the t0 that should be used for
             phasing, if applicable
         :type t0: string or float
->>>>>>> 336c5f4a
         :parameter str xerrors: qualifier of the array to plot as x-errors (will
             default based on x if not provided)
         :parameter str yerrors: qualifier of the array to plot as y-errors (will
