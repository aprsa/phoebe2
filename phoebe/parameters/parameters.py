--- conflicted
+++ resolved
@@ -8,14 +8,10 @@
 # from phoebe.constraints import builtin
 from phoebe.parameters.twighelpers import _uniqueid_to_uniquetwig
 from phoebe.parameters.twighelpers import _twig_to_uniqueid
-<<<<<<< HEAD
-from phoebe.frontend import tabcomplete, plotting, mpl_animate
+from phoebe.frontend import tabcomplete
 from phoebe.frontend.help import phoebehelp as help
-=======
-from phoebe.frontend import tabcomplete
 from phoebe.dependencies import nparray
 from phoebe.utils import parse_json
->>>>>>> d7f3cba5
 
 import sys
 import random
@@ -4069,17 +4065,6 @@
         return OrderedDict([(k, getattr(self, k)) for k in _meta_fields_all if k not in ignore])
 
     @property
-<<<<<<< HEAD
-    def help(self):
-        """
-        """
-        return self.get_help()
-
-    def get_help(self):
-        """
-        """
-        return help(self, empty_if_none=True)
-=======
     def tags(self):
         """
         Returns a dictionary that lists all available tags.
@@ -4105,7 +4090,17 @@
         * (dict) a dictionary of all singular tag attributes.
         """
         return self.get_meta(ignore=['uniqueid', 'plugin', 'feedback', 'fitting', 'history', 'twig', 'uniquetwig'])
->>>>>>> d7f3cba5
+
+    @property
+    def help(self):
+        """
+        """
+        return self.get_help()
+
+    def get_help(self):
+        """
+        """
+        return help(self, empty_if_none=True)
 
     @property
     def qualifier(self):
