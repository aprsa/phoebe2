import numpy as np
#from numpy import sin, cos, tan, arcsin, arccos, arctan, sqrt

from phoebe.parameters.parameters import ParameterSet, ConstraintParameter, FloatParameter
from phoebe import u, c

import logging
logger = logging.getLogger("CONSTRAINT")
logger.addHandler(logging.NullHandler())

list_of_constraints_requiring_si = ['logg']

_skip_filter_checks = {'check_default': False, 'check_visible': False}


def _get_system_ps(b, item, context='component'):
    """
    parses the input arg (either twig or PS) to retrieve the actual parametersets
    """
    # TODO: make this a decorator?
    if isinstance(item, list) and len(item)==1:
        item = item[0]

    if isinstance(item, ParameterSet):
        return item.filter(context=context, **_skip_filter_checks)
    elif isinstance(item, str):
        return b.filter(item, context=context, **_skip_filter_checks)
    else:
        logger.debug("_get_system_ps got {}".format(item))
        raise NotImplementedError("_get_system_ps does not support item with type: {}".format(type(item)))

#{ Mathematical expressions

# these all return a constraint expression... everything else in this module is meant
# to be used through b.add_constraint()

def _get_expr(param):
    """
    """
    if hasattr(param, 'expr'):
        return param.expr
    elif hasattr(param, 'uniquetwig'):
        return "{%s}" % param.uniquetwig
    else:
        raise NotImplementedError("could not build constraint expression with type {}".format(type(param)))

def sin(param):
    """
    Allows using the sin function in a constraint

    Arguments
    ------------
    * `param` (<phoebe.parameters.Parameter>)

    Returns
    ---------
    * (<phoebe.parameters.ConstraintParameter>)
    """
    return ConstraintParameter(param._bundle, "sin({})".format(_get_expr(param)))

def cos(param):
    """
    Allows using the cos function in a constraint

    Arguments
    ------------
    * `param` (<phoebe.parameters.Parameter>)

    Returns
    ---------
    * (<phoebe.parameters.ConstraintParameter>)
    """
    return ConstraintParameter(param._bundle, "cos({})".format(_get_expr(param)))

def tan(param):
    """
    Allows using the tan function in a constraint

    Arguments
    ------------
    * `param` (<phoebe.parameters.Parameter>)

    Returns
    ---------
    * (<phoebe.parameters.ConstraintParameter>)
    """
    return ConstraintParameter(param._bundle, "tan({})".format(_get_expr(param)))

def arcsin(param):
    """
    Allows using the arcsin function in a constraint

    Arguments
    ------------
    * `param` (<phoebe.parameters.Parameter>)

    Returns
    ---------
    * (<phoebe.parameters.ConstraintParameter>)
    """
    return ConstraintParameter(param._bundle, "arcsin({})".format(_get_expr(param)))

def arccos(param):
    """
    Allows using the arccos function in a constraint

    Arguments
    ------------
    * `param` (<phoebe.parameters.Parameter>)

    Returns
    ---------
    * (<phoebe.parameters.ConstraintParameter>)
    """
    # print "***", "arccos({})".format(_get_expr(param))
    return ConstraintParameter(param._bundle, "arccos({})".format(_get_expr(param)))

def arctan(param):
    """
    Allows using the arctan function in a constraint

    Arguments
    ------------
    * `param` (<phoebe.parameters.Parameter>)

    Returns
    ---------
    * (<phoebe.parameters.ConstraintParameter>)
    """
    return ConstraintParameter(param._bundle, "arctan({})".format(_get_expr(param)))

def arctan2(param1, param2):
    """
    Allows using the arctan2 function in a constraint

    :parameter param: the :class:`phoebe.parameters.parameters.Parameter`
    :returns: the :class:`phoebe.parameters.parameters.ConstraintParameter`
    """
    return ConstraintParameter(param1._bundle, "arctan2({}, {})".format(_get_expr(param1), _get_expr(param2)))

def arctan2(param1, param2):
    """
    Allows using the arctan2 function in a constraint

    :parameter param: the :class:`phoebe.parameters.parameters.Parameter`
    :returns: the :class:`phoebe.parameters.parameters.ConstraintParameter`
    """
    return ConstraintParameter(param1._bundle, "arctan2({}, {})".format(_get_expr(param1), _get_expr(param2)))

def abs(param):
    """
    Allows using the abs (absolute value) function in a constraint

    Arguments
    ------------
    * `param` (<phoebe.parameters.Parameter>)

    Returns
    ---------
    * (<phoebe.parameters.ConstraintParameter>)
    """
    return ConstraintParameter(param._bundle, "abs({})".format(_get_expr(param)))

def sqrt(param):
    """
    Allows using the sqrt (square root) function in a constraint

    Arguments
    ------------
    * `param` (<phoebe.parameters.Parameter>)

    Returns
    ---------
    * (<phoebe.parameters.ConstraintParameter>)
    """
    return ConstraintParameter(param._bundle, "sqrt({})".format(_get_expr(param)))

def log10(param):
    """
    Allows using the log10 function in a constraint

    Arguments
    ----------------
    * `param` (<phoebe.parameters.Parameter>)

    Returns
    -----------
    * (<phoebe.parameters.ConstraintParameter>)
    """
    return ConstraintParameter(param._bundle, "log10({})".format(_get_expr(param)))

#}
#{ Built-in functions (see phoebe.constraints.builtin for actual functions)
def roche_requiv_L1(q, syncpar, ecc, sma, incl_star, long_an_star, incl_orb, long_an_orb, compno=1):
    return ConstraintParameter(q._bundle, "requiv_L1(%s, %d)" % (", ".join(["{%s}" % (param.uniquetwig if hasattr(param, 'uniquetwig') else param.expr) for param in (q, syncpar, ecc, sma, incl_star, long_an_star, incl_orb, long_an_orb)]), compno))

def roche_requiv_contact_L1(q, sma, compno=1):
    return ConstraintParameter(q._bundle, "requiv_contact_L1(%s, %d)" % (", ".join(["{%s}" % (param.uniquetwig if hasattr(param, 'uniquetwig') else param.expr) for param in (q, sma)]), compno))

def roche_requiv_contact_L23(q, sma, compno=1):
    return ConstraintParameter(q._bundle, "requiv_contact_L23(%s, %d)" % (", ".join(["{%s}" % (param.uniquetwig if hasattr(param, 'uniquetwig') else param.expr) for param in (q, sma)]), compno))

def roche_potential_contact_L1(q):
    return ConstraintParameter(q._bundle, "potential_contact_L1({})".format(_get_expr(q)))

def roche_potential_contact_L23(q):
    return ConstraintParameter(q._bundle, "potential_contact_L23({})".format(_get_expr(q)))

def roche_pot_to_fillout_factor(q, pot):
    return ConstraintParameter(q._bundle, "pot_to_fillout_factor({}, {})".format(_get_expr(q), _get_expr(pot)))

def roche_fillout_factor_to_pot(q, fillout_factor):
    return ConstraintParameter(q._bundle, "fillout_factor_to_pot({}, {})".format(_get_expr(q), _get_expr(fillout_factor)))

def requiv_to_pot_contact(requiv, q, sma, compno=1):
    return ConstraintParameter(requiv._bundle, "requiv_to_pot_contact({}, {}, {}, {})".format(_get_expr(requiv), _get_expr(q), _get_expr(sma), compno))

def pot_to_requiv_contact(pot, q, sma, compno=1):
    return ConstraintParameter(pot._bundle, "pot_to_requiv_contact({}, {}, {}, {})".format(_get_expr(pot), _get_expr(q), _get_expr(sma), compno))

def esinw2per0(ecc, esinw):
    return ConstraintParameter(ecc._bundle, "esinw2per0({}, {})".format(_get_expr(ecc), _get_expr(esinw)))

def ecosw2per0(ecc, ecosw):
    return ConstraintParameter(ecc._bundle, "ecosw2per0({}, {})".format(_get_expr(ecc), _get_expr(ecosw)))

def esinw2ecc(esinw, per0):
    """
    TODO: add documentation
    """
    return ConstraintParameter(esinw._bundle, "esinw2ecc({}, {})".format(_get_expr(esinw), _get_expr(per0)))

def ecosw2ecc(ecosw, per0):
    """
    TODO: add documentation
    """
    return ConstraintParameter(ecosw._bundle, "ecosw2ecc({}, {})".format(_get_expr(ecosw), _get_expr(per0)))

def t0_perpass_to_supconj(t0_perpass, period, ecc, per0):
    return ConstraintParameter(t0_perpass._bundle, "t0_perpass_to_supconj({}, {}, {}, {})".format(_get_expr(t0_perpass), _get_expr(period), _get_expr(ecc), _get_expr(per0)))

def t0_supconj_to_perpass(t0_supconj, period, ecc, per0):
    return ConstraintParameter(t0_supconj._bundle, "t0_supconj_to_perpass({}, {}, {}, {})".format(_get_expr(t0_supconj), _get_expr(period), _get_expr(ecc), _get_expr(per0)))

def t0_ref_to_supconj(t0_ref, period, ecc, per0):
    return ConstraintParameter(t0_ref._bundle, "t0_ref_to_supconj({}, {}, {}, {})".format(_get_expr(t0_ref), _get_expr(period), _get_expr(ecc), _get_expr(per0)))

def t0_supconj_to_ref(t0_supconj, period, ecc, per0):
    return ConstraintParameter(t0_supconj._bundle, "t0_supconj_to_ref({}, {}, {}, {})".format(_get_expr(t0_supconj), _get_expr(period), _get_expr(ecc), _get_expr(per0)))

#{ Custom constraints

def custom(b, *args, **kwargs):
    """
    [NOT IMPLEMENTED]

    args can be
    - 2 ConstraintParameters (or parameters which need param.to_constraint()) (lhs, rhs)
    - 2 parsable strings (lhs, rhs)
    - single parsable string (lhs, rhs = args[0].split('=')

    :raise NotImplementedError: because it isn't
    """

    raise NotImplementedError("custom constraints not yet supported")

    # TODO: handle parsing different types of input

    # create parameters
    #~ params = []
    # TODO: fix this to also accept constraint objects for lhs
    #~ params += [TwigParameter(b, qualifier='solve_for', value=lhs.uniquetwig, description='which parameter should be constrained by the others')]
    #~ params += [ConstraintParameter(b, qualifier='expression', value=rhs, description='expression that determines the constraint')]

    #~ return ParameterSet(params)

#}
#{ Intra-orbit constraints

def asini(b, orbit, solve_for=None):
    """
    Create a constraint for asini in an orbit.

    This constraint is automatically included for all orbits, during
    <phoebe.frontend.bundle.Bundle.add_component> for a
    <phoebe.parameters.component.orbit>.

    This is usually passed as an argument to
     <phoebe.frontend.bundle.Bundle.add_constraint> as
     `b.add_constraint('asini', orbit='binary')`, where `orbit` is one of
     <phoebe.parameters.HierarchyParameter.get_orbits>.

    If any of the required parameters ('asini', 'sma', 'incl') do not
    exist in the orbit, they will be created.

    Arguments
    -----------
    * `b` (<phoebe.frontend.bundle.Bundle>): the Bundle
    * `orbit` (string): the label of the orbit in which this constraint should
        be built.
    * `solve_for` (<phoebe.parameters.Parameter>, optional, default=None): if
        'asini' should not be the derived/constrained parameter, provide which
        other parameter should be derived (ie 'sma' or 'incl')

    Returns
    ----------
    * (<phoebe.parameters.Parameter>, <phoebe.parameters.ConstraintParameter>, list):
        lhs (Parameter), rhs (ConstraintParameter), addl_params (list of additional
        parameters that may be included in the constraint), kwargs (dict of
        keyword arguments that were passed to this function).

    Raises
    --------
    * NotImplementedError: if the value of `solve_for` is not implemented.
    """

    orbit_ps = _get_system_ps(b, orbit)

    # We want to get the parameters in THIS orbit, but calling through
    # the bundle in case we need to create it.
    # To do that, we need to know the search parameters to get items from this PS.
    metawargs = orbit_ps.meta
    metawargs.pop('qualifier')

    # Now we'll define the parameters in case they don't exist and need to be created
    sma_def = FloatParameter(qualifier='sma', value=8.0, default_unit=u.solRad, description='Semi major axis')
    incl_def = FloatParameter(qualifier='incl', value=90.0, default_unit=u.deg, description='Orbital inclination angle')
    asini_def = FloatParameter(qualifier='asini', value=8.0, default_unit=u.solRad, description='Projected semi major axis')

    # And now call get_or_create on the bundle
    sma, created = b.get_or_create('sma', sma_def, **metawargs)
    incl, created = b.get_or_create('incl', incl_def, **metawargs)
    asini, created = b.get_or_create('asini', asini_def, **metawargs)

    if solve_for in [None, asini]:
        lhs = asini
        rhs = sma * sin(incl)

    elif solve_for == sma:
        lhs = sma
        rhs = asini / sin(incl)

    elif solve_for == incl:
        lhs = incl
        rhs = arcsin(asini/sma)

    else:
        raise NotImplementedError

    #- return lhs, rhs, args_as_pss
    return lhs, rhs, [], {'orbit': orbit}

def esinw(b, orbit, solve_for=None, **kwargs):
    """
    Create a constraint for esinw in an orbit.

    This constraint is automatically included for all orbits, during
    <phoebe.frontend.bundle.Bundle.add_component> for a
    <phoebe.parameters.component.orbit>.

    This is usually passed as an argument to
     <phoebe.frontend.bundle.Bundle.add_constraint>  as
     `b.add_constraint('esinw', orbit='binary')`, where `orbit` is one of
     <phoebe.parameters.HierarchyParameter.get_orbits>.

    If 'esinw' does not exist in the orbit, it will be created

    Arguments
    -----------
    * `b` (<phoebe.frontend.bundle.Bundle>): the Bundle
    * `orbit` (string): the label of the orbit in which this constraint should
        be built.
    * `solve_for` (<phoebe.parameters.Parameter>, optional, default=None): if
        'esinw' should not be the derived/constrained parameter, provide which
        other parameter should be derived (ie 'ecc' or 'per0')

    Returns
    ----------
    * (<phoebe.parameters.Parameter>, <phoebe.parameters.ConstraintParameter>, list):
        lhs (Parameter), rhs (ConstraintParameter), addl_params (list of additional
        parameters that may be included in the constraint), kwargs (dict of
        keyword arguments that were passed to this function).

    Raises
    --------
    * NotImplementedError: if the value of `solve_for` is not implemented.
    """
    orbit_ps = _get_system_ps(b, orbit)

    metawargs = orbit_ps.meta
    metawargs.pop('qualifier')

    esinw_def = FloatParameter(qualifier='esinw', value=0.0, default_unit=u.dimensionless_unscaled, limits=(-1.0,1.0), description='Eccentricity times sin of argument of periastron')
    esinw, created = b.get_or_create('esinw', esinw_def, **metawargs)

    ecosw_def = FloatParameter(qualifier='ecosw', value=0.0, default_unit=u.dimensionless_unscaled, limits=(-1.0,1.0), description='Eccentricity times cos of argument of periastron')
    ecosw, ecosw_created = b.get_or_create('ecosw', ecosw_def, **metawargs)

    ecosw_constrained = kwargs.get('ecosw_constrained', len(ecosw.constrained_by) > 0)
<<<<<<< HEAD
    logger.debug("esinw constraint: solve_for={}, ecosw_constrained={}, ecosw_created={}".format(solve_for.qualifier if solve_for is not None else "None", ecosw_constrained, ecosw_created))

    ecc = orbit_ps.get_parameter(qualifier='ecc', **_skip_filter_checks)
    per0 = orbit_ps.get_parameter(qualifier='per0', **_skip_filter_checks)
=======
    # print("~~~esinw constraint: solve_for={}, ecosw_constrained={}".format(solve_for.qualifier if solve_for is not None else "None", ecosw_constrained))

    ecc = b.get_parameter(qualifier='ecc', **metawargs)
    per0 = b.get_parameter(qualifier='per0', **metawargs)
>>>>>>> 47bc8d7f

    if solve_for in [None, esinw]:
        lhs = esinw
        rhs = ecc * sin(per0)
        if not ecosw_created and not ecosw_constrained:
<<<<<<< HEAD
            if per0.is_constraint:
                per0.is_constraint.constraint_kwargs['esinw_constrained'] = True
                per0.is_constraint.flip_for('per0', force=True)
            elif ecc.is_constraint:
=======
            if per0.is_constraint and per0.is_constraint.constraint_func != 'esinw':
                per0.is_constraint.constraint_kwargs['esinw_constrained'] = True
                per0.is_constraint.flip_for('per0', force=True)
            elif ecc.is_constraint and ecc.is_constraint.constraint_func != 'esinw':
>>>>>>> 47bc8d7f
                ecc.is_constraint.constraint_kwargs['esinw_constrained'] = True
                ecc.is_constraint.flip_for('ecc', force=True)

    elif solve_for == ecc:
        lhs = ecc
        if ecosw_constrained:
<<<<<<< HEAD
            rhs = esinw / sin(per0)
=======
            # cannot just do esinw/sin(per0) because sin(per0) may be zero
            rhs = esinw2ecc(esinw, per0)
>>>>>>> 47bc8d7f
        else:
            rhs = (esinw**2 + ecosw**2)**0.5
            # the other constraint needs to also follow the alternate equations
            if per0.is_constraint and 'esinw_constrained' not in per0.is_constraint.constraint_kwargs.keys():
<<<<<<< HEAD
                logger.debug("esinw constraint: attempting to also flip per0 constraint")
=======
                # print("~~~esinw constraint: attempting to also flip per0 constraint")
>>>>>>> 47bc8d7f
                per0.is_constraint.constraint_kwargs['esinw_constrained'] = False
                per0.is_constraint.flip_for('per0', force=True)

    elif solve_for == per0:
        lhs = per0
        if ecosw_constrained:
            # cannot just do arcsin because ecc may be zero
            rhs = esinw2per0(ecc, esinw)
        else:
            rhs = arctan2(esinw, ecosw)
            # the other constraint needs to also follow the alternate equations
            if ecc.is_constraint and 'esinw_constrained' not in ecc.is_constraint.constraint_kwargs.keys():
<<<<<<< HEAD
                logger.debug("esinw constraint: attempting to also flip ecc constraint")
=======
                # print("~~~esinw constraint: attempting to also flip ecc constraint")
>>>>>>> 47bc8d7f
                ecc.is_constraint.constraint_kwargs['esinw_constrained'] = False
                ecc.is_constraint.flip_for('ecc', force=True)
    elif solve_for == ecosw:
        raise NotImplementedError("cannot solve this constraint for 'ecosw' since it was originally 'esinw'")
    else:
        raise NotImplementedError

    return lhs, rhs, [esinw, ecosw, ecc, per0], {'orbit': orbit}

def ecosw(b, orbit, solve_for=None, **kwargs):
    """
    Create a constraint for ecosw in an orbit.

    This constraint is automatically included for all orbits, during
    <phoebe.frontend.bundle.Bundle.add_component> for a
    <phoebe.parameters.component.orbit>.

    This is usually passed as an argument to
     <phoebe.frontend.bundle.Bundle.add_constraint> as
     `b.add_constraint('ecosw', orbit='binary')`, where `orbit` is one of
     <phoebe.parameters.HierarchyParameter.get_orbits>.

    If 'ecosw' does not exist in the orbit, it will be created

    Arguments
    -----------
    * `b` (<phoebe.frontend.bundle.Bundle>): the Bundle
    * `orbit` (string): the label of the orbit in which this constraint should
        be built.
    * `solve_for` (<phoebe.parameters.Parameter>, optional, default=None): if
        'ecosw' should not be the derived/constrained parameter, provide which
        other parameter should be derived (ie 'ecc' or 'per0')

    Returns
    ----------
    * (<phoebe.parameters.Parameter>, <phoebe.parameters.ConstraintParameter>, list):
        lhs (Parameter), rhs (ConstraintParameter), addl_params (list of additional
        parameters that may be included in the constraint), kwargs (dict of
        keyword arguments that were passed to this function).

    Raises
    --------
    * NotImplementedError: if the value of `solve_for` is not implemented.
    """
    orbit_ps = _get_system_ps(b, orbit)

    metawargs = orbit_ps.meta
    metawargs.pop('qualifier')

    ecosw_def = FloatParameter(qualifier='ecosw', value=0.0, default_unit=u.dimensionless_unscaled, limits=(-1.0,1.0), description='Eccentricity times cos of argument of periastron')
    ecosw, created = b.get_or_create('ecosw', ecosw_def, **metawargs)

    esinw_def = FloatParameter(qualifier='esinw', value=0.0, default_unit=u.dimensionless_unscaled, limits=(-1.0,1.0), description='Eccentricity times sin of argument of periastron')
    esinw, esinw_created = b.get_or_create('esinw', esinw_def, **metawargs)

    esinw_constrained = kwargs.get('esinw_constrained', len(esinw.constrained_by) > 0)
<<<<<<< HEAD
    logger.debug("ecosw constraint: solve_for={}, esinw_constrained={}, esinw_created={}".format(solve_for.qualifier if solve_for is not None else "None", esinw_constrained, esinw_created))

    ecc = orbit_ps.get_parameter(qualifier='ecc', **_skip_filter_checks)
    per0 = orbit_ps.get_parameter(qualifier='per0', **_skip_filter_checks)
=======
    # print("~~~ecosw constraint: solve_for={}, esinw_constrained={}".format(solve_for.qualifier if solve_for is not None else "None", esinw_constrained))

    ecc = b.get_parameter(qualifier='ecc', **metawargs)
    per0 = b.get_parameter(qualifier='per0', **metawargs)
>>>>>>> 47bc8d7f

    if solve_for in [None, ecosw]:
        lhs = ecosw
        rhs = ecc * cos(per0)
        if not esinw_created and not esinw_constrained:
<<<<<<< HEAD
            if per0.is_constraint:
                per0.is_constraint.constraint_kwargs['ecosw_constrained'] = True
                per0.is_constraint.flip_for('per0', force=True)
            elif ecc.is_constraint:
=======
            if per0.is_constraint and per0.is_constraint.constraint_func != 'ecosw':
                per0.is_constraint.constraint_kwargs['ecosw_constrained'] = True
                per0.is_constraint.flip_for('per0', force=True)
            elif ecc.is_constraint and ecc.is_constraint.constraint_func != 'ecosw':
>>>>>>> 47bc8d7f
                ecc.is_constraint.constraint_kwargs['ecosw_constrained'] = True
                ecc.is_constraint.flip_for('ecc', force=True)

    elif solve_for == ecc:
        lhs = ecc
        if esinw_constrained:
<<<<<<< HEAD
            rhs = ecosw / cos(per0)
=======
            # cannot just do ecosw/cos(per0) because cos(per0) may be zero
            rhs = ecosw2ecc(ecosw, per0)
>>>>>>> 47bc8d7f
        else:
            rhs = (esinw**2 + ecosw**2)**0.5
            # the other constraint needs to also follow the alternate equations
            if per0.is_constraint and 'ecosw_constrained' not in per0.is_constraint.constraint_kwargs.keys():
<<<<<<< HEAD
                logger.debug("ecosw constraint: attempting to also flip per0 constraint")
=======
                # print("~~~ecosw constraint: attempting to also flip per0 constraint")
>>>>>>> 47bc8d7f
                per0.is_constraint.constraint_kwargs['ecosw_constrained'] = False
                per0.is_constraint.flip_for('per0', force=True)

    elif solve_for == per0:
        lhs = per0
        if esinw_constrained:
            # cannot just do arccos because ecc may be 0
            rhs = ecosw2per0(ecc, ecosw)
        else:
            rhs = arctan2(esinw, ecosw)
            # the other constraint needs to also follow the alternate equations
            if ecc.is_constraint and 'ecosw_constrained' not in ecc.is_constraint.constraint_kwargs.keys():
<<<<<<< HEAD
                logger.debug("ecosw constraint: attempting to also flip per0 constraint")
=======
                # print("~~~ecosw constraint: attempting to also flip per0 constraint")
>>>>>>> 47bc8d7f
                ecc.is_constraint.constraint_kwargs['ecosw_constrained'] = False
                ecc.is_constraint.flip_for('ecc', force=True)
    elif solve_for == esinw:
        raise NotImplementedError("cannot solve this constraint for 'esinw' since it was originally 'ecosw'")
    else:
        raise NotImplementedError

    return lhs, rhs, [esinw, ecosw, ecc, per0], {'orbit': orbit}

def t0_perpass_supconj(b, orbit, solve_for=None, **kwargs):
    """
    Create a constraint for t0_perpass in an orbit - allowing translating between
    t0_perpass and t0_supconj.

    This constraint is automatically included for all orbits, during
    <phoebe.frontend.bundle.Bundle.add_component> for a
    <phoebe.parameters.component.orbit>.

    This is usually passed as an argument to
     <phoebe.frontend.bundle.Bundle.add_constraint> as
     `b.add_constraint('t0_perpass_supconj', orbit='binary')`, where `orbit` is
     one of <phoebe.parameters.HierarchyParameter.get_orbits>.

    Arguments
    -----------
    * `b` (<phoebe.frontend.bundle.Bundle>): the Bundle
    * `orbit` (string): the label of the orbit in which this constraint should
        be built.
    * `solve_for` (<phoebe.parameters.Parameter>, optional, default=None): if
        'to_supconj' should not be the derived/constrained parameter, provide which
        other parameter should be derived (ie 't0_perpass', 'period', 'ecc',
        or 'per0')

    Returns
    ----------
    * (<phoebe.parameters.Parameter>, <phoebe.parameters.ConstraintParameter>, list):
        lhs (Parameter), rhs (ConstraintParameter), addl_params (list of additional
        parameters that may be included in the constraint), kwargs (dict of
        keyword arguments that were passed to this function).

    Raises
    --------
    * NotImplementedError: if the value of `solve_for` is not implemented.
    """

    orbit_ps = _get_system_ps(b, orbit)

    # by default both t0s exist in an orbit, so we don't have to worry about creating either
    t0_perpass = orbit_ps.get_parameter(qualifier='t0_perpass', **_skip_filter_checks)
    t0_supconj = orbit_ps.get_parameter(qualifier='t0_supconj', **_skip_filter_checks)
    period = orbit_ps.get_parameter(qualifier='period', **_skip_filter_checks)
    ecc = orbit_ps.get_parameter(qualifier='ecc', **_skip_filter_checks)
    per0 = orbit_ps.get_parameter(qualifier='per0', **_skip_filter_checks)

    if solve_for in [None, t0_perpass]:
        lhs = t0_perpass
        rhs = t0_supconj_to_perpass(t0_supconj, period, ecc, per0)

    elif solve_for == t0_supconj:
        lhs = t0_supconj
        rhs = t0_perpass_to_supconj(t0_perpass, period, ecc, per0)



    else:
        raise NotImplementedError

    return lhs, rhs, [], {'orbit': orbit}

def t0(*args, **kwargs):
    """
    shortcut to <phoebe.parameters.constraint.t0_perpass_supconj> for backwards
    compatibility.
    """
    return t0_perpass_supconj(*args, **kwargs)

def t0_ref_supconj(b, orbit, solve_for=None, **kwargs):
    """
    Create a constraint for t0_ref in an orbit - allowing translating between
    t0_ref and t0_supconj.

    This constraint is automatically included for all orbits, during
    <phoebe.frontend.bundle.Bundle.add_component> for a
    <phoebe.parameters.component.orbit>.

    This is usually passed as an argument to
     <phoebe.frontend.bundle.Bundle.add_constraint> as
     `b.add_constraint('t0_ref_supconj', orbit='binary')`, where `orbit` is
     one of <phoebe.parameters.HierarchyParameter.get_orbits>.

    Arguments
    -----------
    * `b` (<phoebe.frontend.bundle.Bundle>): the Bundle
    * `orbit` (string): the label of the orbit in which this constraint should
        be built.
    * `solve_for` (<phoebe.parameters.Parameter>, optional, default=None): if
        't0_supconj' should not be the derived/constrained parameter, provide which
        other parameter should be derived (ie 't0_ref', 'period', 'ecc', or 'per0')

    Returns
    ----------
    * (<phoebe.parameters.Parameter>, <phoebe.parameters.ConstraintParameter>, list):
        lhs (Parameter), rhs (ConstraintParameter), addl_params (list of additional
        parameters that may be included in the constraint), kwargs (dict of
        keyword arguments that were passed to this function).

    Raises
    --------
    * NotImplementedError: if the value of `solve_for` is not implemented.
    """

    orbit_ps = _get_system_ps(b, orbit)

    # by default both t0s exist in an orbit, so we don't have to worry about creating either
    t0_ref = orbit_ps.get_parameter(qualifier='t0_ref', **_skip_filter_checks)
    t0_supconj = orbit_ps.get_parameter(qualifier='t0_supconj', **_skip_filter_checks)
    period = orbit_ps.get_parameter(qualifier='period', **_skip_filter_checks)
    ecc = orbit_ps.get_parameter(qualifier='ecc', **_skip_filter_checks)
    per0 = orbit_ps.get_parameter(qualifier='per0', **_skip_filter_checks)

    if solve_for in [None, t0_ref]:
        lhs = t0_ref
        rhs = t0_supconj_to_ref(t0_supconj, period, ecc, per0)

    elif solve_for == t0_supconj:
        lhs = t0_supconj
        rhs = t0_ref_to_supconj(t0_ref, period, ecc, per0)

    else:
        raise NotImplementedError

    return lhs, rhs, [], {'orbit': orbit}


def mean_anom(b, orbit, solve_for=None, **kwargs):
    """

    This constraint is automatically included for all orbits, during
    <phoebe.frontend.bundle.Bundle.add_component> for a
    <phoebe.parameters.component.orbit>.

    This is usually passed as an argument to
     <phoebe.frontend.bundle.Bundle.add_constraint> as
     `b.add_constraint('mean_anom', orbit='binary')`, where `orbit` is
     one of <phoebe.parameters.HierarchyParameter.get_orbits>.

    Arguments
    -----------
    * `b` (<phoebe.frontend.bundle.Bundle>): the Bundle
    * `orbit` (string): the label of the orbit in which this constraint should
        be built.
    * `solve_for` (<phoebe.parameters.Parameter>, optional, default=None): if
        'mean_anom' should not be the derived/constrained parameter, provide which
        other parameter should be derived (ie 't0_perpass', 'period', or 't0')

    Returns
    ----------
    * (<phoebe.parameters.Parameter>, <phoebe.parameters.ConstraintParameter>, list):
        lhs (Parameter), rhs (ConstraintParameter), addl_params (list of additional
        parameters that may be included in the constraint), kwargs (dict of
        keyword arguments that were passed to this function).

    Raises
    --------
    * NotImplementedError: if the value of `solve_for` is not implemented.
    """

    orbit_ps = _get_system_ps(b, orbit)

    mean_anom = orbit_ps.get_parameter(qualifier='mean_anom', **_skip_filter_checks)
    t0_perpass = orbit_ps.get_parameter(qualifier='t0_perpass', **_skip_filter_checks)
    period = orbit_ps.get_parameter(qualifier='period', **_skip_filter_checks)
    time0 = b.get_parameter(qualifier='t0', context='system', **_skip_filter_checks)

    if solve_for in [None, mean_anom]:
        lhs = mean_anom
        rhs = 2 * np.pi * (time0 - t0_perpass) / period
    elif solve_for in [t0_perpass]:
        lhs = t0_perpass
        rhs = time0 - (mean_anom*period)/(2*np.pi*u.rad)
    else:
        raise NotImplementedError

    return lhs, rhs, [], {'orbit': orbit}

def _true_anom_to_phase(true_anom, period, ecc, per0):
    """
    TODO: add documentation
    """
    phshift = 0

    mean_anom = true_anom - (ecc*sin(true_anom))*u.deg

    Phi = (mean_anom + per0) / (360*u.deg) - 1./4

    # phase = Phi - (phshift - 0.25 + per0/(360*u.deg)) * period
    phase = (Phi*u.d - (phshift - 0.25 + per0/(360*u.deg)) * period)*(u.cycle/u.d)

    return phase

def ph_supconj(b, orbit, solve_for=None, **kwargs):
    """
    This is usually passed as an argument to
     <phoebe.frontend.bundle.Bundle.add_constraint> as
     `b.add_constraint('ph_supconj', orbit='binary')`, where `orbit` is
     one of <phoebe.parameters.HierarchyParameter.get_orbits>.
    """
    orbit_ps = _get_system_ps(b, orbit)

    # metawargs = orbit_ps.meta
    #metawargs.pop('qualifier')

    # t0_ph0 and phshift both exist by default, so we don't have to worry about creating either
    # t0_ph0 = orbit_ps.get_parameter(qualifier='t0_ph0')
    # phshift = orbit_ps.get_parameter(qualifier='phshift')
    ph_supconj = orbit_ps.get_parameter(qualifier='ph_supconj', **_skip_filter_checks)
    per0 = orbit_ps.get_parameter(qualifier='per0', **_skip_filter_checks)
    ecc = orbit_ps.get_parameter(qualifier='ecc', **_skip_filter_checks)
    period = orbit_ps.get_parameter(qualifier='period', **_skip_filter_checks)

    # true_anom_supconj = pi/2 - per0
    # mean_anom_supconj = true_anom_supconj - ecc*sin(true_anom_supconj)
    # ph_supconj = (mean_anom_supconj + per0) / (2 * pi) - 1/4

    if solve_for in [None, ph_supconj]:
        lhs = ph_supconj

        #true_anom_supconj = np.pi/2*u.rad - per0
        true_anom_supconj = -1*(per0 - 360*u.deg)

        rhs = _true_anom_to_phase(true_anom_supconj, period, ecc, per0)

    #elif solve_for in [per0]:
    #    raise NotImplementedError("phshift constraint does not support solving for per0 yet")
    else:
        raise NotImplementedError

    return lhs, rhs, [], {'orbit': orbit}

def ph_infconj(b, orbit, solve_for=None, **kwargs):
    """
    This constraint is automatically added for binary systems via
    <phoebe.frontend.bundle.Bundle.set_hierarchy>.

    This is usually passed as an argument to
     <phoebe.frontend.bundle.Bundle.add_constraint> as
     `b.add_constraint('ph_infconj', orbit='binary')`, where `orbit` is
     one of <phoebe.parameters.HierarchyParameter.get_orbits>.
    """
    orbit_ps = _get_system_ps(b, orbit)

    ph_infconj = orbit_ps.get_parameter(qualifier='ph_infconj', **_skip_filter_checks)
    per0 = orbit_ps.get_parameter(qualifier='per0', **_skip_filter_checks)
    ecc = orbit_ps.get_parameter(qualifier='ecc', **_skip_filter_checks)
    period = orbit_ps.get_parameter(qualifier='period', **_skip_filter_checks)

    if solve_for in [None, ph_infconj]:
        lhs = ph_infconj

        #true_anom_infconj = 3*np.pi/2 - per0
        # true_anom_infconj = (3*90)*u.deg - per0  # TODO: fix math to allow this
        true_anom_infconj = -1*(per0 - (3*90)*u.deg)

        rhs = _true_anom_to_phase(true_anom_infconj, period, ecc, per0)

    else:
        raise NotImplementedError

    return lhs, rhs, [], {'orbit': orbit}

def ph_perpass(b, orbit, solve_for=None, **kwargs):
    """
    This is usually passed as an argument to
     <phoebe.frontend.bundle.Bundle.add_constraint> as
     `b.add_constraint('ph_perpass', orbit='binary')`, where `orbit` is
     one of <phoebe.parameters.HierarchyParameter.get_orbits>.
    """
    orbit_ps = _get_system_ps(b, orbit)

    ph_perpass = orbit_ps.get_parameter(qualifier='ph_perpass', **_skip_filter_checks)
    per0 = orbit_ps.get_parameter(qualifier='per0', **_skip_filter_checks)
    ecc = orbit_ps.get_parameter(qualifier='ecc', **_skip_filter_checks)
    period = orbit_ps.get_parameter(qualifier='period', **_skip_filter_checks)

    if solve_for in [None, ph_perpass]:
        lhs = ph_perpass

        # true_anom_per0 = (per0 - pi/2) / (2*pi)
        true_anom_per0 = (per0 - 90*u.deg) / (360)

        rhs = _true_anom_to_phase(true_anom_per0, period, ecc, per0)

    else:
        raise NotImplementedError

    return lhs, rhs, [], {'orbit': orbit}





def freq(b, component, solve_for=None, **kwargs):
    """
    Create a constraint for frequency (either orbital or rotational) given a period.

    ```
    freq = 2 * pi / period
    ```

    This constraint is automatically included for all <phoebe.parameters.component.star>
    and <phoebe.parameters.component.orbit> components via
    <phoebe.frontend.bundle.Bundle.add_component>.

    This is usually passed as an argument to
     <phoebe.frontend.bundle.Bundle.add_constraint> as
     `b.add_constraint('freq', component='primary')`, where `component` is
     one of <phoebe.parameters.HierarchyParameter.get_orbits> or
     <phoebe.parameters.HierarchyParameter.get_stars>.

    Arguments
    -----------
    * `b` (<phoebe.frontend.bundle.Bundle>): the Bundle
    * `component` (string): the label of the orbit or star in which this
        constraint should be built.
    * `solve_for` (<phoebe.parameters.Parameter>, optional, default=None): if
        'freq' should not be the derived/constrained parameter, provide which
        other parameter should be derived (ie 'period').

    Returns
    ----------
    * (<phoebe.parameters.Parameter>, <phoebe.parameters.ConstraintParameter>, list):
        lhs (Parameter), rhs (ConstraintParameter), addl_params (list of additional
        parameters that may be included in the constraint), kwargs (dict of
        keyword arguments that were passed to this function).

    Raises
    --------
    * NotImplementedError: if the value of `solve_for` is not implemented.
    """

    component_ps = _get_system_ps(b, component)

    #metawargs = component_ps.meta
    #metawargs.pop('qualifier')

    period = component_ps.get_parameter(qualifier='period', **_skip_filter_checks)
    freq = component_ps.get_parameter(qualifier='freq', **_skip_filter_checks)

    if solve_for in [None, freq]:
        lhs = freq
        rhs = 2 * np.pi / period

    elif solve_for == period:
        lhs = period
        rhs = 2 * np.pi / freq

    else:
        raise NotImplementedError

    return lhs, rhs, [], {'component': component}

#}
#{ Inter-orbit constraints

def keplers_third_law_hierarchical(b, orbit1, orbit2, solve_for=None, **kwargs):
    """
    TODO: add documentation

    This is usually passed as an argument to
     <phoebe.frontend.bundle.Bundle.add_constraint>.
    """

    hier = b.hierarchy

    orbit1_ps = _get_system_ps(b, orbit1)
    orbit2_ps = _get_system_ps(b, orbit2)

    sma1 = orbit1_ps.get_parameter(qualifier='sma', **_skip_filter_checks)
    sma2 = orbit2_ps.get_parameter(qualifier='sma', **_skip_filter_checks)

    q1 = orbit1_ps.get_parameter(qualifier='q', **_skip_filter_checks)
    q2 = orbit2_ps.get_parameter(qualifier='q', **_skip_filter_checks)

    period1 = orbit1_ps.get_parameter(qualifier='period', **_skip_filter_checks)
    period2 = orbit2_ps.get_parameter(qualifier='period', **_skip_filter_checks)

    # NOTE: orbit1 is the outer, so we need to check orbit2... which will
    # be the OPPOSITE component as that of the mass we're solving for
    if hier.get_primary_or_secondary(orbit2_ps.component) == 'primary':
        qthing1 = 1.0+q1
    else:
        qthing1 = 1.0+1./q1

    if solve_for in [None, sma1]:
        lhs = sma1
        rhs = (sma2**3 * qthing1 * period1**2/period2**2)**"(1./3)"
    else:
        # TODO: add other options to solve_for
        raise NotImplementedError

    return lhs, rhs, [], {'orbit1': orbit1, 'orbit2': orbit2}

#}
#{ Intra-component constraints

def irrad_frac(b, component, solve_for=None, **kwargs):
    """
    Create a constraint to ensure that energy is conserved and all incident
    light is accounted for.

    This constraint is automatically included for all
    <phoebe.parameters.component.star> during
    <phoebe.frontend.bundle.Bundle.add_component>.

    This is usually passed as an argument to
     <phoebe.frontend.bundle.Bundle.add_constraint> as
     `b.add_constraint('irrad_frac', component='primary')`, where `component` is
     one of <phoebe.parameters.HierarchyParameter.get_stars>.

    Arguments
    -----------
    * `b` (<phoebe.frontend.bundle.Bundle>): the Bundle
    * `component` (string): the label of the orbit or component in which this
        constraint should be built.
    * `solve_for` (<phoebe.parameters.Parameter>, optional, default=None): if
        'irrad_frac_lost_bol' should not be the derived/constrained parameter, provide which
        other parameter should be derived (ie 'irrad_frac_refl_bol').

    Returns
    ----------
    * (<phoebe.parameters.Parameter>, <phoebe.parameters.ConstraintParameter>, list):
        lhs (Parameter), rhs (ConstraintParameter), addl_params (list of additional
        parameters that may be included in the constraint), kwargs (dict of
        keyword arguments that were passed to this function).

    Raises
    --------
    * NotImplementedError: if the value of `solve_for` is not implemented.
    """

    comp_ps = b.get_component(component=component)

    irrad_frac_refl_bol = comp_ps.get_parameter(qualifier='irrad_frac_refl_bol', **_skip_filter_checks)
    irrad_frac_lost_bol = comp_ps.get_parameter(qualifier='irrad_frac_lost_bol', **_skip_filter_checks)

    if solve_for in [irrad_frac_lost_bol, None]:
        lhs = irrad_frac_lost_bol
        rhs = 1.0 - irrad_frac_refl_bol
    elif solve_for in [irrad_frac_refl_bol]:
        lhs = irrad_frac_refl_bol
        rhs = 1.0 - irrad_frac_lost_bol
    else:
        raise NotImplementedError

    return lhs, rhs, [], {'component': component}

def semidetached(b, component, solve_for=None, **kwargs):
    """
    Create a constraint to force requiv to be semidetached.

    This is usually passed as an argument to
     <phoebe.frontend.bundle.Bundle.add_constraint> as
     `b.add_constraint('semidetached', component='primary')`, where `component` is
     one of <phoebe.parameters.HierarchyParameter.get_stars>.

    Arguments
    -----------
    * `b` (<phoebe.frontend.bundle.Bundle>): the Bundle
    * `component` (string): the label of the orbit or component in which this
        constraint should be built.
    * `solve_for` (<phoebe.parameters.Parameter>, optional, default=None): if
        'requiv' should not be the derived/constrained parameter, provide which
        other parameter should be derived (ie 'requiv_max').

    Returns
    ----------
    * (<phoebe.parameters.Parameter>, <phoebe.parameters.ConstraintParameter>, list):
        lhs (Parameter), rhs (ConstraintParameter), addl_params (list of additional
        parameters that may be included in the constraint), kwargs (dict of
        keyword arguments that were passed to this function).

    Raises
    --------
    * NotImplementedError: if the value of `solve_for` is not implemented.
    """
    comp_ps = b.get_component(component=component, **_skip_filter_checks)

    requiv = comp_ps.get_parameter(qualifier='requiv', **_skip_filter_checks)
    requiv_critical = comp_ps.get_parameter(qualifier='requiv_max', **_skip_filter_checks)

    if solve_for in [requiv, None]:
        lhs = requiv
        rhs = 1.0*requiv_critical
    else:
        raise NotImplementedError

    return lhs, rhs, [], {'component': component}
<<<<<<< HEAD

def logg(b, component, solve_for=None, **kwargs):
    """
    Create a constraint for logg at requiv for a star.

    This constraint is automatically included for all
    <phoebe.parameters.component.star> during
    <phoebe.frontend.bundle.Bundle.add_component>.

    This is usually passed as an argument to
     <phoebe.frontend.bundle.Bundle.add_constraint> as
     `b.add_constraint('logg', component='primary')`, where `component` is
     one of <phoebe.parameters.HierarchyParameter.get_stars>.

    Arguments
    -----------
    * `b` (<phoebe.frontend.bundle.Bundle>): the Bundle
    * `component` (string): the label of the component in which this
        constraint should be built.
    * `solve_for` (<phoebe.parameters.Parameter>, optional, default=None): if
        'logg' should not be the derived/constrained parameter, provide which
        other parameter should be derived (ie 'mass', 'requiv').

    Returns
    ----------
    * (<phoebe.parameters.Parameter>, <phoebe.parameters.ConstraintParameter>, list):
        lhs (Parameter), rhs (ConstraintParameter), addl_params (list of additional
        parameters that may be included in the constraint), kwargs (dict of
        keyword arguments that were passed to this function).

    Raises
    --------
    * NotImplementedError: if the value of `solve_for` is not implemented.
    """
    comp_ps = b.get_component(component=component, **_skip_filter_checks)
=======
>>>>>>> 47bc8d7f

    requiv = comp_ps.get_parameter(qualifier='requiv', **_skip_filter_checks)
    mass = comp_ps.get_parameter(qualifier='mass', **_skip_filter_checks)

    metawargs = comp_ps.meta
    metawargs.pop('qualifier')
    logg_def = FloatParameter(qualifier='logg', value=1.0, default_unit=u.dimensionless_unscaled, description='logg at requiv')
    logg, created = b.get_or_create('logg', logg_def, **metawargs)

    G = c.G

    if solve_for in [logg, None]:
        lhs = logg
        rhs = log10(mass / requiv**2 * G * 100)
    elif solve_for in [requiv]:
        lhs = requiv
        rhs = sqrt((mass*G * 100)/10**logg)
    elif solve_for in [mass]:
        lhs = mass
        rhs = requiv**2 * 10**logg / ( G * 100)
    else:
        raise NotImplementedError

    return lhs, rhs, [], {'component': component}

# def vsini(b, component, solve_for=None, **kwargs):
#     """
#     Create a constraint for vsini at requiv for a star.
#
#     See also:
#     * <phoebe.parameters.constraint.vrot>
#
#     This is usually passed as an argument to
#      <phoebe.frontend.bundle.Bundle.add_constraint>.
#
#     Arguments
#     -----------
#     * `b` (<phoebe.frontend.bundle.Bundle>): the Bundle
#     * `component` (string): the label of the component in which this
#         constraint should be built.
#     * `solve_for` (<phoebe.parameters.Parameter>, optional, default=None): if
#         'vsini' should not be the derived/constrained parameter, provide which
#         other parameter should be derived (ie 'incl', 'freq', 'requiv').
#
#     Returns
#     ----------
#     * (<phoebe.parameters.Parameter>, <phoebe.parameters.ConstraintParameter>, list):
#         lhs (Parameter), rhs (ConstraintParameter), args (list of arguments
#         that were passed to this function)
#
#     Raises
#     --------
#     * NotImplementedError: if the value of `solve_for` is not implemented.
#     """
#     comp_ps = b.get_component(component=component)
#
#     requiv = comp_ps.get_parameter(qualifier='requiv')
#     freq = comp_ps.get_parameter(qualifier='freq')
#     incl = comp_ps.get_parameter(qualifier='incl')
#
#     metawargs = comp_ps.meta
#     metawargs.pop('qualifier')
#     vsini_def = FloatParameter(qualifier='vsini', value=1.0, default_unit=u.km/u.s, description='vsini at requiv')
#     vsini, created = b.get_or_create('vsini', vsini_def, **metawargs)
#
#
#     if solve_for in [vsini, None]:
#         lhs = vsini
#         rhs = requiv * freq / sin(incl)
#     elif solve_for in [freq]:
#         # will likely need to flip freq constraint for period first
#         lhs = freq
#         rhs = vsini / (requiv * sin(incl))
#     else:
#         raise NotImplementedError
#
#     return lhs, rhs, [], {'component': component}

# def vrot(b, component, solve_for=None, **kwargs):
#     """
#     Create a constraint for vrot at requiv for a star.
#
#     See also:
#     * <phoebe.parameters.constraint.vsini>
#
#     This is usually passed as an argument to
#      <phoebe.frontend.bundle.Bundle.add_constraint>.
#
#     Arguments
#     -----------
#     * `b` (<phoebe.frontend.bundle.Bundle>): the Bundle
#     * `component` (string): the label of the component in which this
#         constraint should be built.
#     * `solve_for` (<phoebe.parameters.Parameter>, optional, default=None): if
#         'vrot' should not be the derived/constrained parameter, provide which
#         other parameter should be derived (ie 'freq', 'requiv').
#
#     Returns
#     ----------
#     * (<phoebe.parameters.Parameter>, <phoebe.parameters.ConstraintParameter>, list):
#         lhs (Parameter), rhs (ConstraintParameter), args (list of arguments
#         that were passed to this function)
#
#     Raises
#     --------
#     * NotImplementedError: if the value of `solve_for` is not implemented.
#     """
#     comp_ps = b.get_component(component=component)
#
#     requiv = comp_ps.get_parameter(qualifier='requiv')
#     freq = comp_ps.get_parameter(qualifier='freq')
#
#     metawargs = comp_ps.meta
#     metawargs.pop('qualifier')
#     vrot_def = FloatParameter(qualifier='vrot', value=1.0, default_unit=u.km/u.s, description='vrot at requiv')
#     vrot, created = b.get_or_create('vrot', vrot_def, **metawargs)
#
#
#     if solve_for in [vrot, None]:
#         lhs = vrot
#         rhs = requiv * freq
#     elif solve_for in [freq]:
#         # will likely need to flip freq constraint for period first
#         lhs = freq
#         rhs = vrot / requiv
#     else:
#         raise NotImplementedError
#
#     return lhs, rhs, [], {'component': component}

#}
#{ Inter-component constraints

def teffratio(b, orbit=None, solve_for=None, **kwargs):
<<<<<<< HEAD
    """
    Create a constraint to for the teff ratio between two stars in the same orbit.
    Defined as teffratio = teff@comp2 / teff@comp1, where comp1 and comp2 are
    determined from the primary and secondary components of the orbit `orbit`.

    This is usually passed as an argument to
    <phoebe.frontend.bundle.Bundle.add_constraint> as
    `b.add_constraint('teffratio', orbit='binary')`, where
    `orbit` is one of <phoebe.parameters.HierarchyParameter.get_orbits>.

    Arguments
    -----------
    * `b` (phoebe.frontend.bundle.Bundle): the Bundle
    * `orbit` (string): the label of the orbit in which this constraint should be built.
        Optional if only one orbit exists in the hierarchy.
    * `solve_for` (<phoebe.parameters.Parameter>, optional, default=None): if
        'teffratio' should not be the derived/constrained parameter, provide which
        other parameter should be derived (ie 'teff@...').

    Returns
    ----------
    * (<phoebe.parameters.Parameter>, <phoebe.parameters.ConstraintParameter>, list):
        lhs (Parameter), rhs (ConstraintParameter), addl_params (list of additional
        parameters that may be included in the constraint), kwargs (dict of
        keyword arguments that were passed to this function).

    Raises
    -------------
    * ValueError: if `orbit` is not provided, but more than one orbit exists
        in the hierarchy.
    * NotImplementedError: if the value of `solve_for` is not implemented.
    """
    # TODO: do we need to rebuild this if the hierarchy changes???
    hier = b.hierarchy

    if orbit is None:
        orbits = hier.get_orbits()
        if len(orbits)==1:
            orbit = orbits[0]
        else:
            raise ValueError("must provide orbit since more than one orbit present in the hierarchy")

    comp1, comp2 = hier.get_stars_of_children_of(orbit)

    comp1_ps = b.get_component(component=comp1, **_skip_filter_checks)
    comp2_ps = b.get_component(component=comp2, **_skip_filter_checks)

    teffratio_def = FloatParameter(qualifier='teffratio', value=1.0, default_unit=u.dimensionless_unscaled, limits=[0, None], description='ratio between effective temperatures of children stars')
    teffratio, created = b.get_or_create('teffratio', teffratio_def, component=orbit, context='component')

    teff1 = comp1_ps.get_parameter(qualifier='teff', **_skip_filter_checks)
    teff2 = comp2_ps.get_parameter(qualifier='teff', **_skip_filter_checks)

    if solve_for in [teffratio, None]:
        lhs = teffratio
        rhs = teff2/teff1
    elif solve_for in [teff1]:
        lhs = teff1
        rhs = teff2 / teffratio
    elif solve_for in [teff2]:
        lhs = teff2
        rhs = teffratio * teff1
    else:
        raise NotImplementedError

    return lhs, rhs, [], {'orbit': orbit}



def requivratio(b, orbit=None, solve_for=None, **kwargs):
    """
    Create a constraint to for the requiv ratio between two stars in the same orbit.
    Defined as requivratio = requiv@comp2 / requiv@comp1, where comp1 and comp2 are
=======
    """
    Introduced in 2.1.7

    Create a constraint to for the teff ratio between two stars in the same orbit.
    Defined as teffratio = teff@comp2 / teff@comp1, where comp1 and comp2 are
>>>>>>> 47bc8d7f
    determined from the primary and secondary components of the orbit `orbit`.

    This is usually passed as an argument to
    <phoebe.frontend.bundle.Bundle.add_constraint> as
<<<<<<< HEAD
    `b.add_constraint('requivratio', orbit='binary')`, where
=======
    `b.add_constraint('teffratio', orbit='binary')`, where
>>>>>>> 47bc8d7f
    `orbit` is one of <phoebe.parameters.HierarchyParameter.get_orbits>.

    Arguments
    -----------
    * `b` (phoebe.frontend.bundle.Bundle): the Bundle
    * `orbit` (string): the label of the orbit in which this constraint should be built.
        Optional if only one orbit exists in the hierarchy.
    * `solve_for` (<phoebe.parameters.Parameter>, optional, default=None): if
<<<<<<< HEAD
        'requivratio' should not be the derived/constrained parameter, provide which
        other parameter should be derived (ie 'requiv@...').

    Returns
    ----------
    * (<phoebe.parameters.Parameter>, <phoebe.parameters.ConstraintParameter>, list):
        lhs (Parameter), rhs (ConstraintParameter), addl_params (list of additional
        parameters that may be included in the constraint), kwargs (dict of
        keyword arguments that were passed to this function).
=======
        'teffratio' should not be the derived/constrained parameter, provide which
        other parameter should be derived (ie 'teff@...').

    Returns
    ----------
    * (<phoebe.parameters.Parameter>, <phoebe.parameters.ConstraintParameter>, list): lhs (Parameter), rhs (ConstraintParameter), args (list of arguments that were passed to this function)
>>>>>>> 47bc8d7f

    Raises
    -------------
    * ValueError: if `orbit` is not provided, but more than one orbit exists
        in the hierarchy.
    * NotImplementedError: if the value of `solve_for` is not implemented.
    """
    # TODO: do we need to rebuild this if the hierarchy changes???
    hier = b.hierarchy

    if orbit is None:
        orbits = hier.get_orbits()
        if len(orbits)==1:
            orbit = orbits[0]
        else:
            raise ValueError("must provide orbit since more than one orbit present in the hierarchy")

    comp1, comp2 = hier.get_stars_of_children_of(orbit)

<<<<<<< HEAD
    comp1_ps = b.get_component(component=comp1, **_skip_filter_checks)
    comp2_ps = b.get_component(component=comp2, **_skip_filter_checks)

    requiv1 = comp1_ps.get_parameter(qualifier='requiv', **_skip_filter_checks)
    requiv2 = comp2_ps.get_parameter(qualifier='requiv', **_skip_filter_checks)
=======
    comp1_ps = b.get_component(component=comp1)
    comp2_ps = b.get_component(component=comp2)

    teffratio_def = FloatParameter(qualifier='teffratio', value=1.0, default_unit=u.dimensionless_unscaled, limits=[0, None], description='ratio between effective temperatures of children stars')
    teffratio, created = b.get_or_create('teffratio', teffratio_def, component=orbit, context='component')

    teff1 = comp1_ps.get_parameter(qualifier='teff')
    teff2 = comp2_ps.get_parameter(qualifier='teff')

    if solve_for in [teffratio, None]:
        lhs = teffratio
        rhs = teff2/teff1
    elif solve_for in [teff1]:
        lhs = teff1
        rhs = teff2 / teffratio
    elif solve_for in [teff2]:
        lhs = teff2
        rhs = teffratio * teff1
    else:
        raise NotImplementedError

    return lhs, rhs, [], {'orbit': orbit}



def requivratio(b, orbit=None, solve_for=None, **kwargs):
    """
    Introduced in 2.1.7

    Create a constraint to for the requiv ratio between two stars in the same orbit.
    Defined as requivratio = requiv@comp2 / requiv@comp1, where comp1 and comp2 are
    determined from the primary and secondary components of the orbit `orbit`.

    This is usually passed as an argument to
    <phoebe.frontend.bundle.Bundle.add_constraint> as
    `b.add_constraint('requivratio', orbit='binary')`, where
    `orbit` is one of <phoebe.parameters.HierarchyParameter.get_orbits>.

    Arguments
    -----------
    * `b` (phoebe.frontend.bundle.Bundle): the Bundle
    * `orbit` (string): the label of the orbit in which this constraint should be built.
        Optional if only one orbit exists in the hierarchy.
    * `solve_for` (<phoebe.parameters.Parameter>, optional, default=None): if
        'requivratio' should not be the derived/constrained parameter, provide which
        other parameter should be derived (ie 'requiv@...').

    Returns
    ----------
    * (<phoebe.parameters.Parameter>, <phoebe.parameters.ConstraintParameter>, list): lhs (Parameter), rhs (ConstraintParameter), args (list of arguments that were passed to this function)

    Raises
    -------------
    * ValueError: if `orbit` is not provided, but more than one orbit exists
        in the hierarchy.
    * NotImplementedError: if the value of `solve_for` is not implemented.
    """
    # TODO: do we need to rebuild this if the hierarchy changes???
    hier = b.hierarchy

    if orbit is None:
        orbits = hier.get_orbits()
        if len(orbits)==1:
            orbit = orbits[0]
        else:
            raise ValueError("must provide orbit since more than one orbit present in the hierarchy")

    comp1, comp2 = hier.get_stars_of_children_of(orbit)

    comp1_ps = b.get_component(component=comp1)
    comp2_ps = b.get_component(component=comp2)

    requiv1 = comp1_ps.get_parameter(qualifier='requiv')
    requiv2 = comp2_ps.get_parameter(qualifier='requiv')
>>>>>>> 47bc8d7f

    requivratio_def = FloatParameter(qualifier='requivratio', value=1.0, default_unit=u.dimensionless_unscaled, limits=[0, None], description='ratio between equivalent radii of children stars')
    requivratio, requivratio_created = b.get_or_create('requivratio', requivratio_def, component=orbit, context='component')

    requivsum_def = FloatParameter(qualifier='requivsum', value=1.0, default_unit=u.dimensionless_unscaled, limits=[0, None], description='sum of equivalent radii of children stars')
    requivsum, requivsum_created = b.get_or_create('requivsum', requivsum_def, component=orbit, context='component')

    requivsum_constrained = kwargs.get('requivsum_constrained', len(requivsum.constrained_by) > 0)

    if solve_for in [requivratio, None]:
        lhs = requivratio
        rhs = requiv2/requiv1
        if not requivsum_created and not requivsum_constrained:
            if requiv1.is_constraint:
                requiv1.is_constraint.constraint_kwargs['requivratio_constrained'] = True
                requiv1.is_constraint.flip_for('requiv@{}'.format(requiv1.component), force=True)
            elif requiv2.is_constraint:
                requiv2.is_constraint.constraint_kwargs['requivratio_constrained'] = True
                requiv2.is_constraint.flip_for('requiv@'.format(requiv2.component), force=True)

    elif solve_for in [requiv1]:
        lhs = requiv1
        if requivsum_constrained:
            rhs = requiv2 / requivratio
        else:
            rhs = requivsum / (requivratio + 1)
            # the other constraint needs to also follow the alternate equations
            if requiv2.is_constraint and 'requivratio_constrained' not in requiv2.is_constraint.constraint_kwargs.keys():
                requiv2.is_constraint.constraint_kwargs['requivratio_constrained'] = False
                requiv2.is_constraint.flip_for('requiv@{}'.format(requiv2.component), force=True)

    elif solve_for in [requiv2]:
        lhs = requiv2
        if requivsum_constrained:
            rhs = requivratio * requiv1
        else:
            rhs = (requivratio * requivsum) / (requivratio + 1)
            # the other constraint needs to also follow the alternate equations
            if requiv1.is_constraint and 'requivratio_constrained' not in requiv1.is_constraint.constraint_kwargs.keys():
                requiv1.is_constraint.constraint_kwargs['requivratio_constrained'] = False
                requiv1.is_constraint.flip_for('requiv@{}'.format(requiv1.component), force=True)
    elif solve_for == requivsum:
        raise NotImplementedError("cannot solve this constraint for 'requivsum' since it was originally 'requivratio'")
    else:
        raise NotImplementedError


    return lhs, rhs, [requivratio, requivsum, requiv1, requiv2], {'orbit': orbit}

def requivsum(b, orbit=None, solve_for=None, **kwargs):
    """
<<<<<<< HEAD
=======
    Introduced in 2.1.7

>>>>>>> 47bc8d7f
    Create a constraint to for the requiv sum of two stars in the same orbit.
    Defined as requivsum = requiv@comp2 / requiv@comp1, where comp1 and comp2 are
    determined from the primary and secondary components of the orbit `orbit`.

    This is usually passed as an argument to
    <phoebe.frontend.bundle.Bundle.add_constraint> as
    `b.add_constraint('requivsum', orbit='binary')`, where
    `orbit` is one of <phoebe.parameters.HierarchyParameter.get_orbits>.

    Arguments
    -----------
    * `b` (phoebe.frontend.bundle.Bundle): the Bundle
    * `orbit` (string): the label of the orbit in which this constraint should be built.
        Optional if only one orbit exists in the hierarchy.
    * `solve_for` (<phoebe.parameters.Parameter>, optional, default=None): if
        'requivsum' should not be the derived/constrained parameter, provide which
        other parameter should be derived (ie 'requiv@...').

    Returns
    ----------
<<<<<<< HEAD
    * (<phoebe.parameters.Parameter>, <phoebe.parameters.ConstraintParameter>, list):
        lhs (Parameter), rhs (ConstraintParameter), addl_params (list of additional
        parameters that may be included in the constraint), kwargs (dict of
        keyword arguments that were passed to this function).
=======
    * (<phoebe.parameters.Parameter>, <phoebe.parameters.ConstraintParameter>, list): lhs (Parameter), rhs (ConstraintParameter), args (list of arguments that were passed to this function)
>>>>>>> 47bc8d7f

    Raises
    -------------
    * ValueError: if `orbit` is not provided, but more than one orbit exists
        in the hierarchy.
    * NotImplementedError: if the value of `solve_for` is not implemented.
    """
    # TODO: do we need to rebuild this if the hierarchy changes???
    hier = b.hierarchy

    if orbit is None:
        orbits = hier.get_orbits()
        if len(orbits)==1:
            orbit = orbits[0]
        else:
            raise ValueError("must provide orbit since more than one orbit present in the hierarchy")

    comp1, comp2 = hier.get_stars_of_children_of(orbit)

<<<<<<< HEAD
    comp1_ps = b.get_component(component=comp1, **_skip_filter_checks)
    comp2_ps = b.get_component(component=comp2, **_skip_filter_checks)

    requiv1 = comp1_ps.get_parameter(qualifier='requiv', **_skip_filter_checks)
    requiv2 = comp2_ps.get_parameter(qualifier='requiv', **_skip_filter_checks)
=======
    comp1_ps = b.get_component(component=comp1)
    comp2_ps = b.get_component(component=comp2)

    requiv1 = comp1_ps.get_parameter(qualifier='requiv')
    requiv2 = comp2_ps.get_parameter(qualifier='requiv')
>>>>>>> 47bc8d7f

    requivratio_def = FloatParameter(qualifier='requivratio', value=1.0, default_unit=u.dimensionless_unscaled, limits=[0, None], description='ratio between equivalent radii of children stars')
    requivratio, requivratio_created = b.get_or_create('requivratio', requivratio_def, component=orbit, context='component')

    requivsum_def = FloatParameter(qualifier='requivsum', value=1.0, default_unit=u.dimensionless_unscaled, limits=[0, None], description='sum of equivalent radii of children stars')
    requivsum, requivsum_created = b.get_or_create('requivsum', requivsum_def, component=orbit, context='component')

    requivratio_constrained = kwargs.get('requivratio_constrained', len(requivratio.constrained_by) > 0)

    if solve_for in [requivsum, None]:
        lhs = requivsum
        rhs = requiv1 + requiv2
        if not requivratio_created and not requivratio_constrained:
            if requiv1.is_constraint:
                requiv1.is_constraint.constraint_kwargs['requivsum_constrained'] = True
                requiv1.is_constraint.flip_for('requiv@{}'.format(requiv1.component), force=True)
            elif requiv2.is_constraint:
                requiv2.is_constraint.constraint_kwargs['requivsum_constrained'] = True
                requiv2.is_constraint.flip_for('requiv@'.format(requiv2.component), force=True)

    elif solve_for in [requiv1]:
        lhs = requiv1
        if requivratio_constrained:
            rhs = requivsum - requiv2
        else:
            rhs = requivsum / (requivratio + 1)
            # the other constraint needs to also follow the alternate equations
            if requiv2.is_constraint and 'requivsum_constrained' not in requiv2.is_constraint.constraint_kwargs.keys():
                requiv2.is_constraint.constraint_kwargs['requivsum_constrained'] = False
                requiv2.is_constraint.flip_for('requiv@{}'.format(requiv2.component), force=True)

    elif solve_for in [requiv2]:
        lhs = requiv2
        if requivratio_constrained:
            rhs = requivsum - requiv1
        else:
            rhs = (requivratio * requivsum) / (requivratio + 1)
            # the other constraint needs to also follow the alternate equations
            if requiv1.is_constraint and 'requivsum_constrained' not in requiv1.is_constraint.constraint_kwargs.keys():
                requiv1.is_constraint.constraint_kwargs['requivsum_constrained'] = False
                requiv1.is_constraint.flip_for('requiv@{}'.format(requiv1.component), force=True)

    elif solve_for == requivratio:
        raise NotImplementedError("cannot solve this constraint for 'requivratio' since it was originally 'requivsum'")
    else:
        raise NotImplementedError


    return lhs, rhs, [requivratio, requivsum, requiv1, requiv2], {'orbit': orbit}

#}
#{ Orbit-component constraints


def mass(b, component, solve_for=None, **kwargs):
    """
    Create a constraint for the mass of a star based on Kepler's third
    law from its parent orbit.

    This constraint is automatically created and attached for all stars
    in binary orbits via <phoebe.frontend.bundle.Bundle.set_hierarchy>.

    This is usually passed as an argument to
     <phoebe.frontend.bundle.Bundle.add_constraint> as
     `b.add_constraint('mass', component='primary')`, where `component` is
     one of <phoebe.parameters.HierarchyParameter.get_stars>.

    Arguments
    -----------
    * `b` (<phoebe.frontend.bundle.Bundle>): the Bundle
    * `component` (string): the label of the orbit or component in which this
        constraint should be built.
    * `solve_for` (<phoebe.parameters.Parameter>, optional, default=None): if
        'mass' should not be the derived/constrained parameter, provide which
        other parameter should be derived (ie 'period', 'sma', 'q').  Note:
        you cannot solve_for 'period' and 'sma' in the same orbit as the solution
        will not be unique.

    Returns
    ----------
    * (<phoebe.parameters.Parameter>, <phoebe.parameters.ConstraintParameter>, list):
        lhs (Parameter), rhs (ConstraintParameter), addl_params (list of additional
        parameters that may be included in the constraint), kwargs (dict of
        keyword arguments that were passed to this function).

    Raises
    --------
    * NotImplementedError: if the value of `solve_for` is not implemented.
    """
    # TODO: optimize this - this is currently by far the most expensive constraint (due mostly to the parameter multiplication)

    hier = b.get_hierarchy()
    if not len(hier.get_value()):
        # TODO: change to custom error type to catch in bundle.add_component
        # TODO: check whether the problem is 0 hierarchies or more than 1
        raise NotImplementedError("constraint for mass requires hierarchy")

    component_ps = _get_system_ps(b, component)

    sibling = hier.get_sibling_of(component)
    sibling_ps = _get_system_ps(b, sibling)

    parentorbit = hier.get_parent_of(component)
    parentorbit_ps = _get_system_ps(b, parentorbit)

    mass = component_ps.get_parameter(qualifier='mass', **_skip_filter_checks)
    mass_sibling = sibling_ps.get_parameter(qualifier='mass', **_skip_filter_checks)

    # we need to find the constraint attached to the other component... but we
    # don't know who is constrained, or whether it belongs to the sibling or parent
    # orbit, so we'll have to do a bit of digging.
    mass_constraint_sibling = None
    for p in b.filter(constraint_func='mass', component=[parentorbit, sibling], context='constraint', **_skip_filter_checks).to_list():
        if p.constraint_kwargs['component'] == sibling:
            mass_constraint_sibling = p
            break
    if mass_constraint_sibling is not None:
        sibling_solve_for = mass_constraint_sibling.qualifier
        logger.debug("constraint.mass for component='{}': sibling ('{}') is solved for '{}'".format(component, sibling, sibling_solve_for))
    else:
        # this could happen when we build the first constraint, before the second has been built
        sibling_solve_for = None

    sma = parentorbit_ps.get_parameter(qualifier='sma', **_skip_filter_checks)
    period = parentorbit_ps.get_parameter(qualifier='period', **_skip_filter_checks)
    q = parentorbit_ps.get_parameter(qualifier='q', **_skip_filter_checks)

    G = c.G.to('solRad3 / (solMass d2)')
    G.keep_in_solar_units = True

    if hier.get_primary_or_secondary(component) == 'primary':
        qthing = 1.0+q
    else:
        qthing = 1.0+1./q

    if solve_for in [None, mass]:
        lhs = mass
        rhs = (4*np.pi**2 * sma**3 ) / (period**2 * qthing * G)

    elif solve_for==sma:
        if sibling_solve_for in ['period', 'sma']:
            raise ValueError("cannot solve for '{}' when sibling ('{}') is solved for '{}'".format(solve_for.twig, sibling, sibling_solve_for))
        lhs = sma
        rhs = ((mass * period**2 * qthing * G)/(4 * np.pi**2))**"(1./3)"

    elif solve_for==period:
        if sibling_solve_for in ['period', 'sma']:
            raise ValueError("cannot solve for '{}' when sibling ('{}') is solved for '{}'".format(solve_for.twig, sibling, sibling_solve_for))
        lhs = period
        rhs = ((4 * np.pi**2 * sma**3)/(mass * qthing * G))**"(1./2)"

    elif solve_for==q:
        lhs = q

        if hier.get_primary_or_secondary(component) == 'primary':
            rhs = mass_sibling / mass
        else:
            rhs = mass / mass_sibling

        # qthing = (4*np.pi**2 * sma**3 ) / (period**2 * mass * G)
        # if hier.get_primary_or_secondary(component) == 'primary':
        #     rhs = qthing - 1.0
        # else:
        #     rhs = 1 / (qthing - 1.0)

    else:
        raise NotImplementedError

<<<<<<< HEAD
    return lhs, rhs, [mass_sibling, period, sma, q], {'component': component}


    # ecosw_def = FloatParameter(qualifier='ecosw', value=0.0, default_unit=u.dimensionless_unscaled, limits=(-1.0,1.0), description='Eccentricity times cos of argument of periastron')
    # ecosw, ecosw_created = b.get_or_create('ecosw', ecosw_def, **metawargs)
    #
    # ecosw_constrained = kwargs.get('ecosw_constrained', len(ecosw.constrained_by) > 0)
    # logger.debug("esinw constraint: solve_for={}, ecosw_constrained={}, ecosw_created={}".format(solve_for.qualifier if solve_for is not None else "None", ecosw_constrained, ecosw_created))
    #
    # ecc = b.get_parameter(qualifier='ecc', **metawargs)
    # per0 = b.get_parameter(qualifier='per0', **metawargs)
    #
    # if solve_for in [None, esinw]:
    #     lhs = esinw
    #     rhs = ecc * sin(per0)
    #     if not ecosw_created and not ecosw_constrained:
    #         if per0.is_constraint:
    #             per0.is_constraint.constraint_kwargs['esinw_constrained'] = True
    #             per0.is_constraint.flip_for('per0', force=True)
    #         elif ecc.is_constraint:
    #             ecc.is_constraint.constraint_kwargs['esinw_constrained'] = True
    #             ecc.is_constraint.flip_for('ecc', force=True)
    #
    # elif solve_for == ecc:
    #     lhs = ecc
    #     if ecosw_constrained:
    #         rhs = esinw / sin(per0)
    #     else:
    #         rhs = (esinw**2 + ecosw**2)**0.5
    #         # the other constraint needs to also follow the alternate equations
    #         if per0.is_constraint and 'esinw_constrained' not in per0.is_constraint.constraint_kwargs.keys():
    #             logger.debug("esinw constraint: attempting to also flip per0 constraint")
    #             per0.is_constraint.constraint_kwargs['esinw_constrained'] = False
    #             per0.is_constraint.flip_for('per0', force=True)
    #
    # elif solve_for == per0:
    #     lhs = per0
    #     if ecosw_constrained:
    #         # cannot just do arcsin because ecc may be zero
    #         rhs = esinw2per0(ecc, esinw)
    #     else:
    #         rhs = arctan2(esinw, ecosw)
    #         # the other constraint needs to also follow the alternate equations
    #         if ecc.is_constraint and 'esinw_constrained' not in ecc.is_constraint.constraint_kwargs.keys():
    #             logger.debug("esinw constraint: attempting to also flip ecc constraint")
    #             ecc.is_constraint.constraint_kwargs['esinw_constrained'] = False
    #             ecc.is_constraint.flip_for('ecc', force=True)
    # elif solve_for == ecosw:
    #     raise NotImplementedError("cannot solve this constraint for 'ecosw' since it was originally 'esinw'")
    # else:
    #     raise NotImplementedError
    #
    # return lhs, rhs, [esinw, ecosw, ecc, per0], {'orbit': orbit}
=======
    return lhs, rhs, [], {'component': component}
>>>>>>> 47bc8d7f


def comp_sma(b, component, solve_for=None, **kwargs):
    """
    Create a constraint for the star's semi-major axes WITHIN its
    parent orbit.  This is NOT the same as the semi-major axes OF
    the parent orbit

    This constraint is automatically created and attached for all stars
    in binary orbits via <phoebe.frontend.bundle.Bundle.set_hierarchy>.

    This is usually passed as an argument to
     <phoebe.frontend.bundle.Bundle.add_constraint> as
     `b.add_constraint('mass', component='primary')`, where `component` is
     one of <phoebe.parameters.HierarchyParameter.get_stars>.

    If 'sma' does not exist in the component, it will be created

    Arguments
    -----------
    * `b` (<phoebe.frontend.bundle.Bundle>): the Bundle
    * `component` (string): the label of the orbit or component in which this
        constraint should be built.
    * `solve_for` (<phoebe.parameters.Parameter>, optional, default=None): if
        'sma@star' should not be the derived/constrained parameter, provide which
        other parameter should be derived (ie 'q', 'sma@orbit').

    Returns
    ----------
    * (<phoebe.parameters.Parameter>, <phoebe.parameters.ConstraintParameter>, list):
        lhs (Parameter), rhs (ConstraintParameter), addl_params (list of additional
        parameters that may be included in the constraint), kwargs (dict of
        keyword arguments that were passed to this function).

    Raises
    --------
    * NotImplementedError: if the value of `solve_for` is not implemented.
    """
    hier = b.get_hierarchy()
    if not len(hier.get_value()):
        # TODO: change to custom error type to catch in bundle.add_component
        # TODO: check whether the problem is 0 hierarchies or more than 1
        raise NotImplementedError("constraint for comp_sma requires hierarchy")

    component_ps = _get_system_ps(b, component)

    parentorbit = hier.get_parent_of(component)
    parentorbit_ps = _get_system_ps(b, parentorbit)

    metawargs = component_ps.meta
    metawargs.pop('qualifier')
    compsma_def = FloatParameter(qualifier='sma', value=4.0, default_unit=u.solRad, description='Semi major axis of the component in the orbit')
    compsma, created = b.get_or_create('sma', compsma_def, **metawargs)

    sma = parentorbit_ps.get_parameter(qualifier='sma', **_skip_filter_checks)
    q = parentorbit_ps.get_parameter(qualifier='q', **_skip_filter_checks)

    # NOTE: similar logic is also in dynamics.keplerian.dynamics_from_bundle to
    # handle nested hierarchical orbits.  If changing any of the logic here,
    # it should be changed there as well.

    if hier.get_primary_or_secondary(component) == 'primary':
        qthing = (1. + 1./q)
    else:
        qthing = (1. + q)


    if solve_for in [None, compsma]:
        lhs = compsma
        rhs = sma / qthing

    elif solve_for == sma:
        lhs = sma
        rhs = compsma * qthing

    else:
        raise NotImplementedError

    return lhs, rhs, [], {'component': component}


def requiv_detached_max(b, component, solve_for=None, **kwargs):
    """
    Create a constraint to determine the critical (at L1) value of
    requiv.

    This constraint is automatically created and attached for all stars
    in detached binary orbits via <phoebe.frontend.bundle.Bundle.set_hierarchy>.

    This is usually passed as an argument to
     <phoebe.frontend.bundle.Bundle.add_constraint> as
     `b.add_constraint('requiv_detached_max', component='primary')`, where `component` is
     one of <phoebe.parameters.HierarchyParameter.get_stars>.

    Arguments
    -----------
    * `b` (<phoebe.frontend.bundle.Bundle>): the Bundle
    * `component` (string): the label of the orbit or component in which this
        constraint should be built.
    * `solve_for` (<phoebe.parameters.Parameter>, optional, default=None): if
        'requiv_max' should not be the derived/constrained parameter, provide which
        other parameter should be derived (ie 'q', 'syncpar', 'ecc', 'sma'
        'incl@star', 'long_an@star', 'incl@orbit', 'long_an@orbit').

    Returns
    ----------
    * (<phoebe.parameters.Parameter>, <phoebe.parameters.ConstraintParameter>, list):
        lhs (Parameter), rhs (ConstraintParameter), addl_params (list of additional
        parameters that may be included in the constraint), kwargs (dict of
        keyword arguments that were passed to this function).

    Raises
    --------
    * NotImplementedError: if the value of `solve_for` is not implemented.
    """

    hier = b.get_hierarchy()
    if not len(hier.get_value()):
        # TODO: change to custom error type to catch in bundle.add_component
        # TODO: check whether the problem is 0 hierarchies or more than 1
        raise NotImplementedError("constraint for requiv_detached_max requires hierarchy")


    component_ps = _get_system_ps(b, component)

    parentorbit = hier.get_parent_of(component)


    if parentorbit == 'component':
        raise ValueError("cannot constrain requiv_detached_max for single star")

    parentorbit_ps = _get_system_ps(b, parentorbit)

    requiv_max = component_ps.get_parameter(qualifier='requiv_max', **_skip_filter_checks)
    q = parentorbit_ps.get_parameter(qualifier='q', **_skip_filter_checks)
    syncpar = component_ps.get_parameter(qualifier='syncpar', **_skip_filter_checks)
    ecc = parentorbit_ps.get_parameter(qualifier='ecc', **_skip_filter_checks)
    sma = parentorbit_ps.get_parameter(qualifier='sma', **_skip_filter_checks)
    incl_star = component_ps.get_parameter(qualifier='incl', **_skip_filter_checks)
    long_an_star = component_ps.get_parameter(qualifier='long_an', **_skip_filter_checks)
    incl_orbit = parentorbit_ps.get_parameter(qualifier='incl', **_skip_filter_checks)
    long_an_orbit = parentorbit_ps.get_parameter(qualifier='long_an', **_skip_filter_checks)

    if solve_for in [None, requiv_max]:
        lhs = requiv_max

        rhs = roche_requiv_L1(q, syncpar, ecc, sma,
                              incl_star, long_an_star,
                              incl_orbit, long_an_orbit,
                              hier.get_primary_or_secondary(component, return_ind=True))
    else:
        raise NotImplementedError("requiv_detached_max can only be solved for requiv_max")

    return lhs, rhs, [], {'component': component}

def potential_contact_min(b, component, solve_for=None, **kwargs):
    """
    Create a constraint to determine the critical (at L23) value of
    potential at which a constact will underflow.  This will only be used
    for contacts for pot_min.

    This constraint is automatically created and attached for all stars
    in contact binary orbits via <phoebe.frontend.bundle.Bundle.set_hierarchy>.

    This is usually passed as an argument to
     <phoebe.frontend.bundle.Bundle.add_constraint> as
     `b.add_constraint('potential_contact_min', component='common_envelope')`, where `component` is
     one of <phoebe.parameters.HierarchyParameter.get_envelopes>.

    Arguments
    -----------
    * `b` (<phoebe.frontend.bundle.Bundle>): the Bundle
    * `component` (string): the label of the orbit or component in which this
        constraint should be built.
    * `solve_for` (<phoebe.parameters.Parameter>, optional, default=None): if
        'pot_min' should not be the derived/constrained parameter, provide which
        other parameter should be derived (ie 'q').

    Returns
    ----------
    * (<phoebe.parameters.Parameter>, <phoebe.parameters.ConstraintParameter>, list):
        lhs (Parameter), rhs (ConstraintParameter), addl_params (list of additional
        parameters that may be included in the constraint), kwargs (dict of
        keyword arguments that were passed to this function).

    Raises
    --------
    * NotImplementedError: if the value of `solve_for` is not implemented.
    """
    hier = b.get_hierarchy()
    if not len(hier.get_value()):
        # TODO: change to custom error type to catch in bundle.add_component
        # TODO: check whether the problem is 0 hierarchies or more than 1
        raise NotImplementedError("constraint for requiv_contact_min requires hierarchy")


    component_ps = _get_system_ps(b, component)

    parentorbit = hier.get_parent_of(component)
    parentorbit_ps = _get_system_ps(b, parentorbit)

    pot_min = component_ps.get_parameter(qualifier='pot_min', **_skip_filter_checks)
    q = parentorbit_ps.get_parameter(qualifier='q', **_skip_filter_checks)

    if solve_for in [None, pot_min]:
        lhs = pot_min

        rhs = roche_potential_contact_L23(q)
    else:
        raise NotImplementedError("potential_contact_min can only be solved for requiv_min")

    return lhs, rhs, [], {'component': component}

def potential_contact_max(b, component, solve_for=None, **kwargs):
    """
    Create a constraint to determine the critical (at L1) value of
    potential at which a constact will underflow.  This will only be used
    for contacts for pot_min.

    This constraint is automatically created and attached for all stars
    in contact binary orbits via <phoebe.frontend.bundle.Bundle.set_hierarchy>.

    This is usually passed as an argument to
     <phoebe.frontend.bundle.Bundle.add_constraint> as
     `b.add_constraint('potential_contact_min', component='common_envelope')`, where `component` is
     one of <phoebe.parameters.HierarchyParameter.get_envelopes>.

    Arguments
    -----------
    * `b` (<phoebe.frontend.bundle.Bundle>): the Bundle
    * `component` (string): the label of the orbit or component in which this
        constraint should be built.
    * `solve_for` (<phoebe.parameters.Parameter>, optional, default=None): if
        'pot_max' should not be the derived/constrained parameter, provide which
        other parameter should be derived (ie 'q').

    Returns
    ----------
    * (<phoebe.parameters.Parameter>, <phoebe.parameters.ConstraintParameter>, list):
        lhs (Parameter), rhs (ConstraintParameter), addl_params (list of additional
        parameters that may be included in the constraint), kwargs (dict of
        keyword arguments that were passed to this function).

    Raises
    --------
    * NotImplementedError: if the value of `solve_for` is not implemented.
    """
    hier = b.get_hierarchy()
    if not len(hier.get_value()):
        # TODO: change to custom error type to catch in bundle.add_component
        # TODO: check whether the problem is 0 hierarchies or more than 1
        raise NotImplementedError("constraint for requiv_contact_max requires hierarchy")


    component_ps = _get_system_ps(b, component)

    parentorbit = hier.get_parent_of(component)
    parentorbit_ps = _get_system_ps(b, parentorbit)

    pot_max = component_ps.get_parameter(qualifier='pot_max', **_skip_filter_checks)
    q = parentorbit_ps.get_parameter(qualifier='q', **_skip_filter_checks)

    if solve_for in [None, pot_max]:
        lhs = pot_max

        rhs = roche_potential_contact_L1(q)
    else:
        raise NotImplementedError("potential_contact_max can only be solved for requiv_max")

    return lhs, rhs, [], {'component': component}

def requiv_contact_min(b, component, solve_for=None, **kwargs):
    """
    Create a constraint to determine the critical (at L1) value of
    requiv at which a constact will underflow.  This will only be used
    for contacts for requiv_min.

    This constraint is automatically created and attached for all stars
    in contact binary orbits via <phoebe.frontend.bundle.Bundle.set_hierarchy>.

    This is usually passed as an argument to
     <phoebe.frontend.bundle.Bundle.add_constraint> as
     `b.add_constraint('requiv_contact_min', component='primary')`, where `component` is
     one of <phoebe.parameters.HierarchyParameter.get_stars>.

    Arguments
    -----------
    * `b` (<phoebe.frontend.bundle.Bundle>): the Bundle
    * `component` (string): the label of the orbit or component in which this
        constraint should be built.
    * `solve_for` (<phoebe.parameters.Parameter>, optional, default=None): if
        'requiv_min' should not be the derived/constrained parameter, provide which
        other parameter should be derived (ie 'q', 'sma').

    Returns
    ----------
    * (<phoebe.parameters.Parameter>, <phoebe.parameters.ConstraintParameter>, list):
        lhs (Parameter), rhs (ConstraintParameter), addl_params (list of additional
        parameters that may be included in the constraint), kwargs (dict of
        keyword arguments that were passed to this function).

    Raises
    --------
    * NotImplementedError: if the value of `solve_for` is not implemented.
    """
    hier = b.get_hierarchy()
    if not len(hier.get_value()):
        # TODO: change to custom error type to catch in bundle.add_component
        # TODO: check whether the problem is 0 hierarchies or more than 1
        raise NotImplementedError("constraint for requiv_contact_min requires hierarchy")


    component_ps = _get_system_ps(b, component)

    parentorbit = hier.get_parent_of(component)
    parentorbit_ps = _get_system_ps(b, parentorbit)

    requiv_min = component_ps.get_parameter(qualifier='requiv_min', **_skip_filter_checks)
    q = parentorbit_ps.get_parameter(qualifier='q', **_skip_filter_checks)
    sma = parentorbit_ps.get_parameter(qualifier='sma', **_skip_filter_checks)

    if solve_for in [None, requiv_min]:
        lhs = requiv_min

        rhs = roche_requiv_contact_L1(q, sma, hier.get_primary_or_secondary(component, return_ind=True))
    else:
        raise NotImplementedError("requiv_contact_min can only be solved for requiv_min")

    return lhs, rhs, [], {'component': component}

def requiv_contact_max(b, component, solve_for=None, **kwargs):
    """
    Create a constraint to determine the critical (at L2/3) value of
    requiv at which a constact will overflow.  This will only be used
    for contacts for requiv_max.

    This constraint is automatically created and attached for all stars
    in contact binary orbits via <phoebe.frontend.bundle.Bundle.set_hierarchy>.

    This is usually passed as an argument to
     <phoebe.frontend.bundle.Bundle.add_constraint> as
     `b.add_constraint('requiv_contact_min', component='primary')`, where `component` is
     one of <phoebe.parameters.HierarchyParameter.get_stars>.

    Arguments
    -----------
    * `b` (<phoebe.frontend.bundle.Bundle>): the Bundle
    * `component` (string): the label of the orbit or component in which this
        constraint should be built.
    * `solve_for` (<phoebe.parameters.Parameter>, optional, default=None): if
        'requiv_max' should not be the derived/constrained parameter, provide which
        other parameter should be derived (ie 'q', 'sma').

    Returns
    ----------
    * (<phoebe.parameters.Parameter>, <phoebe.parameters.ConstraintParameter>, list):
        lhs (Parameter), rhs (ConstraintParameter), addl_params (list of additional
        parameters that may be included in the constraint), kwargs (dict of
        keyword arguments that were passed to this function).

    Raises
    --------
    * NotImplementedError: if the value of `solve_for` is not implemented.
    """
    hier = b.get_hierarchy()
    if not len(hier.get_value()):
        # TODO: change to custom error type to catch in bundle.add_component
        # TODO: check whether the problem is 0 hierarchies or more than 1
        raise NotImplementedError("constraint for requiv_contact_max requires hierarchy")


    component_ps = _get_system_ps(b, component)

    parentorbit = hier.get_parent_of(component)
    parentorbit_ps = _get_system_ps(b, parentorbit)

    requiv_max = component_ps.get_parameter(qualifier='requiv_max', **_skip_filter_checks)
    q = parentorbit_ps.get_parameter(qualifier='q', **_skip_filter_checks)
    sma = parentorbit_ps.get_parameter(qualifier='sma', **_skip_filter_checks)

    if solve_for in [None, requiv_max]:
        lhs = requiv_max

        rhs = roche_requiv_contact_L23(q, sma, hier.get_primary_or_secondary(component, return_ind=True))
    else:
        raise NotImplementedError("requiv_contact_max can only be solved for requiv_max")

    return lhs, rhs, [], {'component': component}

def fillout_factor(b, component, solve_for=None, **kwargs):
    """
    Create a constraint to determine the fillout factor of a contact envelope.

    This constraint is automatically created and attached for all stars
    in contact binary orbits via <phoebe.frontend.bundle.Bundle.set_hierarchy>.

    This is usually passed as an argument to
     <phoebe.frontend.bundle.Bundle.add_constraint> as
     `b.add_constraint('potential_contact_min', component='common_envelope')`, where `component` is
     one of <phoebe.parameters.HierarchyParameter.get_envelopes>.

    Arguments
    -----------
    * `b` (<phoebe.frontend.bundle.Bundle>): the Bundle
    * `component` (string): the label of the orbit or component in which this
        constraint should be built.
    * `solve_for` (<phoebe.parameters.Parameter>, optional, default=None): if
        'fillout_factor' should not be the derived/constrained parameter, provide which
        other parameter should be derived (ie 'pot', 'q').

    Returns
    ----------
    * (<phoebe.parameters.Parameter>, <phoebe.parameters.ConstraintParameter>, list):
        lhs (Parameter), rhs (ConstraintParameter), addl_params (list of additional
        parameters that may be included in the constraint), kwargs (dict of
        keyword arguments that were passed to this function).

    Raises
    --------
    * NotImplementedError: if the value of `solve_for` is not implemented.
    """
    hier = b.get_hierarchy()
    if not len(hier.get_value()):
        # TODO: change to custom error type to catch in bundle.add_component
        # TODO: check whether the problem is 0 hierarchies or more than 1
        raise NotImplementedError("constraint for requiv_contact_max requires hierarchy")


    component_ps = _get_system_ps(b, component)

    parentorbit = hier.get_parent_of(component)
    parentorbit_ps = _get_system_ps(b, parentorbit)

    pot = component_ps.get_parameter(qualifier='pot', **_skip_filter_checks)
    fillout_factor = component_ps.get_parameter(qualifier='fillout_factor', **_skip_filter_checks)
    q = parentorbit_ps.get_parameter(qualifier='q', **_skip_filter_checks)

    if solve_for in [None, fillout_factor]:
        lhs = fillout_factor

        rhs = roche_pot_to_fillout_factor(q, pot)
    elif solve_for in [pot]:
        lhs = pot

        rhs = roche_fillout_factor_to_pot(q, fillout_factor)
    else:
        raise NotImplementedError("fillout_factor can not be solved for {}".format(solve_for))

    return lhs, rhs, [], {'component': component}

def rotation_period(b, component, solve_for=None, **kwargs):
    """
    Create a constraint for the rotation period of a star given its orbital
    period and synchronicity parameters.

    This constraint is automatically created and attached for all stars
    in detached binary orbits via <phoebe.frontend.bundle.Bundle.set_hierarchy>.

    This is usually passed as an argument to
     <phoebe.frontend.bundle.Bundle.add_constraint> as
     `b.add_constraint('rotation_period', component='primary')`, where `component` is
     one of <phoebe.parameters.HierarchyParameter.get_stars>.

    Arguments
    -----------
    * `b` (<phoebe.frontend.bundle.Bundle>): the Bundle
    * `component` (string): the label of the orbit or component in which this
        constraint should be built.
    * `solve_for` (<phoebe.parameters.Parameter>, optional, default=None): if
        'period@star' should not be the derived/constrained parameter, provide which
        other parameter should be derived (ie 'period@orbit', 'syncpar').

    Returns
    ----------
    * (<phoebe.parameters.Parameter>, <phoebe.parameters.ConstraintParameter>, list):
        lhs (Parameter), rhs (ConstraintParameter), addl_params (list of additional
        parameters that may be included in the constraint), kwargs (dict of
        keyword arguments that were passed to this function).

    Raises
    --------
    * NotImplementedError: if the value of `solve_for` is not implemented.
    """
    hier = b.get_hierarchy()
    if not len(hier.get_value()):
        # TODO: change to custom error type to catch in bundle.add_component
        # TODO: check whether the problem is 0 hierarchies or more than 1
        raise NotImplementedError("constraint for comp_sma requires hierarchy")

    component_ps = _get_system_ps(b, component)

    parentorbit = hier.get_parent_of(component)
    parentorbit_ps = _get_system_ps(b, parentorbit)

    period_star = component_ps.get_parameter(qualifier='period', **_skip_filter_checks)
    syncpar_star = component_ps.get_parameter(qualifier='syncpar', **_skip_filter_checks)

    period_orbit = parentorbit_ps.get_parameter(qualifier='period', **_skip_filter_checks)

    if solve_for in [None, period_star]:
        lhs = period_star
        rhs = period_orbit / syncpar_star

    elif solve_for == syncpar_star:
        lhs = syncpar_star
        rhs = period_orbit / period_star

    elif solve_for == period_orbit:
        lhs = period_orbit
        rhs = syncpar_star * period_star

    else:
        raise NotImplementedError

    return lhs, rhs, [], {'component': component}

def pitch(b, component, solve_for=None, **kwargs):
    """
    Create a constraint for the inclination of a star relative to its parent orbit.

    This constraint is automatically created and attached for all stars
    in detached binary orbits via <phoebe.frontend.bundle.Bundle.set_hierarchy>.

    This is usually passed as an argument to
     <phoebe.frontend.bundle.Bundle.add_constraint> as
     `b.add_constraint('pitch', component='primary')`, where `component` is
     one of <phoebe.parameters.HierarchyParameter.get_stars>.

    Arguments
    -----------
    * `b` (<phoebe.frontend.bundle.Bundle>): the Bundle
    * `component` (string): the label of the orbit or component in which this
        constraint should be built.
    * `solve_for` (<phoebe.parameters.Parameter>, optional, default=None): if
        'pitch' should not be the derived/constrained parameter, provide which
        other parameter should be derived (ie 'incl@star', 'incl@orbit').

    Returns
    ----------
    * (<phoebe.parameters.Parameter>, <phoebe.parameters.ConstraintParameter>, list):
        lhs (Parameter), rhs (ConstraintParameter), addl_params (list of additional
        parameters that may be included in the constraint), kwargs (dict of
        keyword arguments that were passed to this function).

    Raises
    --------
    * NotImplementedError: if the value of `solve_for` is not implemented.
    """

    hier = b.get_hierarchy()
    if not len(hier.get_value()):
        # TODO: change to custom error type to catch in bundle.add_component
        # TODO: check whether the problem is 0 hierarchies or more than 1
        raise NotImplementedError("constraint for pitch requires hierarchy")

    component_ps = _get_system_ps(b, component)

    parentorbit = hier.get_parent_of(component)
    parentorbit_ps = _get_system_ps(b, parentorbit)

    incl_comp = component_ps.get_parameter(qualifier='incl', **_skip_filter_checks)
    pitch_comp = component_ps.get_parameter(qualifier='pitch', **_skip_filter_checks)
    incl_orb = parentorbit_ps.get_parameter(qualifier='incl', **_skip_filter_checks)

    if solve_for in [None, incl_comp]:
        lhs = incl_comp
        rhs = incl_orb + pitch_comp

    elif solve_for == incl_orb:
        lhs = incl_orb
        rhs = incl_comp - pitch_comp

    elif solve_for == pitch_comp:
        lhs = pitch_comp
        rhs = incl_comp - incl_orb

    else:
        raise NotImplementedError

    return lhs, rhs, [], {'component': component}

def yaw(b, component, solve_for=None, **kwargs):
    """
    Create a constraint for the inclination of a star relative to its parent orbit.

    This constraint is automatically created and attached for all stars
    in detached binary orbits via <phoebe.frontend.bundle.Bundle.set_hierarchy>.

    This is usually passed as an argument to
     <phoebe.frontend.bundle.Bundle.add_constraint> as
     `b.add_constraint('yaw', component='primary')`, where `component` is
     one of <phoebe.parameters.HierarchyParameter.get_stars>.

    Arguments
    -----------
    * `b` (<phoebe.frontend.bundle.Bundle>): the Bundle
    * `component` (string): the label of the orbit or component in which this
        constraint should be built.
    * `solve_for` (<phoebe.parameters.Parameter>, optional, default=None): if
        'yaw' should not be the derived/constrained parameter, provide which
        other parameter should be derived (ie 'long_an@star', 'long_an@orbit').

    Returns
    ----------
    * (<phoebe.parameters.Parameter>, <phoebe.parameters.ConstraintParameter>, list):
        lhs (Parameter), rhs (ConstraintParameter), addl_params (list of additional
        parameters that may be included in the constraint), kwargs (dict of
        keyword arguments that were passed to this function).

    Raises
    --------
    * NotImplementedError: if the value of `solve_for` is not implemented.
    """

    hier = b.get_hierarchy()
    if not len(hier.get_value()):
        # TODO: change to custom error type to catch in bundle.add_component
        # TODO: check whether the problem is 0 hierarchies or more than 1
        raise NotImplementedError("constraint for yaw requires hierarchy")

    component_ps = _get_system_ps(b, component)

    parentorbit = hier.get_parent_of(component)
    parentorbit_ps = _get_system_ps(b, parentorbit)

    long_an_comp = component_ps.get_parameter(qualifier='long_an', **_skip_filter_checks)
    yaw_comp = component_ps.get_parameter(qualifier='yaw', **_skip_filter_checks)
    long_an_orb = parentorbit_ps.get_parameter(qualifier='long_an', **_skip_filter_checks)

    if solve_for in [None, long_an_comp]:
        lhs = long_an_comp
        rhs = long_an_orb + yaw_comp

    elif solve_for == long_an_orb:
        lhs = long_an_orb
        rhs = long_an_comp - yaw_comp

    elif solve_for == yaw_comp:
        lhs = yaw_comp
        rhs = long_an_comp - long_an_orb

    else:
        raise NotImplementedError

    return lhs, rhs, [], {'component': component}


#}
#{ Data constraints

def passband_ratio(b, *args, **kwargs):
    """
    ability to constraint pblum ratios (for colors).

    This is usually passed as an argument to
     <phoebe.frontend.bundle.Bundle.add_constraint>.

    :raises NotImplementedError: because it isn't, yet
    """
    raise NotImplementedError

#}
#{ Dataset constraints

def compute_phases(b, component, dataset, solve_for=None, **kwargs):
    """
    Create a constraint for the translation between compute_phases and compute_times.

    This constraint is automatically created and attached for all datasets
    via <phoebe.frontend.bundle.Bundle.add_dataset>.

    This is usually passed as an argument to
     <phoebe.frontend.bundle.Bundle.add_constraint> as
     `b.add_constraint('compute_phase', component=b.hierarchy.get_top(), dataset='dataset')`.

    Arguments
    -----------
    * `b` (<phoebe.frontend.bundle.Bundle>): the Bundle
    * `component` (string): the label of the orbit or component in which the
        `period` should be found.
    * `dataset` (string): the label of the dataset in which to find the
        `compute_times` and `compute_phases` parameters.
    * `solve_for` (<phoebe.parameters.Parameter, optional, default=None): if
        'compute_phases' should not be the derived/constrained parameter, provide which
        other parameter should be derived (ie 'compute_times').

    Returns
    ----------
    * (<phoebe.parameters.Parameter>, <phoebe.parameters.ConstraintParameter>, list):
        lhs (Parameter), rhs (ConstraintParameter), addl_params (list of additional
        parameters that may be included in the constraint), kwargs (dict of
        keyword arguments that were passed to this function).

    Raises
    --------
    * NotImplementedError: if the value of `solve_for` is not implemented.
    """
    ds = b.get_dataset(dataset, check_default=False, check_visible=False)
    compute_times = ds.get_parameter(qualifier='compute_times', **_skip_filter_checks)
    compute_phases = ds.get_parameter(qualifier='compute_phases', component=component, **_skip_filter_checks)
    period = b.get_parameter(qualifier='period', component=component if component!='_default' else b.hierarchy.get_top(), context='component', **_skip_filter_checks)

    if solve_for in [None, compute_phases]:
        lhs = compute_phases
        rhs = (compute_times / period) % 1.0
    elif solve_for in [compute_times]:
        lhs = compute_times
        rhs = compute_phases * period
    else:
        raise NotImplementedError

    return lhs, rhs, [], {'component': component, 'dataset': dataset}

def time_ephem(b, component, dataset, solve_for=None, **kwargs):
    """
    use the ephemeris of component to predict the expected times of eclipse (used
        in the ETV dataset)

    This is usually passed as an argument to
     <phoebe.frontend.bundle.Bundle.add_constraint>.
    """
    hier = b.get_hierarchy()
    if not len(hier.get_value()):
        # TODO: change to custom error type to catch in bundle.add_component
        # TODO: check whether the problem is 0 hierarchies or more than 1
        raise NotImplementedError("constraint for time_ecl requires hierarchy")

    if component=='_default':
        # need to do this so that the constraint won't fail before being copied
        parentorbit = hier.get_top()
    else:
        parentorbit = hier.get_parent_of(component)

    parentorbit_ps = _get_system_ps(b, parentorbit)

    filterwargs = _skip_filter_checks
    if component is not None:
        filterwargs['component'] = component
    if dataset is not None:
        filterwargs['dataset'] = dataset

    time_ephem = b.get_parameter(qualifier='time_ephems', **filterwargs)
    t0 = parentorbit_ps.get_parameter(qualifier='t0_supconj', **_skip_filter_checks)  # TODO: make sure t0_supconj makes sense here
    period = parentorbit_ps.get_parameter(qualifier='period', **_skip_filter_checks)
    phshift = parentorbit_ps.get_parameter(qualifier='phshift', **_skip_filter_checks)
    dpdt = parentorbit_ps.get_parameter(qualifier='dpdt', **_skip_filter_checks)
    esinw_ = parentorbit_ps.get_parameter(qualifier='esinw', **_skip_filter_checks)

    N = b.get_parameter(qualifier='Ns', **filterwargs)

    if solve_for in [None, time_ephem]:

        # TODO: N is always an int, but we want to include the expected phase of eclipse (ie N+ph_ecl) based on which component and esinw/ecosw
        # then we can have bundle.add_component automatically default to add all components instead of just the primary

        # same as Bundle.to_time except phase can be > 1
        lhs = time_ephem
        # we have to do a trick here since dpdt is in sec/yr and floats are
        # assumed to have the same unit during subtraction or addition.
        one = 1.0*(u.s/u.s)
        if component!='_default' and hier.get_primary_or_secondary(component)=='secondary':
            # TODO: make sure this constraint updates if the hierarchy changes?
            N = N + 0.5 + esinw_  # TODO: check this
        rhs = t0 + ((N - phshift) * period) / (-1 * (N - phshift) * dpdt + one)
        #rhs = (N-phshift)*period
    else:
        raise NotImplementedError

    return lhs, rhs, [], {'component': component, 'dataset': dataset}

def etv(b, component, dataset, solve_for=None, **kwargs):
    """
    compute the ETV column from the time_ephem and time_ecl columns (used in the
        ETV dataset).

    This is usually passed as an argument to
     <phoebe.frontend.bundle.Bundle.add_constraint>.
    """

    time_ephem = b.get_parameter(qualifier='time_ephems', component=component, dataset=dataset, context=['dataset', 'model'])  # need to provide context to avoid getting the constraint
    time_ecl = b.get_parameter(qualifier='time_ecls', component=component, dataset=dataset)
    etv = b.get_parameter(qualifier='etvs', component=component, dataset=dataset)

    if solve_for in [None, etv]:
        lhs = etv
        rhs = time_ecl - time_ephem
    else:
        raise NotImplementedError

    return lhs, rhs, [], {'component': component, 'dataset': dataset}

#}

def requiv_to_pot(b, component, solve_for=None, **kwargs):
    """
    This constraint is automatically created and attached for all stars
    in contact binary orbits via <phoebe.frontend.bundle.Bundle.set_hierarchy>.

    This is usually passed as an argument to
     <phoebe.frontend.bundle.Bundle.add_constraint> as
     `b.add_constraint('requiv_to_pot', component='common_envelope')`, where `component` is
     one of <phoebe.parameters.HierarchyParameter.get_envelopes> or
     <phoebe.parameters.HierarchyParameter.get_stars>.

    Arguments
    -----------
    * `b` (<phoebe.frontend.bundle.Bundle>): the Bundle
    * `component` (string): the label of the orbit or component in which this
        constraint should be built.
    * `solve_for` (<phoebe.parameters.Parameter>, optional, default=None): if
        'pot' should not be the derived/constrained parameter, provide which
        other parameter should be derived (ie 'q', 'sma', 'requiv').

    Returns
    ----------
    * (<phoebe.parameters.Parameter>, <phoebe.parameters.ConstraintParameter>, list):
        lhs (Parameter), rhs (ConstraintParameter), addl_params (list of additional
        parameters that may be included in the constraint), kwargs (dict of
        keyword arguments that were passed to this function).

    Raises
    --------
    * NotImplementedError: if the value of `solve_for` is not implemented.
    """

    hier = b.get_hierarchy()
    parentorbit = hier.get_parent_of(component)

    parentorbit_ps = _get_system_ps(b, parentorbit)

    if hier.get_kind_of(component) == 'envelope':
        raise NotImplementedError
        # envelope_ps = _get_system_ps(b, component)
        # component_ps = _get_system_ps(b, hier.get)
    else:
        component_ps = _get_system_ps(b, component)
        envelope_ps = _get_system_ps(b, hier.get_envelope_of(component))

    q = parentorbit_ps.get_parameter(qualifier='q', **_skip_filter_checks)
    sma = parentorbit_ps.get_parameter(qualifier='sma', **_skip_filter_checks)

    # assuming component is always primary or secondary and never envelope
    pot = envelope_ps.get_parameter(qualifier='pot', **_skip_filter_checks)
    requiv = component_ps.get_parameter(qualifier='requiv', **_skip_filter_checks)

    compno = hier.get_primary_or_secondary(component, return_ind=True)

    if solve_for in [None, requiv]:
        lhs = requiv
        rhs = pot_to_requiv_contact(pot, q, sma, compno)
    elif solve_for == pot:
        lhs = pot
        rhs = requiv_to_pot_contact(requiv, q, sma, compno)
    else:
        raise NotImplementedError

    return lhs, rhs, [], {'component': component}<|MERGE_RESOLUTION|>--- conflicted
+++ resolved
@@ -128,15 +128,6 @@
     * (<phoebe.parameters.ConstraintParameter>)
     """
     return ConstraintParameter(param._bundle, "arctan({})".format(_get_expr(param)))
-
-def arctan2(param1, param2):
-    """
-    Allows using the arctan2 function in a constraint
-
-    :parameter param: the :class:`phoebe.parameters.parameters.Parameter`
-    :returns: the :class:`phoebe.parameters.parameters.ConstraintParameter`
-    """
-    return ConstraintParameter(param1._bundle, "arctan2({}, {})".format(_get_expr(param1), _get_expr(param2)))
 
 def arctan2(param1, param2):
     """
@@ -397,54 +388,32 @@
     ecosw, ecosw_created = b.get_or_create('ecosw', ecosw_def, **metawargs)
 
     ecosw_constrained = kwargs.get('ecosw_constrained', len(ecosw.constrained_by) > 0)
-<<<<<<< HEAD
     logger.debug("esinw constraint: solve_for={}, ecosw_constrained={}, ecosw_created={}".format(solve_for.qualifier if solve_for is not None else "None", ecosw_constrained, ecosw_created))
 
     ecc = orbit_ps.get_parameter(qualifier='ecc', **_skip_filter_checks)
     per0 = orbit_ps.get_parameter(qualifier='per0', **_skip_filter_checks)
-=======
-    # print("~~~esinw constraint: solve_for={}, ecosw_constrained={}".format(solve_for.qualifier if solve_for is not None else "None", ecosw_constrained))
-
-    ecc = b.get_parameter(qualifier='ecc', **metawargs)
-    per0 = b.get_parameter(qualifier='per0', **metawargs)
->>>>>>> 47bc8d7f
 
     if solve_for in [None, esinw]:
         lhs = esinw
         rhs = ecc * sin(per0)
         if not ecosw_created and not ecosw_constrained:
-<<<<<<< HEAD
-            if per0.is_constraint:
-                per0.is_constraint.constraint_kwargs['esinw_constrained'] = True
-                per0.is_constraint.flip_for('per0', force=True)
-            elif ecc.is_constraint:
-=======
             if per0.is_constraint and per0.is_constraint.constraint_func != 'esinw':
                 per0.is_constraint.constraint_kwargs['esinw_constrained'] = True
                 per0.is_constraint.flip_for('per0', force=True)
             elif ecc.is_constraint and ecc.is_constraint.constraint_func != 'esinw':
->>>>>>> 47bc8d7f
                 ecc.is_constraint.constraint_kwargs['esinw_constrained'] = True
                 ecc.is_constraint.flip_for('ecc', force=True)
 
     elif solve_for == ecc:
         lhs = ecc
         if ecosw_constrained:
-<<<<<<< HEAD
-            rhs = esinw / sin(per0)
-=======
             # cannot just do esinw/sin(per0) because sin(per0) may be zero
             rhs = esinw2ecc(esinw, per0)
->>>>>>> 47bc8d7f
         else:
             rhs = (esinw**2 + ecosw**2)**0.5
             # the other constraint needs to also follow the alternate equations
             if per0.is_constraint and 'esinw_constrained' not in per0.is_constraint.constraint_kwargs.keys():
-<<<<<<< HEAD
                 logger.debug("esinw constraint: attempting to also flip per0 constraint")
-=======
-                # print("~~~esinw constraint: attempting to also flip per0 constraint")
->>>>>>> 47bc8d7f
                 per0.is_constraint.constraint_kwargs['esinw_constrained'] = False
                 per0.is_constraint.flip_for('per0', force=True)
 
@@ -457,11 +426,7 @@
             rhs = arctan2(esinw, ecosw)
             # the other constraint needs to also follow the alternate equations
             if ecc.is_constraint and 'esinw_constrained' not in ecc.is_constraint.constraint_kwargs.keys():
-<<<<<<< HEAD
                 logger.debug("esinw constraint: attempting to also flip ecc constraint")
-=======
-                # print("~~~esinw constraint: attempting to also flip ecc constraint")
->>>>>>> 47bc8d7f
                 ecc.is_constraint.constraint_kwargs['esinw_constrained'] = False
                 ecc.is_constraint.flip_for('ecc', force=True)
     elif solve_for == ecosw:
@@ -518,54 +483,32 @@
     esinw, esinw_created = b.get_or_create('esinw', esinw_def, **metawargs)
 
     esinw_constrained = kwargs.get('esinw_constrained', len(esinw.constrained_by) > 0)
-<<<<<<< HEAD
     logger.debug("ecosw constraint: solve_for={}, esinw_constrained={}, esinw_created={}".format(solve_for.qualifier if solve_for is not None else "None", esinw_constrained, esinw_created))
 
     ecc = orbit_ps.get_parameter(qualifier='ecc', **_skip_filter_checks)
     per0 = orbit_ps.get_parameter(qualifier='per0', **_skip_filter_checks)
-=======
-    # print("~~~ecosw constraint: solve_for={}, esinw_constrained={}".format(solve_for.qualifier if solve_for is not None else "None", esinw_constrained))
-
-    ecc = b.get_parameter(qualifier='ecc', **metawargs)
-    per0 = b.get_parameter(qualifier='per0', **metawargs)
->>>>>>> 47bc8d7f
 
     if solve_for in [None, ecosw]:
         lhs = ecosw
         rhs = ecc * cos(per0)
         if not esinw_created and not esinw_constrained:
-<<<<<<< HEAD
-            if per0.is_constraint:
-                per0.is_constraint.constraint_kwargs['ecosw_constrained'] = True
-                per0.is_constraint.flip_for('per0', force=True)
-            elif ecc.is_constraint:
-=======
             if per0.is_constraint and per0.is_constraint.constraint_func != 'ecosw':
                 per0.is_constraint.constraint_kwargs['ecosw_constrained'] = True
                 per0.is_constraint.flip_for('per0', force=True)
             elif ecc.is_constraint and ecc.is_constraint.constraint_func != 'ecosw':
->>>>>>> 47bc8d7f
                 ecc.is_constraint.constraint_kwargs['ecosw_constrained'] = True
                 ecc.is_constraint.flip_for('ecc', force=True)
 
     elif solve_for == ecc:
         lhs = ecc
         if esinw_constrained:
-<<<<<<< HEAD
-            rhs = ecosw / cos(per0)
-=======
             # cannot just do ecosw/cos(per0) because cos(per0) may be zero
             rhs = ecosw2ecc(ecosw, per0)
->>>>>>> 47bc8d7f
         else:
             rhs = (esinw**2 + ecosw**2)**0.5
             # the other constraint needs to also follow the alternate equations
             if per0.is_constraint and 'ecosw_constrained' not in per0.is_constraint.constraint_kwargs.keys():
-<<<<<<< HEAD
                 logger.debug("ecosw constraint: attempting to also flip per0 constraint")
-=======
-                # print("~~~ecosw constraint: attempting to also flip per0 constraint")
->>>>>>> 47bc8d7f
                 per0.is_constraint.constraint_kwargs['ecosw_constrained'] = False
                 per0.is_constraint.flip_for('per0', force=True)
 
@@ -578,11 +521,7 @@
             rhs = arctan2(esinw, ecosw)
             # the other constraint needs to also follow the alternate equations
             if ecc.is_constraint and 'ecosw_constrained' not in ecc.is_constraint.constraint_kwargs.keys():
-<<<<<<< HEAD
                 logger.debug("ecosw constraint: attempting to also flip per0 constraint")
-=======
-                # print("~~~ecosw constraint: attempting to also flip per0 constraint")
->>>>>>> 47bc8d7f
                 ecc.is_constraint.constraint_kwargs['ecosw_constrained'] = False
                 ecc.is_constraint.flip_for('ecc', force=True)
     elif solve_for == esinw:
@@ -1080,7 +1019,6 @@
         raise NotImplementedError
 
     return lhs, rhs, [], {'component': component}
-<<<<<<< HEAD
 
 def logg(b, component, solve_for=None, **kwargs):
     """
@@ -1116,8 +1054,6 @@
     * NotImplementedError: if the value of `solve_for` is not implemented.
     """
     comp_ps = b.get_component(component=component, **_skip_filter_checks)
-=======
->>>>>>> 47bc8d7f
 
     requiv = comp_ps.get_parameter(qualifier='requiv', **_skip_filter_checks)
     mass = comp_ps.get_parameter(qualifier='mass', **_skip_filter_checks)
@@ -1252,7 +1188,6 @@
 #{ Inter-component constraints
 
 def teffratio(b, orbit=None, solve_for=None, **kwargs):
-<<<<<<< HEAD
     """
     Create a constraint to for the teff ratio between two stars in the same orbit.
     Defined as teffratio = teff@comp2 / teff@comp1, where comp1 and comp2 are
@@ -1326,22 +1261,11 @@
     """
     Create a constraint to for the requiv ratio between two stars in the same orbit.
     Defined as requivratio = requiv@comp2 / requiv@comp1, where comp1 and comp2 are
-=======
-    """
-    Introduced in 2.1.7
-
-    Create a constraint to for the teff ratio between two stars in the same orbit.
-    Defined as teffratio = teff@comp2 / teff@comp1, where comp1 and comp2 are
->>>>>>> 47bc8d7f
     determined from the primary and secondary components of the orbit `orbit`.
 
     This is usually passed as an argument to
     <phoebe.frontend.bundle.Bundle.add_constraint> as
-<<<<<<< HEAD
     `b.add_constraint('requivratio', orbit='binary')`, where
-=======
-    `b.add_constraint('teffratio', orbit='binary')`, where
->>>>>>> 47bc8d7f
     `orbit` is one of <phoebe.parameters.HierarchyParameter.get_orbits>.
 
     Arguments
@@ -1350,7 +1274,6 @@
     * `orbit` (string): the label of the orbit in which this constraint should be built.
         Optional if only one orbit exists in the hierarchy.
     * `solve_for` (<phoebe.parameters.Parameter>, optional, default=None): if
-<<<<<<< HEAD
         'requivratio' should not be the derived/constrained parameter, provide which
         other parameter should be derived (ie 'requiv@...').
 
@@ -1360,14 +1283,6 @@
         lhs (Parameter), rhs (ConstraintParameter), addl_params (list of additional
         parameters that may be included in the constraint), kwargs (dict of
         keyword arguments that were passed to this function).
-=======
-        'teffratio' should not be the derived/constrained parameter, provide which
-        other parameter should be derived (ie 'teff@...').
-
-    Returns
-    ----------
-    * (<phoebe.parameters.Parameter>, <phoebe.parameters.ConstraintParameter>, list): lhs (Parameter), rhs (ConstraintParameter), args (list of arguments that were passed to this function)
->>>>>>> 47bc8d7f
 
     Raises
     -------------
@@ -1387,88 +1302,11 @@
 
     comp1, comp2 = hier.get_stars_of_children_of(orbit)
 
-<<<<<<< HEAD
     comp1_ps = b.get_component(component=comp1, **_skip_filter_checks)
     comp2_ps = b.get_component(component=comp2, **_skip_filter_checks)
 
     requiv1 = comp1_ps.get_parameter(qualifier='requiv', **_skip_filter_checks)
     requiv2 = comp2_ps.get_parameter(qualifier='requiv', **_skip_filter_checks)
-=======
-    comp1_ps = b.get_component(component=comp1)
-    comp2_ps = b.get_component(component=comp2)
-
-    teffratio_def = FloatParameter(qualifier='teffratio', value=1.0, default_unit=u.dimensionless_unscaled, limits=[0, None], description='ratio between effective temperatures of children stars')
-    teffratio, created = b.get_or_create('teffratio', teffratio_def, component=orbit, context='component')
-
-    teff1 = comp1_ps.get_parameter(qualifier='teff')
-    teff2 = comp2_ps.get_parameter(qualifier='teff')
-
-    if solve_for in [teffratio, None]:
-        lhs = teffratio
-        rhs = teff2/teff1
-    elif solve_for in [teff1]:
-        lhs = teff1
-        rhs = teff2 / teffratio
-    elif solve_for in [teff2]:
-        lhs = teff2
-        rhs = teffratio * teff1
-    else:
-        raise NotImplementedError
-
-    return lhs, rhs, [], {'orbit': orbit}
-
-
-
-def requivratio(b, orbit=None, solve_for=None, **kwargs):
-    """
-    Introduced in 2.1.7
-
-    Create a constraint to for the requiv ratio between two stars in the same orbit.
-    Defined as requivratio = requiv@comp2 / requiv@comp1, where comp1 and comp2 are
-    determined from the primary and secondary components of the orbit `orbit`.
-
-    This is usually passed as an argument to
-    <phoebe.frontend.bundle.Bundle.add_constraint> as
-    `b.add_constraint('requivratio', orbit='binary')`, where
-    `orbit` is one of <phoebe.parameters.HierarchyParameter.get_orbits>.
-
-    Arguments
-    -----------
-    * `b` (phoebe.frontend.bundle.Bundle): the Bundle
-    * `orbit` (string): the label of the orbit in which this constraint should be built.
-        Optional if only one orbit exists in the hierarchy.
-    * `solve_for` (<phoebe.parameters.Parameter>, optional, default=None): if
-        'requivratio' should not be the derived/constrained parameter, provide which
-        other parameter should be derived (ie 'requiv@...').
-
-    Returns
-    ----------
-    * (<phoebe.parameters.Parameter>, <phoebe.parameters.ConstraintParameter>, list): lhs (Parameter), rhs (ConstraintParameter), args (list of arguments that were passed to this function)
-
-    Raises
-    -------------
-    * ValueError: if `orbit` is not provided, but more than one orbit exists
-        in the hierarchy.
-    * NotImplementedError: if the value of `solve_for` is not implemented.
-    """
-    # TODO: do we need to rebuild this if the hierarchy changes???
-    hier = b.hierarchy
-
-    if orbit is None:
-        orbits = hier.get_orbits()
-        if len(orbits)==1:
-            orbit = orbits[0]
-        else:
-            raise ValueError("must provide orbit since more than one orbit present in the hierarchy")
-
-    comp1, comp2 = hier.get_stars_of_children_of(orbit)
-
-    comp1_ps = b.get_component(component=comp1)
-    comp2_ps = b.get_component(component=comp2)
-
-    requiv1 = comp1_ps.get_parameter(qualifier='requiv')
-    requiv2 = comp2_ps.get_parameter(qualifier='requiv')
->>>>>>> 47bc8d7f
 
     requivratio_def = FloatParameter(qualifier='requivratio', value=1.0, default_unit=u.dimensionless_unscaled, limits=[0, None], description='ratio between equivalent radii of children stars')
     requivratio, requivratio_created = b.get_or_create('requivratio', requivratio_def, component=orbit, context='component')
@@ -1520,11 +1358,6 @@
 
 def requivsum(b, orbit=None, solve_for=None, **kwargs):
     """
-<<<<<<< HEAD
-=======
-    Introduced in 2.1.7
-
->>>>>>> 47bc8d7f
     Create a constraint to for the requiv sum of two stars in the same orbit.
     Defined as requivsum = requiv@comp2 / requiv@comp1, where comp1 and comp2 are
     determined from the primary and secondary components of the orbit `orbit`.
@@ -1545,14 +1378,10 @@
 
     Returns
     ----------
-<<<<<<< HEAD
-    * (<phoebe.parameters.Parameter>, <phoebe.parameters.ConstraintParameter>, list):
-        lhs (Parameter), rhs (ConstraintParameter), addl_params (list of additional
-        parameters that may be included in the constraint), kwargs (dict of
-        keyword arguments that were passed to this function).
-=======
-    * (<phoebe.parameters.Parameter>, <phoebe.parameters.ConstraintParameter>, list): lhs (Parameter), rhs (ConstraintParameter), args (list of arguments that were passed to this function)
->>>>>>> 47bc8d7f
+    * (<phoebe.parameters.Parameter>, <phoebe.parameters.ConstraintParameter>, list):
+        lhs (Parameter), rhs (ConstraintParameter), addl_params (list of additional
+        parameters that may be included in the constraint), kwargs (dict of
+        keyword arguments that were passed to this function).
 
     Raises
     -------------
@@ -1572,19 +1401,11 @@
 
     comp1, comp2 = hier.get_stars_of_children_of(orbit)
 
-<<<<<<< HEAD
     comp1_ps = b.get_component(component=comp1, **_skip_filter_checks)
     comp2_ps = b.get_component(component=comp2, **_skip_filter_checks)
 
     requiv1 = comp1_ps.get_parameter(qualifier='requiv', **_skip_filter_checks)
     requiv2 = comp2_ps.get_parameter(qualifier='requiv', **_skip_filter_checks)
-=======
-    comp1_ps = b.get_component(component=comp1)
-    comp2_ps = b.get_component(component=comp2)
-
-    requiv1 = comp1_ps.get_parameter(qualifier='requiv')
-    requiv2 = comp2_ps.get_parameter(qualifier='requiv')
->>>>>>> 47bc8d7f
 
     requivratio_def = FloatParameter(qualifier='requivratio', value=1.0, default_unit=u.dimensionless_unscaled, limits=[0, None], description='ratio between equivalent radii of children stars')
     requivratio, requivratio_created = b.get_or_create('requivratio', requivratio_def, component=orbit, context='component')
@@ -1753,7 +1574,6 @@
     else:
         raise NotImplementedError
 
-<<<<<<< HEAD
     return lhs, rhs, [mass_sibling, period, sma, q], {'component': component}
 
 
@@ -1807,9 +1627,6 @@
     #     raise NotImplementedError
     #
     # return lhs, rhs, [esinw, ecosw, ecc, per0], {'orbit': orbit}
-=======
-    return lhs, rhs, [], {'component': component}
->>>>>>> 47bc8d7f
 
 
 def comp_sma(b, component, solve_for=None, **kwargs):
