--- conflicted
+++ resolved
@@ -855,7 +855,6 @@
     ```
     freq = 2 * pi / period
     ```
-<<<<<<< HEAD
 
     This constraint is automatically included for all <phoebe.parameters.component.star>
     and <phoebe.parameters.component.orbit> components via
@@ -876,28 +875,6 @@
         'freq' should not be the derived/constrained parameter, provide which
         other parameter should be derived (ie 'period').
 
-=======
-
-    This constraint is automatically included for all <phoebe.parameters.component.star>
-    and <phoebe.parameters.component.orbit> components via
-    <phoebe.frontend.bundle.Bundle.add_component>.
-
-    This is usually passed as an argument to
-     <phoebe.frontend.bundle.Bundle.add_constraint> as
-     `b.add_constraint('freq', component='primary')`, where `component` is
-     one of <phoebe.parameters.HierarchyParameter.get_orbits> or
-     <phoebe.parameters.HierarchyParameter.get_stars>.
-
-    Arguments
-    -----------
-    * `b` (<phoebe.frontend.bundle.Bundle>): the Bundle
-    * `component` (string): the label of the orbit or star in which this
-        constraint should be built.
-    * `solve_for` (<phoebe.parameters.Parameter>, optional, default=None): if
-        'freq' should not be the derived/constrained parameter, provide which
-        other parameter should be derived (ie 'period').
-
->>>>>>> 492e1065
     Returns
     ----------
     * (<phoebe.parameters.Parameter>, <phoebe.parameters.ConstraintParameter>, list):
@@ -1838,7 +1815,6 @@
 
     This constraint is automatically created and attached for all stars
     in contact binary orbits via <phoebe.frontend.bundle.Bundle.set_hierarchy>.
-<<<<<<< HEAD
 
     This is usually passed as an argument to
      <phoebe.frontend.bundle.Bundle.add_constraint> as
@@ -1861,30 +1837,6 @@
         parameters that may be included in the constraint), kwargs (dict of
         keyword arguments that were passed to this function).
 
-=======
-
-    This is usually passed as an argument to
-     <phoebe.frontend.bundle.Bundle.add_constraint> as
-     `b.add_constraint('potential_contact_min', component='common_envelope')`, where `component` is
-     one of <phoebe.parameters.HierarchyParameter.get_envelopes>.
-
-    Arguments
-    -----------
-    * `b` (<phoebe.frontend.bundle.Bundle>): the Bundle
-    * `component` (string): the label of the orbit or component in which this
-        constraint should be built.
-    * `solve_for` (<phoebe.parameters.Parameter>, optional, default=None): if
-        'pot_min' should not be the derived/constrained parameter, provide which
-        other parameter should be derived (ie 'q').
-
-    Returns
-    ----------
-    * (<phoebe.parameters.Parameter>, <phoebe.parameters.ConstraintParameter>, list):
-        lhs (Parameter), rhs (ConstraintParameter), addl_params (list of additional
-        parameters that may be included in the constraint), kwargs (dict of
-        keyword arguments that were passed to this function).
-
->>>>>>> 492e1065
     Raises
     --------
     * NotImplementedError: if the value of `solve_for` is not implemented.
@@ -1976,7 +1928,6 @@
     Create a constraint to determine the critical (at L1) value of
     requiv at which a constact will underflow.  This will only be used
     for contacts for requiv_min.
-<<<<<<< HEAD
 
     This constraint is automatically created and attached for all stars
     in contact binary orbits via <phoebe.frontend.bundle.Bundle.set_hierarchy>.
@@ -1995,26 +1946,6 @@
         'requiv_min' should not be the derived/constrained parameter, provide which
         other parameter should be derived (ie 'q', 'sma').
 
-=======
-
-    This constraint is automatically created and attached for all stars
-    in contact binary orbits via <phoebe.frontend.bundle.Bundle.set_hierarchy>.
-
-    This is usually passed as an argument to
-     <phoebe.frontend.bundle.Bundle.add_constraint> as
-     `b.add_constraint('requiv_contact_min', component='primary')`, where `component` is
-     one of <phoebe.parameters.HierarchyParameter.get_stars>.
-
-    Arguments
-    -----------
-    * `b` (<phoebe.frontend.bundle.Bundle>): the Bundle
-    * `component` (string): the label of the orbit or component in which this
-        constraint should be built.
-    * `solve_for` (<phoebe.parameters.Parameter>, optional, default=None): if
-        'requiv_min' should not be the derived/constrained parameter, provide which
-        other parameter should be derived (ie 'q', 'sma').
-
->>>>>>> 492e1065
     Returns
     ----------
     * (<phoebe.parameters.Parameter>, <phoebe.parameters.ConstraintParameter>, list):
@@ -2056,7 +1987,6 @@
     Create a constraint to determine the critical (at L2/3) value of
     requiv at which a constact will overflow.  This will only be used
     for contacts for requiv_max.
-<<<<<<< HEAD
 
     This constraint is automatically created and attached for all stars
     in contact binary orbits via <phoebe.frontend.bundle.Bundle.set_hierarchy>.
@@ -2082,33 +2012,6 @@
         parameters that may be included in the constraint), kwargs (dict of
         keyword arguments that were passed to this function).
 
-=======
-
-    This constraint is automatically created and attached for all stars
-    in contact binary orbits via <phoebe.frontend.bundle.Bundle.set_hierarchy>.
-
-    This is usually passed as an argument to
-     <phoebe.frontend.bundle.Bundle.add_constraint> as
-     `b.add_constraint('requiv_contact_min', component='primary')`, where `component` is
-     one of <phoebe.parameters.HierarchyParameter.get_stars>.
-
-    Arguments
-    -----------
-    * `b` (<phoebe.frontend.bundle.Bundle>): the Bundle
-    * `component` (string): the label of the orbit or component in which this
-        constraint should be built.
-    * `solve_for` (<phoebe.parameters.Parameter>, optional, default=None): if
-        'requiv_max' should not be the derived/constrained parameter, provide which
-        other parameter should be derived (ie 'q', 'sma').
-
-    Returns
-    ----------
-    * (<phoebe.parameters.Parameter>, <phoebe.parameters.ConstraintParameter>, list):
-        lhs (Parameter), rhs (ConstraintParameter), addl_params (list of additional
-        parameters that may be included in the constraint), kwargs (dict of
-        keyword arguments that were passed to this function).
-
->>>>>>> 492e1065
     Raises
     --------
     * NotImplementedError: if the value of `solve_for` is not implemented.
@@ -2268,7 +2171,6 @@
 def pitch(b, component, solve_for=None, **kwargs):
     """
     Create a constraint for the inclination of a star relative to its parent orbit.
-<<<<<<< HEAD
 
     This constraint is automatically created and attached for all stars
     in detached binary orbits via <phoebe.frontend.bundle.Bundle.set_hierarchy>.
@@ -2278,17 +2180,6 @@
      `b.add_constraint('pitch', component='primary')`, where `component` is
      one of <phoebe.parameters.HierarchyParameter.get_stars>.
 
-=======
-
-    This constraint is automatically created and attached for all stars
-    in detached binary orbits via <phoebe.frontend.bundle.Bundle.set_hierarchy>.
-
-    This is usually passed as an argument to
-     <phoebe.frontend.bundle.Bundle.add_constraint> as
-     `b.add_constraint('pitch', component='primary')`, where `component` is
-     one of <phoebe.parameters.HierarchyParameter.get_stars>.
-
->>>>>>> 492e1065
     Arguments
     -----------
     * `b` (<phoebe.frontend.bundle.Bundle>): the Bundle
@@ -2348,7 +2239,6 @@
 
     This constraint is automatically created and attached for all stars
     in detached binary orbits via <phoebe.frontend.bundle.Bundle.set_hierarchy>.
-<<<<<<< HEAD
 
     This is usually passed as an argument to
      <phoebe.frontend.bundle.Bundle.add_constraint> as
@@ -2364,23 +2254,6 @@
         'yaw' should not be the derived/constrained parameter, provide which
         other parameter should be derived (ie 'long_an@star', 'long_an@orbit').
 
-=======
-
-    This is usually passed as an argument to
-     <phoebe.frontend.bundle.Bundle.add_constraint> as
-     `b.add_constraint('yaw', component='primary')`, where `component` is
-     one of <phoebe.parameters.HierarchyParameter.get_stars>.
-
-    Arguments
-    -----------
-    * `b` (<phoebe.frontend.bundle.Bundle>): the Bundle
-    * `component` (string): the label of the orbit or component in which this
-        constraint should be built.
-    * `solve_for` (<phoebe.parameters.Parameter>, optional, default=None): if
-        'yaw' should not be the derived/constrained parameter, provide which
-        other parameter should be derived (ie 'long_an@star', 'long_an@orbit').
-
->>>>>>> 492e1065
     Returns
     ----------
     * (<phoebe.parameters.Parameter>, <phoebe.parameters.ConstraintParameter>, list):
@@ -2514,8 +2387,6 @@
 
     return lhs, rhs, [], {'component': component, 'dataset': dataset}
 
-<<<<<<< HEAD
-=======
 def extinction(b, dataset, solve_for=None, **kwargs):
     """
     Create a constraint for the translation between ebv, Av, and Rv.
@@ -2570,7 +2441,6 @@
 
     return lhs, rhs, [], {'dataset': dataset}
 
->>>>>>> 492e1065
 def time_ephem(b, component, dataset, solve_for=None, **kwargs):
     """
     use the ephemeris of component to predict the expected times of eclipse (used
