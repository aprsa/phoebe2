/*
  Wrappers for calculations concerning the

    * generalized Kopal potential or Roche lobes
    * rotating stars
    * triangular meshes

  Need to install for Python.h header:
    apt-get install python-dev


  Testing versions of python;
    PYTHON=python2 make
    PYTHON=python3 make

  Ref:

  Python C-api:
  * https://docs.python.org/2/c-api/index.html

  Numpi C-api manual:
  * http://docs.scipy.org/doc/numpy/reference/c-api.html
  * http://www.scipy-lectures.org/advanced/interfacing_with_c/interfacing_with_c.html
  * http://scipy.github.io/old-wiki/pages/Cookbook/C_Extensions/NumPy_arrays

  Wrapping tutorial:
  * http://intermediate-and-advanced-software-carpentry.readthedocs.io/en/latest/c++-wrapping.html

  Porting to python 3:
  * https://docs.python.org/3/howto/cporting.html

  Author: Martin Horvat, August 2016
*/

#include <iostream>
#include <vector>
#include <typeinfo>
#include <algorithm>
#include <cstring>
#include <cstdint>

#include "utils.h"                // General routines

#include "triang_mesh.h"           // Dealing with triangular meshes
#include "triang_marching.h"       // Maching triangulation
#include "bodies.h"                // Definitions of different potentials
#include "eclipsing.h"             // Eclipsing/Hidden surface removal
#include "povray.h"                // Exporting meshes to povray (minimalistic)
#include "reflection.h"            // Dealing with reflection effects/radiosity problem
#include "redistribution.h"        // Dealing with reflection-redistribution problem
#include "horizon.h"               // Calculation of horizons

#include "gen_roche.h"             // support for generalized Roche lobes
#include "contact.h"               // support for contact case of Roche lobes
#include "rot_star.h"              // support for rotating stars
#include "misaligned_roche.h"      // support for gen. Roche lobes with missaligned angular momenta

#include "wd_atm.h"                // Wilson-Devinney atmospheres
#include "interpolation.h"         // Nulti-dimensional linear interpolation

#define NPY_NO_DEPRECATED_API NPY_1_7_API_VERSION

// providing the Python interface -I/usr/include/python2.7/
#include <Python.h>
#include <numpy/arrayobject.h>

struct module_state {
    PyObject *error;
};

// Porting to Python 3
// Ref: http://python3porting.com/cextensions.html
#if PY_MAJOR_VERSION >= 3

  #define MOD_GETSTATE(m) ((struct module_state*)PyModule_GetState(m))

  static int module_traverse(PyObject *m, visitproc visit, void *arg) {
    Py_VISIT(MOD_GETSTATE(m)->error);
    return 0;
  }

  static int module_clear(PyObject *m){
    Py_CLEAR(MOD_GETSTATE(m)->error);
    return 0;
  }

  #define MOD_ERROR_VAL NULL
  #define MOD_SUCCESS_VAL(val) val
  #define MOD_INIT(name) PyMODINIT_FUNC PyInit_##name(void)
  #define MOD_DEF(ob, name, doc, methods) \
    static struct PyModuleDef moduledef = { \
      PyModuleDef_HEAD_INIT, \
      name, \
      doc, \
      sizeof(struct module_state), \
      methods,\
      NULL,\
      module_traverse,\
      module_clear,\
      NULL}; \
    ob = PyModule_Create(&moduledef);

  #define MOD_NEW_EXCEPTION(st_error, name)\
    st_error = PyErr_NewException(name, NULL, NULL);

  // adding missing declarations and functions
  #define PyString_Type PyBytes_Type
  #define PyString_AsString PyBytes_AsString
  #define PyString_Check PyBytes_Check
  #define PyInt_FromLong PyLong_FromLong
#else

  #define MOD_GETSTATE(m) (&_state)
  static struct module_state _state;

  #define MOD_ERROR_VAL
  #define MOD_SUCCESS_VAL(val)
  #define MOD_INIT(name) PyMODINIT_FUNC init##name(void)
  #define MOD_DEF(ob, name, doc, methods) \
        ob = Py_InitModule3(name, methods, doc);


  #define MOD_NEW_EXCEPTION(st_error, name)\
    char _name[255];\
    sprintf(_name, "%s", name);\
    st_error = PyErr_NewException(_name, NULL, NULL);
#endif


//#define USING_SimpleNewFromData

/*
  Getting the Python typename
*/

template<typename T> NPY_TYPES PyArray_TypeNum();

template<>  NPY_TYPES PyArray_TypeNum<int>() { return NPY_INT;}
template<>  NPY_TYPES PyArray_TypeNum<double>() { return NPY_DOUBLE;}

/*
  Create string
*/
std::string operator "" _s (const char* m, std::size_t) {
  return std::string(m);
}

/*
 Verbosity of libphoebe.
*/
int verbosity_level = 0;


class TNullBuff : public std::streambuf {
public:
  int overflow(int c) { return c; }
};

TNullBuff null_buffer;

std::ostream report_stream(&null_buffer);

/*
  Report error with or without Python exception
*/
void raise_exception(const std::string & str){
  if (verbosity_level >= 1) report_stream << str << std::endl;
  PyErr_SetString(PyExc_TypeError, str.c_str());
}

/*
  Setting the verbosity of the library to std::cerr using level.

    level = 0: no output
    level = 1: output for python exception
    level = 2: output for python exception and
               additional explanation to exceptions
    level = 3: -- did not decide what this should be --
    level = 4: all possible output -- debug mode

  Input:
    level
*/
static PyObject *setup_verbosity(PyObject *self, PyObject *args, PyObject *keywds) {

  auto fname = "setup_verbosity"_s;

  char *kwlist[] = {
    (char*)"level",
    NULL
  };

  if (!PyArg_ParseTupleAndKeywords(args, keywds,  "i", kwlist, &verbosity_level)){
    raise_exception(fname + "::Problem reading arguments");
    return NULL;
  }

  if (verbosity_level == 0)
    report_stream.rdbuf(&null_buffer);
  else {
    report_stream.rdbuf(std::cerr.rdbuf());
    report_stream.precision(16);
    report_stream << std::scientific;
  }

  Py_INCREF(Py_None);
  return Py_None;
}


/*
  Insert into dictionary and deferences the inserted object
  Ref:
  https://robinelvin.wordpress.com/2011/03/24/python-c-extension-memory-leak/
*/

int PyDict_SetItemStringStealRef(PyObject *p, const char *key, PyObject *val){

  int status = PyDict_SetItemString(p, key, val);

  Py_XDECREF(val);

  return status;
}

template <typename T>
PyObject *PyArray_FromVector(std::vector<T> &V){

  int N = V.size();
  npy_intp dims[1] = {N};

  #if defined(USING_SimpleNewFromData)
  //T *p = new T [N];
  T *p = (T*) PyObject_Malloc(N*sizeof(T));
  std::copy(V.begin(), V.end(), p);
  PyObject *pya = PyArray_SimpleNewFromData(1, dims, PyArray_TypeNum<T>(), p);
  PyArray_ENABLEFLAGS((PyArrayObject *)pya, NPY_ARRAY_OWNDATA);
  #else
  PyObject *pya = PyArray_SimpleNew(1, dims, PyArray_TypeNum<T>());
  std::copy(V.begin(), V.end(), (T*)PyArray_DATA((PyArrayObject *)pya));
  #endif

  return pya;
}

template <typename T>
PyObject *PyArray_FromVector(int N, T *V){

  npy_intp dims[1] = {N};

  #if defined(USING_SimpleNewFromData)
  //T *p = new T [N];
  T *p = (T*) PyObject_Malloc(N*sizeof(T));
  std::copy(V, V + N, p);
  PyObject *pya = PyArray_SimpleNewFromData(1, dims, PyArray_TypeNum<T>(), p);
  PyArray_ENABLEFLAGS((PyArrayObject *)pya, NPY_ARRAY_OWNDATA);
  #else
  PyObject *pya = PyArray_SimpleNew(1, dims, PyArray_TypeNum<T>());
  std::copy(V, V + N, (T*)PyArray_DATA((PyArrayObject *)pya));
  #endif

  return pya;
}


template<typename T>
void PyArray_ToVector(PyArrayObject *oV, std::vector<T> & V){

  T *V_begin = (T*) PyArray_DATA(oV);

  V.assign(V_begin, V_begin + PyArray_DIM(oV, 0));
}


template <typename T>
PyObject *PyArray_From3DPointVector(std::vector<T3Dpoint<T>> &V){

  // Note: p is interpreted in C-style contiguous fashion
  int N = V.size();

  npy_intp dims[2] = {N, 3};

  #if defined(USING_SimpleNewFromData)
  //T *p = new T [3*N];
  T *p = (T*) PyObject_Malloc(3*N*sizeof(T));
  T *b = p;
  for (auto && v : V) for (int i = 0; i < 3; ++i) *(b++) = v[i];
  PyObject *pya = PyArray_SimpleNewFromData(2, dims, PyArray_TypeNum<T>(), p);
  PyArray_ENABLEFLAGS((PyArrayObject *)pya, NPY_ARRAY_OWNDATA);
  #else
  PyObject *pya = PyArray_SimpleNew(2, dims, PyArray_TypeNum<T>());
  T *p = (T*)PyArray_DATA((PyArrayObject *)pya);
  for (auto && v : V) for (int i = 0; i < 3; ++i) *(p++) = v[i];
  #endif

  return pya;
}


template <typename T>
void PyArray_To3DPointVector(
  PyArrayObject *oV,
  std::vector<T3Dpoint<T>> &V){

  // Note: p is interpreted in C-style contiguous fashion
  int N = PyArray_DIM(oV, 0);

  V.reserve(N);

  for (T *p = (T*) PyArray_DATA(oV), *p_e = p + 3*N; p != p_e; p += 3)
    V.emplace_back(p);
}



/*
  C++ wrapper for Python code:

  Calculate critical potential, that is the value of the generalized
  Kopal potential in Lagrange points.

  Python:

    omega = roche_critical_potential(q, F, d, <keywords>=<value>)

  where parameters are

  positionals:

    q: float = M2/M1 - mass ratio
    F: float - synchronicity parameter
    d: float - separation between the two objects

  keywords: optional

    L1: boolean, default true
      switch calculating value of the potential at L1
    L2: boolean, default true
      switch calculating value of the potential at L2
    L3: boolean, default true
      switch calculating value of the potential at L3

    style: int, default 0

      0 - canonical - conventional:
          L3  -- heavier star -- L1 -- lighter star -- L2 --> x

      1 - native to definition of the potential
          L2  -- origin -- L1 -- object -- L3 --> x

  and returns dictionary with keywords:

    L1:
      float: value of the potential as L1
    L2:
      float: value of the potential as L2
    L3:
      float: value of the potential as L3

*/

static PyObject *roche_critical_potential(PyObject *self, PyObject *args, PyObject *keywds) {

  //
  // Reading arguments
  //

  char *kwlist[] = {
    (char*)"q",
    (char*)"F",
    (char*)"d",
    (char*)"L1",
    (char*)"L2",
    (char*)"L3",
    (char*)"style",
    NULL};

  bool b_L[3] = {true, true, true};

  int style = 0;

  double q, F, delta;

  PyObject *o_L[3] = {0,  0, 0};

  if (!PyArg_ParseTupleAndKeywords(args, keywds,  "ddd|O!O!O!i", kwlist,
        &q, &F, &delta,
        &PyBool_Type, o_L,
        &PyBool_Type, o_L + 1,
        &PyBool_Type, o_L + 2,
        &style)
  ){
    raise_exception("roche_critical_potential::Problem reading arguments");
    return NULL;
  }

  int ind[3] = {0, 1, 2};

  if (style == 0 && q > 1) {      // case : M2 > M1
    ind[1] = 2;
    ind[2] = 1;
  }


  // reading selection
  for (int i = 0; i < 3; ++i)
    if (o_L[ind[i]]) b_L[i] = PyObject_IsTrue(o_L[ind[i]]);

  // create a binary version of selection
  unsigned choice = 0;
  for (int i = 0, j = 1; i < 3; ++i, j<<=1)
    if (b_L[i]) choice += j;

  //
  // Do calculations
  //
  double omega[3], L[3];

  gen_roche::critical_potential(omega, L, choice, q, F, delta);

  PyObject *results = PyDict_New();

  //
  // Store results
  //
  const char *labels[] = {"L1", "L2", "L3"};

  for (int i = 0; i < 3; ++i)
    if (b_L[i])
      PyDict_SetItemStringStealRef(results,
        labels[ind[i]],
         PyFloat_FromDouble(omega[i]));

  return results;
}

/*
  C++ wrapper for Python code:

  Calculate rotating parameter and interval theta' of the Roche lobes
  with misaligned spin (S) and orbital angular velocity vectors.

  Spin (S) is a angular velocity vector defined in the rotating reference
  frame attached to the binary system with the origin (o) in the center of
  the primary star and with the basis vectors
    B =(^i, ^j, ^k)

    vec S = |S| B.(sin(theta) cos(phi), sin(theta) sin(phi), cos(theta))

  where
    ^i - in directon from primary star to secondary star
    ^k - in direction of orbital angular angular velocity vector
    ^j = ^k x ^i

  The potential of misaligned Roche lobes is given in reference frame

    o, B' = (^i, ^j', ^k')

  with

    ^j' = ^j cos(xi) + ^k sin(xi)
    ^k' = -^j sin(xi) + ^k cos(xi)

  and in this system

    vec S = |S| B'.(sin(theta'), 0, cos(theta'))

  Python:

    [xi, theta'] = misaligned_transf(type, S)

   with parameters

    type: string
    S : 1-rank numpy array

    if type="cartesian":
      S = np.array([Sx, Sy, Sz])  vec S = Sx*^i + Sy*^j + Sz*^k

    if type = "spherical":
      S = np.array([theta, phi])


  and returns

    [xi, theta']: 1-rank numpy array
      xi - rotation angle
      theta' - new angle between S and new z-axis ^k'
*/

static PyObject *roche_misaligned_transf(PyObject *self, PyObject *args) {

  auto fname = "roche_misaligned_trans"_s;

  PyObject *o_type;
  PyArrayObject *o_S;

  if (!PyArg_ParseTuple(args, "O!O!",
       &PyString_Type, &o_type,
       &PyArray_Type, &o_S)){
    raise_exception(fname + "::Problem reading arguments");
    return NULL;
  }

  double s[3];

  if (PyArray_Check(o_S) && PyArray_TYPE((PyArrayObject *) o_S) == NPY_DOUBLE) {

    double *S = (double*) PyArray_DATA(o_S), t;


    switch (fnv1a_32::hash(PyString_AsString(o_type))) {

      case "cartesian"_hash32:
        t = 1/utils::hypot3(S);
        for (int i = 0; i < 3; ++i) s[i] = t*S[i];
      break;

      case "spherical"_hash32:
        s[0] = std::sin(S[0])*std::cos(S[1]);
        s[1] = std::sin(S[0])*std::sin(S[1]);
        s[2] = std::cos(S[0]);
      break;

      default:
        raise_exception(fname + "::This type is not supported");
        return NULL;
    }
  } else {
    raise_exception(fname + "::This type of misalignment is not supported");
    return NULL;
  }

  double res[2]={
    std::atan2(-s[1], s[2]),
    std::atan2(s[0], std::sqrt(1 - s[0]*s[0]))
  };

  return PyArray_FromVector(2, res);
}

/*
  C++ wrapper for Python code:

  Calculate critical potential of the rotating star potential, which
  is the minimal potential for which lobe exists.

  Python:

    Omega_crit = rotstar_critical_potential(omega)

  where parameters are

    omega: float - parameter of the potential

  and returns a float

    Omega_critical:  float
*/

static PyObject *rotstar_critical_potential(PyObject *self, PyObject *args) {

  // parse input arguments
  double omega;

  if (!PyArg_ParseTuple(args, "d", &omega)){
    raise_exception("rotstar_critical_potential::Problem reading arguments");
    return NULL;
  }

  if (omega == 0) return NULL; // there is no critical value

  return PyFloat_FromDouble(rot_star::critical_potential(omega));
}

/*
  C++ wrapper for Python code:

  Calculate critical potential of the rotating star with misaignment
  having potential function

    Omega(x,y,z; omega, s) = 1/|r| + 1/2 omega^2 |r - s (r.s)|^2

  with

    r = {x, y, z}
    s = {sx, sy, sz}

  Aligned case is

    s = {0, 0, 1}

  Critical potential is the minimal potential for which lobe exists.

  Python:

    Omega_crit = rotstar_misaligned_critical_potential(omega, misalignemnt)

  where parameters are

    omega: float - parameter of the potential
           Note:
           for comparison to Roche model (a=1) : omega = F sqrt(1+q),
           for independent star of mass M : omega = angular velocity/sqrt(G M)

    misalignment:  in rotated coordinate system:
      float - angle between spin and orbital angular velocity vectors [rad]
              s = [sin(angle), 0, cos(angle)]
    or in canonical coordinate system:
      1-rank numpy array of length 3 = [sx, sy, sz]  |s| = 1

  and returns a float

    Omega_critical:  float
*/

static PyObject *rotstar_misaligned_critical_potential(PyObject *self, PyObject *args) {

  auto fname = "rotstar_misaligned_critical_potential"_s;

  // parse input arguments
  double omega;

  PyObject *o_misalignment;

  if (!PyArg_ParseTuple(args, "dO",
      &omega,
      &o_misalignment)
  ){
    raise_exception(fname + "::Problem reading arguments");
    return NULL;
  }

  if (omega == 0) return NULL; // there is no critical value

  // Critical potential is independent of the spin orientation and is not read!

  return PyFloat_FromDouble(rot_star::critical_potential(omega));
}



/*
  C++ wrapper for Python code:

  Calculate height h the left (right) Roche lobe at the position

    (0,0,h)   (  (d,0,h) )

  of the primary (secondary) star. Roche lobe(s) is defined as equipotential
  of the generalized Kopal potential Omega:

      Omega_0 = Omega(x,y,z)

  Python:

    h = roche_pole(q, F, d, Omega0, <keywords> = <value>)

  where parameters are

  positionals:
    q: float = M2/M1 - mass ratio
    F: float - synchronicity parameter
    d: float - separation between the two objects
    Omega: float - value potential

  keywords:
    choice: integer, default 0
            0 for discussing left lobe, 1 for discussing right lobe

  and return float

    h : height of the lobe's pole
*/

static PyObject *roche_pole(PyObject *self, PyObject *args, PyObject *keywds) {

  //
  // Reading arguments
  //

  char *kwlist[] = {
    (char*)"q",
    (char*)"F",
    (char*)"d",
    (char*)"Omega0",
    (char*)"choice",
    NULL};

  int choice = 0;

  double q, F, delta, Omega0;

  if (!PyArg_ParseTupleAndKeywords(
      args, keywds,  "dddd|i", kwlist, &q, &F, &delta, &Omega0, &choice)){
    raise_exception("roche_pole::Problem reading arguments");
    return NULL;
  }

  //
  // Compute the poles
  //
  if (choice == 0)  // Left lobe
    return PyFloat_FromDouble(gen_roche::poleL(Omega0, q, F, delta));

  // Right lobe
  return PyFloat_FromDouble(gen_roche::poleR(Omega0, q, F, delta));
}

/*
  C++ wrapper for Python code:

  Calculate pole height of the primary star in the misaligned Roche potential.

  Python:

    h = roche_misaligned_pole(q, F, d, misalignment, Omega0, sign)

  where parameters are

  positionals:
    q: float = M2/M1 - mass ratio
    F: float - synchronicity parameter
    d: float - separation between the two objects
    misalignment: in rotated coordinate system:
        float - angle between spin and orbital angular velocity vectors [rad]
    or in canonical coordinate system:
        1-rank numpy array of length 3 = [sx, sy, sz]  |s| = 1
    Omega: float - value potential

  optional:
    sign: float - sign of the pole in {1, 0, -1}, default 0

  and return
    p: float - height of the pole:
      p_+   for sign = +1
      p_-   for sign = -1
      (p_+ + p_-)/2 for sign = 0

*/


static PyObject *roche_misaligned_pole(
  PyObject *self, PyObject *args, PyObject *keywds) {

  auto fname = "roche_misaligned_pole"_s;

  if (verbosity_level>=4)
    report_stream  << fname << "::START" << std::endl;

  //
  // Reading arguments
  //

  char *kwlist[] = {
    (char*)"q",
    (char*)"F",
    (char*)"d",
    (char*)"misalignment",
    (char*)"Omega0",
    (char*)"sign",
    NULL};

  int sign = 0;

  double q, F, delta, Omega0;

  PyObject *o_misalignment;

  if (!PyArg_ParseTupleAndKeywords(
        args, keywds, "dddOd|i", kwlist,
        &q, &F, &delta, &o_misalignment, &Omega0, &sign)
      ){

    raise_exception(fname + "::Problem reading arguments");
    return NULL;
  }

  double p, s;

  if (PyFloat_Check(o_misalignment)) {
    s = std::sin(PyFloat_AsDouble(o_misalignment));
  } else if (PyArray_Check(o_misalignment) &&
    PyArray_TYPE((PyArrayObject *) o_misalignment) == NPY_DOUBLE) {
    s = ((double*) PyArray_DATA((PyArrayObject*)o_misalignment))[0];
  } else {
    raise_exception(fname + "::This type of misalignment is not supported.");
    return NULL;
  }

  p = misaligned_roche::poleL_height(Omega0, q, F, delta, s, sign);

  if (p < 0) {
    raise_exception(fname + "::Problems calculating poles.");
    return NULL;
  }

  if (verbosity_level>=4)
    report_stream << fname << "::END" << std::endl;

  return PyFloat_FromDouble(p);
}


/*
  C++ wrapper for Python code:

  Calculate the minimal value of the Kopal potential permitted in order to have
  compact primary Roche lobe:

      Omega_{min} (x,y,z; q, F, d, misalignment) =
        min {Omega(L1(misaligment)), Omega(L2(misalignment)) }

  Python:

    Omega_{min} = misaligned_Omega_min(q, F, delta, misalignment)

   with parameters
      q: float = M2/M1 - mass ratio
      F: float - synchronicity parameter
      d: float - separation between the two objects
      misalignment:  in rotated coordinate system:
        float - angle between spin and orbital angular velocity vectors [rad]
      or in canonical coordinate system:
        1-rank numpy array of length 3 = [sx, sy, sz]  |s| = 1

  and returns a float

    Omega0 - value of the Omega at (x,y,z)
*/

static PyObject *roche_Omega_min(PyObject *self, PyObject *args, PyObject *keywds) {

  auto fname = "roche_Omega_min"_s;

  //
  // Reading arguments
  //

  char *kwlist[] = {
    (char*)"q",
    (char*)"F",
    (char*)"d",
    NULL};

  double q, F, d;

  if (!PyArg_ParseTupleAndKeywords(
        args, keywds, "ddd", kwlist,
        &q, &F, &d)
      ){

    raise_exception(fname + "::Problem reading arguments");
    return NULL;
  }

  double omega[2], L[2];

  gen_roche::critical_potential(omega, L, 3, q, F, d);

  return PyFloat_FromDouble(std::min(omega[0], omega[1]));
}

/*
  C++ wrapper for Python code:

  Calculate the minimal value of the Kopal potential permitted in order to have
  compact primary Roche lobe:

      Omega_{min} (q, F, d, misalignment) =
        min {Omega(L1(q,F,d,misaligment)), Omega(L2(q,F,d,misalignment)) }

  Python:

    Omega_{min} = roche_misaligned_Omega_min(q, F, delta, misalignment)

   with parameters
      q: float = M2/M1 - mass ratio
      F: float - synchronicity parameter
      d: float - separation between the two objects
      misalignment:  in rotated coordinate system:
        float - angle between spin and orbital angular velocity vectors [rad]
      or in canonical coordinate system:
        1-rank numpy array of length 3 = [sx, sy, sz]  |s| = 1

  and returns a float

    Omega0 - value of the Omega at (x,y,z)
*/

static PyObject *roche_misaligned_Omega_min(PyObject *self, PyObject *args, PyObject *keywds) {

  auto fname = "roche_misaligned_Omega_min"_s;

  if (verbosity_level>=4)
    report_stream << fname << "::START" << std::endl;

  //
  // Reading arguments
  //

  char *kwlist[] = {
    (char*)"q",
    (char*)"F",
    (char*)"d",
    (char*)"misalignment",
    NULL};

  double q, F, d;

  PyObject *o_misalignment;

  if (!PyArg_ParseTupleAndKeywords(
        args, keywds, "dddO", kwlist,
        &q, &F, &d, &o_misalignment)
      ){

    raise_exception(fname + "::Problem reading arguments");
    return NULL;
  }

  double Omega_min;

  if (PyFloat_Check(o_misalignment)) {
    double theta = PyFloat_AsDouble(o_misalignment);
    Omega_min = misaligned_roche::calc_Omega_min(q, F, d, theta);
  } else if (PyArray_Check(o_misalignment) &&
    PyArray_TYPE((PyArrayObject *) o_misalignment) == NPY_DOUBLE) {
    double *s = (double*) PyArray_DATA((PyArrayObject*)o_misalignment);
    Omega_min = misaligned_roche::calc_Omega_min(q, F, d, std::asin(s[0]));
  } else {
    raise_exception(fname + "::This type of misalignment is not supported");
    return NULL;
  }

  if (std::isnan(Omega_min)) {
    raise_exception(fname + "::Calculation of Omega_min failed.");
    return NULL;
  }

  if (verbosity_level>=4)
    report_stream << fname << "::END" << std::endl;

  return PyFloat_FromDouble(Omega_min);
}


/*
  C++ wrapper for Python code:

  Calculate height h the rotating star

    (0,0,h)

  The lobe of the rotating star is defined as equipotential
  of the potential Omega:

      Omega_0 = Omega(x,y,z) = 1/r + 1/2 omega^2 (x^2 + y^2)

  Python:

    h = rotstar_pole(omega, Omega0, <keywords> = <value>)

  where parameters are

  positionals:
    omega: float - parameter of the potential
    Omega: float - value potential

  and return float

    h : height of the lobe's pole
*/

static PyObject *rotstar_pole(PyObject *self, PyObject *args, PyObject *keywds) {

  //
  // Reading arguments
  //

  char *kwlist[] = {
    (char*)"omega",
    (char*)"Omega0",
    NULL};

  double omega, Omega0;

  if (!PyArg_ParseTupleAndKeywords(
      args, keywds,  "dd", kwlist, &omega, &Omega0)){
    raise_exception("rotstar_pole::Problem reading arguments");
    return NULL;
  }

  return PyFloat_FromDouble(1/Omega0);
}

/*
  C++ wrapper for Python code:

  Calculate height h the rotating star with misalignment in the
  direction of the pole

    h*spin

  The lobe of the rotating star is defined as equipotential
  of the potential Omega:

      Omega_0 = Omega(x,y,z; omega, s)
              = 1/r + 1/2 omega^2 | r - r(s.r)|^2

  with
      r = {x, y, z}
      s = {sx, sy, sz}

  Aligned case is

    s = { 0, 0, 1.}

  Python:

    h = rotstar_misaligned_pole(omega, misalignment, Omega0, <keywords> = <value>)

  where parameters are

  positionals:
    omega: float - parameter of the potential
           Note:
           for comparison to Roche model (a=1): omega = F sqrt(1+q),
           for independent star of mass M : omega = angular velocity/sqrt(G M)
    misalignment:  in rotated coordinate system:
      float - angle between spin and orbital angular velocity vectors [rad]
      s = [sin(angle), 0, cos(angle)]
    or in canonical coordinate system:
      1-rank numpy array of length 3 = [sx, sy, sz]  |s| = 1
    Omega: float - value potential

  and return float

    h : height of the lobe's pole
*/

static PyObject *rotstar_misaligned_pole(PyObject *self, PyObject *args, PyObject *keywds) {

  auto fname = "rotstar_misaligned_pole"_s;

  //
  // Reading arguments
  //

  char *kwlist[] = {
    (char*)"omega",
    (char*)"misalignment",
    (char*)"Omega0",
    NULL};

  double omega, Omega0;

  PyObject *o_misalignment;

  if (!PyArg_ParseTupleAndKeywords(
      args, keywds,  "dOd", kwlist,
      &omega,
      &o_misalignment,
      &Omega0)
  ){
    raise_exception(fname + "::Problem reading arguments");
    return NULL;
  }

  // Pole height is independent of the spin orientation and is not read!

  return PyFloat_FromDouble(1/Omega0);
}

/*
  C++ wrapper (trivial) for Python code:

  Calculate height h of sphere's pole defined

    Omega0 = Omega(x, y, z) = 1/sqrt(x^2 + y^2 + z^2)

  Python:

    h = sphere_pole(Omega0)

  where parameters are

  positionals:

    Omega0: float

  and return float

    h : height of the lobe's pole = R
*/

static PyObject *sphere_pole(PyObject *self, PyObject *args, PyObject *keywds) {

  auto fname = "sphere_pole"_s;

  //
  // Reading arguments
  //

  char *kwlist[] = {
    (char*)"Omega0",
    NULL};

  double Omega0;

  if (!PyArg_ParseTupleAndKeywords(
      args, keywds,  "d", kwlist, &Omega0)){
    raise_exception(fname + "::Problem reading arguments");
    return NULL;
  }

  return PyFloat_FromDouble(1/Omega0);
}

/*
  C++ wrapper for Python code:

  Calculate parameters of the rotating star from Roche binary model by
  matching the poles and centrifugal force.

  Python:

   param_rotstar
      = rotstar_from_roche(q, F, d, Omega0, <keywords> = <value>)

  where parameters are

    positionals:

      q: float = M2/M1 - mass ratio
      F: float - synchronicity parameter
      delta: float - separation between the two objects
      Omega0: float - value potential

    keywords:

      choice: default 0
        0 - primary star
        1 - secondary star -- not yet supported
        2 - contact binary -- not permitted

  and returns vector of parameters float

    param_rotstar : 1-rank numpy array = (omega_rotstar, Omega0_rotstar)
*/

static PyObject *rotstar_from_roche(PyObject *self, PyObject *args, PyObject *keywds) {

  auto fname = "rotstar_from_roche"_s;
  //
  // Reading arguments
  //

  char *kwlist[] = {
    (char*)"q",
    (char*)"F",
    (char*)"delta",
    (char*)"Omega0",
    (char*)"choice",
    NULL};

  int choice = 0;

  double q, F, delta, Omega0;

  if (!PyArg_ParseTupleAndKeywords(
      args, keywds,  "dddd|i", kwlist,
      &q, &F, &delta, &Omega0,
      &choice)
    ) {
    raise_exception(fname + "::Problem reading arguments");
    return NULL;
  }

  if (choice != 0) {
    raise_exception(fname + "::Choice != 0 is not yet supported");
    return NULL;
  }

  double data[2] = {
    F*std::sqrt(1 + q),
    1/gen_roche::poleL(Omega0, q, F, delta)
  };

  if (utils::sqr(data[0])/utils::cube(data[1])> 8./27) {
    raise_exception(fname + "::The lobe does not exist.");
    return NULL;
  }

  return PyArray_FromVector(2, data);
}


/*
  C++ wrapper for Python code:

  Calculate parameters of the rotating star from Roche binary model with
  misalignment by matching the poles and centrifugal force.

  Python:

   param_rotstar
      = rotstar_misaligned_from_roche_misaligned(q, F, d, misalignment, Omega0, <keywords> = <value>)

  where parameters are

    positionals:

      q: float = M2/M1 - mass ratio
      F: float - synchronicity parameter
      delta: float - separation between the two objects
      misalignment:  in rotated coordinate system:
        float - angle between spin and orbital angular velocity vectors [rad]
                s = [sin(angle), 0, cos(angle)]
      or in canonical coordinate system:
        1-rank numpy array of length 3 = [sx, sy, sz]  |s| = 1
      Omega0: float - value potential

    keywords:

      choice: default 0
        0 - primary star
        1 - secondary star -- not yet supported
        2 - contact binary -- not permitted

  Returns: for rotstar dictionary with keywords:

    "omega": angular frequency of rotating star
      float

    "misalignment": direction of rotation
      1-rank numpy array

    "Omega": value of the potential
      float

*/

static PyObject *rotstar_misaligned_from_roche_misaligned(
  PyObject *self, PyObject *args, PyObject *keywds) {

  auto fname = "rotstar_misaligned_from_roche_misaligned"_s;

  //
  // Reading arguments
  //

  char *kwlist[] = {
    (char*)"q",
    (char*)"F",
    (char*)"delta",
    (char*)"misalignment",
    (char*)"Omega0",
    (char*)"choice",
    NULL};

  int choice = 0;

  double q, F, delta, Omega0;

  PyObject *o_misalignment;

  if (!PyArg_ParseTupleAndKeywords(
      args, keywds,  "dddOd|i", kwlist,
      &q,
      &F,
      &delta,
      &o_misalignment,
      &Omega0,
      &choice)
  ) {
    raise_exception(fname + "::Problem reading arguments");
    return NULL;
  }

  if (choice != 0) {
    raise_exception(fname + "::Choice != 0 is not yet supported");
    return NULL;
  }

  double spin[3] = {0, 0, 1.0};

  if (PyFloat_Check(o_misalignment)) {
    double s = std::sin(PyFloat_AsDouble(o_misalignment));

    spin[0] = s;
    spin[1] = 0;
    spin[2] = std::sqrt(1. - s*s);

  } else if (PyArray_Check(o_misalignment)) {

    double *s = (double*)PyArray_DATA((PyArrayObject*)o_misalignment);
    for (int i = 0; i < 3; ++i) spin[i] = s[i];

  } else {
    raise_exception(fname + ":: This type of misalignment if not supported");
    return NULL;
  }

  double
    r_omega = F*std::sqrt(1 + q),
    r_Omega = 1/misaligned_roche::poleL_height(Omega0, q, F, delta, spin, 0);


  if (utils::sqr(r_omega)/utils::cube(r_Omega)> 8./27) {
    raise_exception(fname + "::The lobe does not exist.");
    return NULL;
  }

  PyObject *results = PyDict_New();

  PyDict_SetItemStringStealRef(results, "omega", PyFloat_FromDouble(r_omega));
  PyDict_SetItemStringStealRef(results, "misalignment", PyArray_FromVector(3, spin));
  PyDict_SetItemStringStealRef(results, "Omega", PyFloat_FromDouble(r_Omega));

  return results;
}


/*
  C++ wrapper for Python code:

  Calculate area and volume of the Roche lobe(s) is defined as
  equipotential of the generalized Kopal potential Omega:

      Omega_0 = Omega(x,y,z)

  Python:

    dict = roche_area_volume(q, F, d, Omega0, <keyword>=<value>)

  where parameters are

  positionals:
    q: float = M2/M1 - mass ratio
    F: float - synchronicity parameter
    d: float - separation between the two objects
    Omega: float - value potential

  keywords:
    choice: integer, default 0
            0 for discussing left lobe
            1 for discussing right lobe
            2 for discussing contact envelope

    lvolume: boolean, default True
    larea: boolean, default True

    epsA : float, default 1e-12
      relative precision of the area

    epsV : float, default 1e-12
      relative precision of the volume

  Returns:

    dictionary

  with keywords

    lvolume: volume of the left or right Roche lobe
      float:

    larea: area of the left or right Roche lobe
      float:
*/


static PyObject *roche_area_volume(PyObject *self, PyObject *args, PyObject *keywds) {

  auto fname = "roche_area_volume"_s;

  //
  // Reading arguments
  //

  char *kwlist[] = {
    (char*)"q",
    (char*)"F",
    (char*)"d",
    (char*)"Omega0",
    (char*)"choice",
    (char*)"larea",
    (char*)"lvolume",
    (char*)"epsA",
    (char*)"epsV",
    NULL};

  int choice = 0;

  double eps[2] = {1e-12, 1e-12};

  bool b_av[2] = {true, true};  // b_larea, b_lvolume

  PyObject *o_av[2] = {0, 0};    // *o_larea = 0, *o_lvolume = 0;

  double q, F, delta, Omega0;

  if (!PyArg_ParseTupleAndKeywords(
      args, keywds,  "dddd|iO!O!dd", kwlist,
      &q, &F, &delta, &Omega0,
      &choice,
      &PyBool_Type, o_av,
      &PyBool_Type, o_av + 1,
      eps, eps + 1
      )
    ) {

    raise_exception(fname + "::Problem reading arguments");
    return NULL;
  }

  unsigned res_choice = 0;

  //
  // Read boolean variables and define result-choice
  //
  for (int i = 0, j = 1; i < 2; ++i, j <<=1) {
    if (o_av[i]) b_av[i] = PyObject_IsTrue(o_av[i]);
    if (b_av[i]) res_choice += j;
  }

  if (res_choice == 0) return NULL;

  if (verbosity_level>=4)
    report_stream
      << "q=" << q
      << " F=" << F
      << " d=" << delta
      << " Omega0=" << Omega0  << '\n';


  //
  // Posibility of using approximation
  //

  double
    b = (1 + q)*F*F*delta*delta*delta,
    w0 = 5*(q + std::cbrt(b*b)/4) - 29.554 - 5.26235*std::log(std::min(eps[0], eps[1])),
    av[2];                          // for results

  if (choice == 0 && delta*Omega0 >= std::max(10., w0)) {

    // Approximation by using the series
    // with empirically derived criterion

    gen_roche::area_volume_primary_asymp(av, res_choice, Omega0, q, F, delta);

    if (verbosity_level>=4)
      report_stream << "asymp:" << res_choice<<" " << av[0] << " " << av[1] << '\n';

  } else {

    // Approximation by integration over the surface
    // relative precision should be better than 1e-12

    //
    // Choosing boundaries on x-axis
    //

    double xrange[2];

    if (!gen_roche::lobe_xrange(xrange, choice, Omega0, q, F, delta, true)){
      raise_exception(fname + "Determining lobe's boundaries failed");
      return NULL;
    }

    //
    // Calculate area and volume:
    //

    const int m_min = 1 << 6;  // minimal number of points along x-axis

    int m0 = m_min;            // starting number of points alomg x-axis

    bool
      polish = false,
      adjust = true;

    double p[2][2], e, t;

    //
    // one step adjustment of precison for area and volume
    // calculation
    //

    do {

      for (int i = 0, m = m0; i < 2; ++i, m <<= 1) {
        gen_roche::area_volume_integration
          (p[i], res_choice, xrange, Omega0, q, F, delta, m, polish);

        if (verbosity_level>=4)
          report_stream << "P:" << p[i][0] << '\t' << p[i][1] << '\n';
      }

      if (adjust) {

        // extrapolation based on assumption
        //   I = I0 + a_1 h^4
        // estimating errors

        int m0_next = m0;

        adjust = false;

        for (int i = 0; i < 2; ++i) if (b_av[i]) {
          // best approximation
          av[i] = t = (16*p[1][i] - p[0][i])/15;

          // relative error
          e = std::max(std::abs(p[0][i]/t - 1), 16*std::abs(p[1][i]/t - 1));

          if (verbosity_level>=4)
            report_stream << "err=" << e << " m0=" << m0 << '\n';


          if (e > eps[i]) {
            int k = int(1.1*m0*std::pow(e/eps[i], 0.25));
            if (k > m0_next) {
              m0_next = k;
              adjust = true;
            }
          }
        }

        if (adjust) m0 = m0_next; else break;

      } else {
        // best approximation
        for (int i = 0; i < 2; ++i)
          if (b_av[i]) {
            av[i] = (16*p[1][i] - p[0][i])/15;

            if (verbosity_level>=4)
              report_stream << "B:" << i << ":" << av[i] << '\n';
          }
        break;
      }

      adjust = false;

    } while (1);

  }

  PyObject *results = PyDict_New();

  const char *str[2] =  {"larea", "lvolume"};

  for (int i = 0; i < 2; ++i) if (b_av[i])
    PyDict_SetItemStringStealRef(results, str[i], PyFloat_FromDouble(av[i]));

  return results;
}


/*
  C++ wrapper for Python code:

  Calculate area and volume of rotating star lobe is defined as
  equipotential of the potential Omega:

      Omega_0 = Omega(x,y,z) = 1/r  + 1/2 omega^2  (x^2 + y^2)

  Python:

    dict = rotstar_area_volume(omega, Omega0, <keyword>=<value>)

  where parameters are

  positionals:
    omega: float - parameter of the potential
    misalignment:  in rotated coordinate system:
      float - angle between spin and orbital angular velocity vectors [rad]
      s = [sin(angle), 0, cos(angle)]
    or in canonical coordinate system:
      1-rank numpy array of length 3 = [sx, sy, sz]  |s| = 1
    Omega: float - value potential

  keywords:

    lvolume: boolean, default True
    larea: boolean, default True

  Returns:

    dictionary

  with keywords

    lvolume: volume of the lobe of the rotating star
      float:

    larea: area of the lobe of the rotating star
      float:
*/

static PyObject *rotstar_area_volume(PyObject *self, PyObject *args, PyObject *keywds) {

  auto fname = "rotstar_area_volume"_s;

  //
  // Reading arguments
  //

  char *kwlist[] = {
    (char*)"omega",
    (char*)"Omega0",
    (char*)"larea",
    (char*)"lvolume",
    NULL};

  bool
    b_larea = true,
    b_lvolume = true;

  PyObject
    *o_larea = 0,
    *o_lvolume = 0;

  double omega, Omega0;

  if (!PyArg_ParseTupleAndKeywords(
      args, keywds,  "dd|O!O!", kwlist,
      &omega, &Omega0,
      &PyBool_Type, &o_larea,
      &PyBool_Type, &o_lvolume
      )
    ) {
    raise_exception(fname + "::Problem reading arguments");
    return NULL;
  }

  if (o_larea) b_larea = PyObject_IsTrue(o_larea);
  if (o_lvolume) b_lvolume = PyObject_IsTrue(o_lvolume);

  if (!b_larea && !b_lvolume) return NULL;

  //
  // Calculate area and volume
  //

  unsigned res_choice = 0;

  if (b_larea) res_choice |= 1u;
  if (b_lvolume) res_choice |= 2u;

  double av[2] = {0,0};

  switch (rot_star::area_volume(av, res_choice, Omega0, omega)) {
    case -1:
    raise_exception(fname + "::No calculations are requested");
    return NULL;

    case 1:
    raise_exception(fname +
      "::The lobe does not exist. t is not in [0,1]\n" +
      "Omega0=" + std::to_string(Omega0) +
      " omega=" + std::to_string(omega) +
      " t=" + std::to_string(27*omega*omega/(Omega0*Omega0*Omega0)/8)
      );
    return NULL;
  }

  PyObject *results = PyDict_New();

  if (b_larea)
    PyDict_SetItemStringStealRef(results, "larea", PyFloat_FromDouble(av[0]));

  if (b_lvolume)
    PyDict_SetItemStringStealRef(results, "lvolume", PyFloat_FromDouble(av[1]));

  return results;
}

/*
  C++ wrapper for Python code:

  Calculate area and volume of lobe of the rotating star with misalignment
  is defined as equipotential of the potential Omega:

    Omega_0 = Omega(x,y,z; omega, s)
            = 1/|r|  + 1/2 omega^2 | r - r (r.s)|^2
  with
    r = {x, y, z}
    s = {sx, sy, sz}

  Aligned case is
    s = {0, 0, 1}

  Python:

    dict = rotstar_misaligned_area_volume(omega, misalignment, Omega0, <keyword>=<value>)

  where parameters are

  positionals:
    omega: float - parameter of the potential
      Note: for comparison to roche : omega = F sqrt(1+q),
          for independent star of mass M : omega = angular velocity/sqrt(G M)
    misalignment:  in rotated coordinate system:
      float - angle between spin and orbital angular velocity vectors [rad]
              s = [sin(angle), 0, cos(angle)]
      or in canonical coordinate system:
      1-rank numpy array of length 3 = [sx, sy, sz]  |s| = 1
    Omega: float - value potential

  keywords:

    lvolume: boolean, default True
    larea: boolean, default True

  Returns:

    dictionary

  with keywords

    lvolume: volume of the lobe of the rotating star
      float:

    larea: area of the lobe of the rotating star
      float:
*/

static PyObject *rotstar_misaligned_area_volume(PyObject *self, PyObject *args, PyObject *keywds) {

  auto fname = "rotstar_misaligned_area_volume"_s;

  //
  // Reading arguments
  //

  char *kwlist[] = {
    (char*)"omega",
    (char*)"misalignment",
    (char*)"Omega0",
    (char*)"larea",
    (char*)"lvolume",
    NULL};

  bool
    b_larea = true,
    b_lvolume = true;

  PyObject
    *o_misalignment,
    *o_larea = 0,
    *o_lvolume = 0;

  double omega, Omega0;

  if (!PyArg_ParseTupleAndKeywords(
        args, keywds,  "dOd|O!O!", kwlist,
        &omega,
        &o_misalignment,
        &Omega0,
        &PyBool_Type, &o_larea,
        &PyBool_Type, &o_lvolume)
  ) {
    raise_exception(fname + "::Problem reading arguments");
    return NULL;
  }

  if (o_larea) b_larea = PyObject_IsTrue(o_larea);
  if (o_lvolume) b_lvolume = PyObject_IsTrue(o_lvolume);

  if (!b_larea && !b_lvolume) return NULL;


  // Volume and area is independent of the spin orientation and is not read!

  //
  // Calculate area and volume
  //

  unsigned res_choice = 0;

  if (b_larea) res_choice |= 1u;
  if (b_lvolume) res_choice |= 2u;

  double av[2] = {0,0};

  switch (rot_star::area_volume(av, res_choice, Omega0, omega)) {
    case -1:
    raise_exception(fname + "::No calculations are requested");
    return NULL;

    case 1:
    raise_exception(fname +
      "::The lobe does not exist. t is not in [0,1]\n" +
      "Omega0=" + std::to_string(Omega0) +
      " omega=" + std::to_string(omega) +
      " t=" + std::to_string(27*omega*omega/(Omega0*Omega0*Omega0)/8)
      );
    return NULL;
  }

  PyObject *results = PyDict_New();

  if (b_larea)
    PyDict_SetItemStringStealRef(results, "larea", PyFloat_FromDouble(av[0]));

  if (b_lvolume)
    PyDict_SetItemStringStealRef(results, "lvolume", PyFloat_FromDouble(av[1]));

  return results;
}


/*
  C++ wrapper (trivial) for Python code:

  Calculate area and volume of sphere of radious R:

    Omega0 = 1/R

  Python:

    dict = sphere_area_volume(Omega0, <keyword>=<value>)

  where parameters are

  positionals:
    Omega0: 1/radius

  keywords:

    lvolume: boolean, default True
    larea: boolean, default True

  Returns:

    dictionary

  with keywords

    lvolume: volume of the lobe of the rotating star
      float:

    larea: area of the lobe of the rotating star
      float:
*/

static PyObject *sphere_area_volume(PyObject *self, PyObject *args, PyObject *keywds) {

  auto fname = "sphere_area_volume"_s;

  //
  // Reading arguments
  //

  char *kwlist[] = {
    (char*)"Omega0",
    (char*)"larea",
    (char*)"lvolume",
    NULL};


  bool
    b_larea = true,
    b_lvolume = true;

  PyObject
    *o_larea = 0,
    *o_lvolume = 0;

  double Omega0;

  if (!PyArg_ParseTupleAndKeywords(
        args, keywds,  "d|O!O!", kwlist,
        &Omega0,
        &PyBool_Type, &o_larea,
        &PyBool_Type, &o_lvolume
      )
     ) {
    raise_exception(fname + "::Problem reading arguments");
    return NULL;
  }

  if (o_larea) b_larea = PyObject_IsTrue(o_larea);
  if (o_lvolume) b_lvolume = PyObject_IsTrue(o_lvolume);

  if (!b_larea && !b_lvolume) return NULL;

  //
  // Calculate area and volume
  //

  PyObject *results = PyDict_New();

  double R = 1/Omega0, R2 = R*R;

  if (b_larea)
    PyDict_SetItemStringStealRef(
      results,
      "larea",
      PyFloat_FromDouble(utils::m_4pi*R2)
    );

  if (b_lvolume)
    PyDict_SetItemStringStealRef(
      results,
      "lvolume",
      PyFloat_FromDouble(utils::m_4pi3*R2*R)
    );

  return results;
}

/*
  C++ wrapper for Python code:

  Calculate the volume of the semi-detached Roche lobe with
  misaligned spin and orbit velocity vectors.

  Python:

    critical_volume = roche_misaligned_critical_volume(q, F, d, misalignment)

  where parameters are

  positionals:
    q: float = M2/M1 - mass ratio
    F: float - synchronicity parameter
    d: float - separation between the two objects
    misalignment: in rotated coordinate system:
        float - angle between spin and orbital angular velocity vectors [rad]
      or in canonical coordinate system:
        1-rank numpy array of length 3 = [sx, sy, sz]  |s| = 1

  Returns:

    critical_volume: float
*/


static PyObject *roche_misaligned_critical_volume(PyObject *self, PyObject *args, PyObject *keywds) {

  auto fname = "roche_misaligned_critical_volume"_s;

  if (verbosity_level>=4)
    report_stream << fname << "::START" << std::endl;

  //
  // Reading arguments
  //

  char *kwlist[] = {
    (char*)"q",
    (char*)"F",
    (char*)"d",
    (char*)"misalignment",
    NULL};

  double q, F, d;

  PyObject *o_misalignment;

  if (!PyArg_ParseTupleAndKeywords(
        args, keywds,  "dddO", kwlist,
        &q, &F, &d, &o_misalignment)
      ) {
    raise_exception(fname + "::Problem reading arguments");
    return NULL;
  }

  if (verbosity_level>=4)
    report_stream << "q:" << q << " F=" << F << " d=" << d << '\n';

  double theta;

  if (PyFloat_Check(o_misalignment)) {

    theta = std::abs(PyFloat_AsDouble(o_misalignment)); // in [0, pi/2]

    if (verbosity_level>=4)
      report_stream << fname + "::theta:" << theta << '\n';

  } else if (PyArray_Check(o_misalignment) &&
    PyArray_TYPE((PyArrayObject *) o_misalignment) == NPY_DOUBLE) {

    double *s = (double*)PyArray_DATA((PyArrayObject *)o_misalignment);

    if (verbosity_level>=4)
      report_stream << fname + "::spin:" << s[0] << ' ' << s[1] << ' ' << s[2] << '\n';

    if (s[0] == 0) {
      theta = 0;
    } else {
      theta = std::asin(std::abs(s[0])); // in [0, pi/2]
    }
  } else {
    raise_exception(fname + ":: This type of misalignment if not supported");
    return NULL;
  }

  //
  // Calculate critical volume
  //
  double OmegaC, buf[3];

  if (!misaligned_roche::critical_area_volume(2, q, F, d, theta, OmegaC, buf)){
    raise_exception(fname + "::Calculation of critical volume failed");
    return NULL;
  }

  return PyFloat_FromDouble(buf[1]);
}

/*
  C++ wrapper for Python code:

  Calculate area and volume of the generalied Roche lobes with
  misaligned spin and orbit velocity vectors.

  Omega_0 = Omega(x,y,z)

  Python:

    dict = roche_misaligned_area_volume(q, F, d, misalignment, Omega0, <keyword>=<value>)

  where parameters are

  positionals:
    q: float = M2/M1 - mass ratio
    F: float - synchronicity parameter
    d: float - separation between the two objects
    misalignment: in rotated coordinate system:
        float - angle between spin and orbital angular velocity vectors [rad]
      or in canonical coordinate system:
        1-rank numpy array of length 3 = [sx, sy, sz]  |s| = 1
    Omega: float - value potential

  keywords:
    choice: integer, default 0
            0 for discussing left lobe
            1 for discussing right lobe
            2 for discussing contact

    lvolume: boolean, default True
    larea: boolean, default True

    epsA : float, default 1e-12
      relative precision of the area

    epsV : float, default 1e-12
      relative precision of the volume

  Returns:

    dictionary

  with keywords

    lvolume: volume of the left or right Roche lobe
      float:

    larea: area of the left or right Roche lobe
      float:
*/


static PyObject *roche_misaligned_area_volume(PyObject *self, PyObject *args, PyObject *keywds) {

  auto fname = "roche_misaligned_area_volume"_s;

  if (verbosity_level>=4)
    report_stream << fname << "::START" << std::endl;

  //
  // Reading arguments
  //

  char *kwlist[] = {
    (char*)"q",
    (char*)"F",
    (char*)"d",
    (char*)"misalignment",
    (char*)"Omega0",
    (char*)"choice",
    (char*)"larea",
    (char*)"lvolume",
    (char*)"epsA",
    (char*)"epsV",
    NULL};

  int choice = 0;

  double eps[2] = {1e-12, 1e-12};

  bool b_av[2] = {true, true};  // b_larea, b_lvolume

  PyObject *o_av[2] = {0, 0};    // *o_larea = 0, *o_lvolume = 0;

  double q, F, d, Omega0;

  PyObject *o_misalignment;

  if (!PyArg_ParseTupleAndKeywords(
        args, keywds,  "dddOd|iO!O!dd", kwlist,
        &q, &F, &d, &o_misalignment, &Omega0,
        &choice,
        &PyBool_Type, o_av,
        &PyBool_Type, o_av + 1,
        eps, eps + 1)
      ) {
    raise_exception(fname + "::Problem reading arguments");
    return NULL;
  }

  if (choice != 0) {
    raise_exception(fname + "::choice != 0 is currently not supported");
    return NULL;
  }

  if (verbosity_level>=4)
      report_stream << fname + "::q:" << q << " F=" << F << " Omega=" << Omega0 << " d=" << d << '\n';

  bool aligned = false;

  double theta;

  if (PyFloat_Check(o_misalignment)) {

    theta = std::abs(PyFloat_AsDouble(o_misalignment)); // in [0, pi/2]

    aligned = (std::sin(theta) == 0); // theta ~0 => aligned

    if (verbosity_level>=4)
      report_stream << fname + "::theta:" << theta << '\n';


  } else if (PyArray_Check(o_misalignment) &&
    PyArray_TYPE((PyArrayObject *) o_misalignment) == NPY_DOUBLE) {

    double *s = (double*)PyArray_DATA((PyArrayObject *)o_misalignment);

    if (verbosity_level>=4)
      report_stream << fname << "::spin:" << s[0] << ' ' << s[1] << ' ' << s[2] << '\n';

    if (s[0] == 0) {
      aligned = true;
      theta = 0;
    } else {
      aligned = false;
      theta = std::asin(std::abs(s[0])); // in [0, pi/2]
    }

  } else {
    raise_exception(fname + ":: This type of misalignment if not supported");
    return NULL;
  }

  //
  // Read boolean variables and define result-choice
  //

  unsigned res_choice = 0;

  for (int i = 0, j = 1; i < 2; ++i, j <<=1) {
    if (o_av[i]) b_av[i] = PyObject_IsTrue(o_av[i]);
    if (b_av[i]) res_choice += j;
  }

  if (res_choice == 0) return NULL;

  if (verbosity_level>=4)
    report_stream << "res_choice=" << res_choice << '\n';

  //
  // Calculate area and volume:
  //

  double
    av[2],        // storing results
    OmegaC = misaligned_roche::calc_Omega_min(q, F, d, theta),
    dOmegaC = Omega0 - OmegaC,
    eps0 = 1e-12, eps1 = 1e-12;

  if (dOmegaC < -OmegaC*eps0){

    raise_exception(fname + ":: Object is not detached.");

    if (verbosity_level>=2)
      report_stream << fname + "::OmegaC=" << OmegaC << "  Omega0=" << Omega0 << '\n'
      << "q=" << q << " F=" << F << " delta=" << d << " theta=" << theta << '\n';

    return NULL;

  } else if (std::abs(dOmegaC) < OmegaC*eps1) {  // semi-detached case

    if (!misaligned_roche::critical_area_volume(res_choice, q, F, d, theta, OmegaC, av)){
      raise_exception(fname + "::Calculation of critical lobe failed");
      return NULL;
    }

  } else {                                       // detached case

    const int m_min = 1 << 8;  // minimal number of points along x-axis

    int m0 = m_min;            // starting number of points alomg x-axis

    bool adjust = true;

    double p[2][2], xrange[2], pole, e;

    //
    // Choosing boundaries on x-axis or calculating the pole
    //

    if (aligned) {      // Non-misaligned Roche lobes
      if (!gen_roche::lobe_xrange(xrange, choice, Omega0, q, F, d, true)){
        raise_exception(fname + "Determining lobe's boundaries failed");
        return NULL;
      }
    } else {            // mis-aligned Roche lobes
      pole = misaligned_roche::poleL_height(Omega0, q, F, d, std::sin(theta));
      if (pole < 0) {
        raise_exception(fname + "Determining pole failed");
        return NULL;
      }
    }
    //
    // one step adjustment of precison for area and volume
    // calculation
    //

    do {

      for (int i = 0, m = m0; i < 2; ++i, m <<= 1)
        if (theta == 0)
          gen_roche::area_volume_integration
            (p[i], res_choice, xrange, Omega0, q, F, d, m);
        else {
          misaligned_roche::area_volume_integration
            (p[i], res_choice, pole, Omega0, q, F, d, theta, m);

          if (verbosity_level>=4)
            report_stream << fname << "::m=" << m << " p[" << i  << "]=" << p[i][0] << ' ' << p[i][1] << '\n';

        }

      // best approximation
      for (int i = 0; i < 2; ++i)
        if (b_av[i]) av[i] = (16*p[1][i] - p[0][i])/15;

      if (adjust) {

        // extrapolation based on assumption
        //   I = I0 + a_1 h^4
        // estimating errors

        int m0_next = m0;

        adjust = false;

        for (int i = 0; i < 2; ++i) if (b_av[i]) {

          // relative error
          e = std::max(std::abs(p[0][i]/av[i] - 1), 16*std::abs(p[1][i]/av[i] - 1));

          if (e > eps[i]) {
            int k = int(1.1*m0*std::pow(e/eps[i], 0.25));
            if (k > m0_next) {
              m0_next = k;
              adjust = true;
            }
          }
        }

        if (adjust) m0 = m0_next;
      }
    } while (adjust);
  }

  PyObject *results = PyDict_New();

  const char *str[2] =  {"larea", "lvolume"};

  for (int i = 0; i < 2; ++i) if (b_av[i]) {

    if (verbosity_level>=4)
      report_stream << fname + "::av[" << i << "]=" << av[i] << '\n';

    PyDict_SetItemStringStealRef(results, str[i], PyFloat_FromDouble(av[i]));
  }

  if (verbosity_level>=4)
    report_stream << fname << "::END" << std::endl;

  return results;
}





/*
  C++ wrapper for Python code:

  Calculate the value of the generalized Kopal potential Omega1 corresponding
  to parameters (q,F,d) and the volume of the Roche lobes equals to vol.

  The Roche lobe(s) is defined as equipotential of the generalized
  Kopal potential Omega:

      Omega_i = Omega(x,y,z; q, F, d)

  Python:

    Omega1 = roche_Omega_at_vol(vol, q, F, d, Omega0, <keyword>=<value>)

  where parameters are

  positionals:
    vol: float - volume of the Roche lobe
    q: float = M2/M1 - mass ratio
    F: float - synchronicity parameter
    d: float - separation between the two objects

  keywords: (optional)
    Omega0: float - guess for value potential Omega1
    choice: integer, default 0
            0 for discussing left lobe
            1 for discussing right lobe
            2 for discussing contact envelope
    precision: float, default 1e-12
      aka relative precision
    accuracy: float, default 1e-12
      aka absolute precision
    max_iter: integer, default 100
      maximal number of iterations in the Newton-Raphson

  Returns:

    Omega1 : float
      value of the Kopal potential for (q,F,d) at which the lobe has the given volume
*/


static PyObject *roche_Omega_at_vol(PyObject *self, PyObject *args, PyObject *keywds) {

  auto fname = "roche_Omega_at_vol"_s;

  //
  // Reading arguments
  //

  char *kwlist[] = {
    (char*)"vol",
    (char*)"q",
    (char*)"F",
    (char*)"d",
    (char*)"Omega0",
    (char*)"choice",
    (char*)"precision",
    (char*)"accuracy",
    (char*)"max_iter",
    NULL};

  int
    choice = 0;

  double
    vol,
    q, F, delta,
    Omega0 = nan(""),
    precision = 1e-12,
    accuracy = 1e-12;

  int max_iter = 100;

  if (!PyArg_ParseTupleAndKeywords(
      args, keywds,  "dddd|diddi", kwlist,
      &vol, &q, &F, &delta, &Omega0,
      &choice,
      &precision,
      &accuracy,
      &max_iter
      )
    ) {
    raise_exception(fname + "::Problem reading arguments");
    return NULL;
  }

  if (std::isnan(Omega0)) {
    // equivalent radius
    double  r = std::cbrt(0.75*vol/utils::m_pi);

    if (verbosity_level>=4)
      report_stream << fname + "::r=" << r << '\n';

  /* Omega[x_, y_, z_, {q_, F_, d_, theta_}] = 1/Sqrt[x^2 + y^2 + z^2] +
      q (-(x/d^2) + 1/Sqrt[(d - x)^2 + y^2 + z^2]) +
      1/2 F^2 (1 + q) (y^2 + (x Cos[theta] - z Sin[theta])^2)
  */

    // = Omega[r,0,0]
    Omega0 =
      1/r  +
      q*(1/std::abs(r - delta) - (r/delta)/delta) +
      0.5*(1 + q)*utils::sqr(F*r);
  }

  const int m_min = 1 << 6;  // minimal number of points along x-axis

  int
    m0 = m_min,  // minimal number of points along x-axis
    it = 0;      // number of iterations

  double
    Omega = Omega0, dOmega,
    V[2], xrange[2], p[2][2];

  // expected precisions of the integrals
  double eps = precision/2;

  do {

    if (!gen_roche::lobe_xrange(xrange, choice, Omega, q, F, delta, true)){
      raise_exception(fname + "::Determining lobe's boundaries failed");
      return NULL;
    }

    // adaptive calculation of the volume and its derivative
    bool adjust = true;

    do {

      if (verbosity_level>=4)
        report_stream << fname + "::it=" << it << '\n';


      // calculate volume and derivate volume w.r.t to Omega
      for (int i = 0, m = m0; i < 2; ++i, m <<= 1) {
        gen_roche::area_volume_integration(p[i] - 1, 6, xrange, Omega, q, F, delta, m);

        if (verbosity_level>=4)
          report_stream << fname + "::V:" <<  p[i][0] << '\t' << p[i][1] << '\n';
      }

      if (adjust) {

        // extrapolations based on the expansion
        // I = I0 + a1 h^4 + a2 h^5 + ...
        // result should have relative precision better than 1e-12

        int m0_next = m0;

        double e, t;

        adjust = false;

        for (int i = 0; i < 2; ++i) {

          // best estimate
          V[i] = t = (16*p[1][i] - p[0][i])/15;

          // relative error
          e = std::max(std::abs(p[0][i]/t - 1), 16*std::abs(p[1][i]/t - 1));

          if (verbosity_level>=4)
            report_stream << fname + "::e=" << e << " m0 =" << m0 << '\n';

          if (e > eps) {
            int k = int(1.1*m0*std::pow(e/eps, 0.25));
            if (k > m0_next) {
              m0_next = k;
              adjust = true;
            }
          }
        }

        if (adjust) m0 = m0_next; else break;

      } else {
        // just calculate best estimate,
        // as the precision should be adjusted
        for (int i = 0; i < 2; ++i) V[i] =(16*p[1][i] - p[0][i])/15;
        break;
      }

      adjust = false;

    } while (1);

    Omega -= (dOmega = (V[0] - vol)/V[1]);

    if (verbosity_level>=4)
      report_stream
        << fname + ":: Omega=" << Omega << " vol=" << vol
        << " V[0]= " << V[0] << " dOmega=" << dOmega << '\n';

  } while (std::abs(dOmega) > accuracy + precision*Omega && ++it < max_iter);

  if (!(it < max_iter)){
    raise_exception(fname + "::Maximum number of iterations exceeded");
    return NULL;
  }
  // We use the condition on the argument (= Omega) ~ constraining backward error,
  // but we could also use condition on the value (= Volume) ~ constraing forward error

  return PyFloat_FromDouble(Omega);
}


/*
  C++ wrapper for Python code:

  Calculate the value of the rotating star potential Omega1 at parameter
  omega and star's volume equal to vol.

  The  rotating star is defined as equipotential of the generalized
  Kopal potential Omega:

      Omega_i = Omega(x,y,z; omega) = 1/r + 1/2 omega^2 (x^2 + y^2)

  Python:

    Omega1 = rotstar_Omega_at_vol(vol, omega, Omega0, <keyword>=<value>)

  where parameters are

  positionals:
    vol: float - volume of the star's lobe
    omega: float  - parameter of the potential

  Returns:

    Omega1 : float
    value of the Kopal potential at omega and lobe volume
*/


static PyObject *rotstar_Omega_at_vol(PyObject *self, PyObject *args, PyObject *keywds) {

  auto fname = "rotstar_Omega_at_vol"_s;

  //
  // Reading arguments
  //

  char *kwlist[] = {
    (char*)"vol",
    (char*)"omega",
    NULL};

  double vol, omega;

  if (!PyArg_ParseTupleAndKeywords(
      args, keywds,  "dd", kwlist,
      &vol, &omega)
    ) {
    raise_exception(fname + "::Problem reading arguments");
    return NULL;
  }

  double Omega = rot_star::Omega_at_vol(vol, omega);

  if (std::isnan(Omega)){
    raise_exception(fname + "::Problem determining Omega. See cerr outputs.");
    return NULL;
  }

  return PyFloat_FromDouble(Omega);
}


/*
  C++ wrapper for Python code:

  Calculate the value of potential Omega1 of a rotating star with
  misalignment at parameter omega, spin s and star's volume equal to vol.

  The  rotating star is defined as equipotential of the generalized
  Kopal potential Omega:

    Omega1 == Omega(x,y,z; omega, s)
           = 1/|r| + 1/2 omega^2 | r - s*(r.s)|^2

  with
    r = {x, y, z}
    s = {sx, sy, sz}

  Aligned case is

    s = { 0, 0, 1.}

  Python:

    Omega1 = rotstar_misaligned_Omega_at_vol(vol, omega, misalignment, Omega0, <keyword>=<value>)

  where parameters are

  positionals:
    vol: float - volume of the star's lobe
    omega: float  - parameter of the potential
    Note: for comparison to roche : omega = F sqrt(1+q),
          for independent star of mass M : omega = angular velocity/sqrt(G M)

  keywords: (optional)
   misalignment:  in rotated coordinate system:
      float - angle between spin and orbital angular velocity vectors [rad]
      s = [sin(angle), 0, cos(angle)]
    or in canonical coordinate system:
      1-rank numpy array of length 3 = [sx, sy, sz]  |s| = 1
    Note:
      misaligned does not affect the volume and therefore is ignored
  Returns:

    Omega1 : float
      value of the Kopal potential at omega and lobe volume
*/


static PyObject *rotstar_misaligned_Omega_at_vol(PyObject *self, PyObject *args, PyObject *keywds) {

  auto fname = "rotstar_misaligned_Omega_at_vol"_s;

  if (verbosity_level>=4)
    report_stream << fname << "::START" << std::endl;

  //
  // Reading arguments
  //

  char *kwlist[] = {
    (char*)"vol",
    (char*)"omega",
    (char*)"misalignment",
    NULL};

  double vol, omega;

  PyObject *o_misalignment;

  if (!PyArg_ParseTupleAndKeywords(
        args, keywds,  "dd|O", kwlist,
        &vol,
        &omega,
        &o_misalignment)
    ) {
    raise_exception(fname + "::Problem reading arguments");
    return NULL;
  }

  if (verbosity_level>=4)
    report_stream << fname
      << "::vol= " << std::to_string(vol)
      << " omega=" << std::to_string(omega) << std::endl;


  double Omega = rot_star::Omega_at_vol(vol, omega);

  if (verbosity_level>=4)
    report_stream << fname
      << "::rot_star::Omega_at_vol, Omega= " << std::to_string(Omega) << std::endl;

  if (std::isnan(Omega)){
    raise_exception(fname + "::Problem determining Omega. See cerr outputs.");
    return NULL;
  }

  if (verbosity_level>=4)
    report_stream << fname << "::END" << std::endl;

  return PyFloat_FromDouble(Omega);
}



/*
  C++ wrapper for Python code:

  Calculate the value of the generalized Kopal potential Omega1 corresponding
  to parameters (q,F,d,theta) and the volume of the Roche lobes, with misaligned
  spin and orbital angular velocity vectors, equals to vol.

  The Roche lobe(s) is defined as equipotential of the generalized
  Kopal potential Omega:

      Omega_i = Omega(x,y,z; q, F, d, misalignment)

  Python:

    Omega1 = roche_misaligned_Omega_at_vol(vol, q, F, d, misalignment, Omega0, <keyword>=<value>)

  where parameters are

  positionals:
    vol: float - volume of the Roche lobe
    q: float = M2/M1 - mass ratio
    F: float - synchronicity parameter
    d: float - separation between the two objects
    misalignment:  in rotated coordinate system:
        float - angle between spin and orbital angular velocity vectors [rad]
    or in canonical coordinate system:
        1-rank numpy array of length 3 = [sx, sy, sz]  |s| = 1

  keywords: (optional)
    Omega0: float - guess for value potential Omega1
    choice: integer, default 0
            0 for discussing left lobe
            1 for discussing right lobe
            2 for discussing contact
    precision: float, default 1e-12
      aka relative precision
    accuracy: float, default 1e-12
      aka absolute precision
    max_iter: integer, default 100
      maximal number of iterations in the Newton-Raphson

  Returns:

    Omega1 : float
      value of the Kopal potential for (q,F,d1,spin) at which the lobe has the given volume
*/


static PyObject *roche_misaligned_Omega_at_vol(PyObject *self, PyObject *args, PyObject *keywds) {

  auto fname = "roche_misaligned_Omega_at_vol"_s;

  if (verbosity_level>=4)
    report_stream << fname << "::START" << std::endl;

  //
  // Reading arguments
  //

  char *kwlist[] = {
    (char*)"vol",
    (char*)"q",
    (char*)"F",
    (char*)"d",
    (char*)"misalignment",
    (char*)"Omega0",
    (char*)"choice",
    (char*)"precision",
    (char*)"accuracy",
    (char*)"max_iter",
    NULL};

  int
    choice = 0;

  double
    vol,
    q, F, d,
    Omega0 = nan(""),
    precision = 1e-12,
    accuracy = 1e-12;

  PyObject *o_misalignment;

  int max_iter = 10;

  if (!PyArg_ParseTupleAndKeywords(
        args, keywds,  "ddddO|diddi", kwlist,
        &vol, &q, &F, &d, &o_misalignment, &Omega0,
        &choice,
        &precision,
        &accuracy,
        &max_iter
      )
    ) {
    raise_exception(fname + "::Problem reading arguments");
    return NULL;
  }

  if (choice != 0) {
    raise_exception(fname + "::choice != 0 is currently not supported");
    return NULL;
  }

  bool aligned = false;

  double theta = 0;

  if (PyFloat_Check(o_misalignment)) {

    theta = PyFloat_AsDouble(o_misalignment);
    aligned = (std::sin(theta) == 0); // theta ~0, pi => aligned

  } else if (PyArray_Check(o_misalignment) &&
    PyArray_TYPE((PyArrayObject *) o_misalignment) == NPY_DOUBLE) {

    double *s = (double*)PyArray_DATA((PyArrayObject *)o_misalignment);

    if (verbosity_level>=4)
      report_stream <<  fname << "::spin:" << s[0] << ' ' << s[1] << ' ' << s[2] << '\n';

    aligned = (s[0] == 0);
    theta = std::asin(s[0]);

  } else {
    raise_exception(fname + ":: This type of misalignment if not supported");
    return NULL;
  }

  //
  //  Check if the volume if larger than critical
  //

  double OmegaC, buf[3], volC[2];

  if (verbosity_level>=4)
    report_stream << fname << "::calculate critical volume ...\n";

  if (aligned)
    gen_roche::critical_area_volume(6, q, F, d, OmegaC, buf);
  else if (!misaligned_roche::critical_area_volume(6, q, F, d, theta, OmegaC, buf)) {
    raise_exception(fname + ":: Calculation of critical_volume failed");
  }

  volC[0] = buf[1];
  volC[1] = buf[2];

  if (verbosity_level>=4)
    report_stream << fname
      << "::OmegaC=" << OmegaC << " volC=" << volC[0] << ":" << volC[1]
      << " vol=" << vol << " aligned=" << aligned << '\n';

  if (std::abs(vol - volC[0]) <  precision*volC[0]){

    if (verbosity_level>=4)
      report_stream
        << fname + "::Potential identical to L1\n"
        << fname + "::END" << std::endl;

    return PyFloat_FromDouble(OmegaC);    // Omega at L1 point

  } else if (vol > volC[0]){
    raise_exception(fname + "::The volume is beyond critical");

    if (verbosity_level >=2)
      report_stream
        << fname + "::OmegaC=" << OmegaC << " volC=" << volC[0] << " dvolC/dOmega=" << volC[1] << '\n'
        << fname + "::vol=" << vol << " q=" << q << " F=" << F << " d=" << d << " theta=" << theta << '\n';

    return NULL;
  }

  // Omega very near to critical
  double dOmega1 = (vol - volC[0])/volC[1];

  if (std::abs(dOmega1) < precision*OmegaC){

    if (verbosity_level>=4)
      report_stream
        << fname + "::Potential is very near to critical\n"
        << fname + "::END" << std::endl;

    return PyFloat_FromDouble(OmegaC + dOmega1);
  }
  //
  // If Omega0 is not set, we estimate it
  //

  if (std::isnan(Omega0)) {
    // equivalent radius
    double  r = std::cbrt(0.75*vol/utils::m_pi);

    if (verbosity_level>=4)
      report_stream << fname << "::r=" << r << '\n';

    // = Omega[r,0,0]
    Omega0 =
      1/r  +
      q*(1/std::abs(r - d) - (r/d)/d) +
      0.5*(1 + q)*utils::sqr(F*r*std::cos(theta));

    // Newton-Raphson step
    if (Omega0 < OmegaC) Omega0 = OmegaC + (vol - volC[0])/volC[1];
  }

  //
  // Checking estimate of the Omega0
  //
  if (Omega0 < OmegaC) {
    raise_exception(fname + "::The estimated Omega is beyond critical.");
    return NULL;
  }

  if (verbosity_level>=4)
      report_stream
        << fname + "::vol=" << vol << " q=" << q <<  " F=" << F << " Omega0=" << Omega0
        << " d=" << d << " theta=" << theta << " choice=" << choice << std::endl;

  //
  // Trying to calculate Omega at given volume
  //
  const int m_min = 1 << 8;  // minimal number of points along x-axis

  int
    m0 = m_min,  // minimal number of points along x-axis
    it = 0;      // number of iterations

  double
    Omega = Omega0, dOmega,
    V[2], xrange[2], p[2][2],
    pole = -1;


  // expected precisions of the integrals
  double eps = precision/2;

  // adaptive calculation of the volume and its derivative,
  // permitting adjustment just once as it not necessary stable
  bool adjust = true;

  do {

    if (aligned) {      // Non-misaligned Roche lobes
      if (!gen_roche::lobe_xrange(xrange, choice, Omega, q, F, d, true)){
        raise_exception(fname + "::Determining lobe's boundaries failed");
        return NULL;
      }
    } else {
      pole = misaligned_roche::poleL_height(Omega, q, F, d, std::sin(theta));
      if (pole < 0) {
        raise_exception(fname + "Determining pole failed");
        return NULL;
      }

      if (verbosity_level>=4)
        report_stream << fname + "::pole=" << pole << '\n';
    }

    do {

      // calculate volume and derivate volume w.r.t to Omega
      for (int i = 0, m = m0; i < 2; ++i, m <<= 1)
        if (aligned)
          gen_roche::area_volume_integration(p[i]-1, 6, xrange, Omega, q, F, d, m);
        else
          misaligned_roche::area_volume_integration(p[i]-1, 6, pole, Omega, q, F, d, theta, m);


      if (adjust) {

        // extrapolations based on the expansion
        // I = I0 + a1 h^4 + a2 h^5 + ...
        // result should have relative precision better than 1e-12

        int m0_next = m0;

        double e, t;

        adjust = false;

        for (int i = 0; i < 2; ++i) {

          // best estimate
          V[i] = t = (16*p[1][i] - p[0][i])/15;

          // relative error
          e = std::max(std::abs(p[0][i]/t - 1), 16*std::abs(p[1][i]/t - 1));

          if (e > eps) {
            int k = int(1.1*m0*std::pow(e/eps, 0.25));
            if (k > m0_next) {
              m0_next = k;
              adjust = true;
            }
          }

          if (verbosity_level>=4)
            report_stream << fname
              << "::m=" <<  m0 << " m0_next=" << m0_next
              << " V[" << i << "]=" << V[i] << " e =" << e << '\n';

        }

        if (adjust) m0 = m0_next; else break;

      } else {
        // just calculate best estimate,
        // as the precision should be adjusted
        for (int i = 0; i < 2; ++i) V[i] =(16*p[1][i] - p[0][i])/15;
        break;
      }

      adjust = false;

    } while (1);

    // Newton-Raphson iteration step
    Omega -= (dOmega = (V[0] - vol)/V[1]);

    // correction if the values are smaller than critical
    if (Omega < OmegaC) Omega = OmegaC - (dOmega = (volC[0] - vol)/volC[1]);

    if (verbosity_level>=4)
      report_stream << fname + "::Omega=" << Omega  << " dOmega=" << dOmega << '\n';

  } while (std::abs(dOmega) > accuracy + precision*Omega && ++it < max_iter);

  if (!(it < max_iter)){
    raise_exception(fname + "::Maximum number of iterations exceeded");
    return NULL;
  }

  if (verbosity_level>=4)
    report_stream << fname + "::final:Omega=" << Omega  << " dOmega=" << dOmega << '\n';


  // We use the condition on the argument (= Omega) ~ constraining backward error,
  // but we could also use condition on the value (= Volume) ~ constraing forward error
  if (verbosity_level>=4)
      report_stream << fname << "::END" << std::endl;

  return PyFloat_FromDouble(Omega);
}


/*
  C++ wrapper for Python code:

  Calculate the value of potential Omega1 of spherical star with
  volume equal to vol. The star has the Kopal potential:

    Omega(x,y,z) = 1/|r|

  with
    r = {x, y, z}

  Note: Misalignment does not make sense in spherical stars.

  Python:

    Omega1 = sphere_Omega_at_vol(vol)

  where parameters are

  positionals:
    vol: float - volume of the star's lobe, vol = 4 Pi/3 r^3

  Returns:

    Omega1 : float
      value of the Kopal potential at volume vol
*/


static PyObject *sphere_Omega_at_vol(PyObject *self, PyObject *args, PyObject *keywds) {

  auto fname = "sphere_Omega_at_vol"_s;

  //
  // Reading arguments
  //

  char *kwlist[] = {
    (char*)"vol",
    NULL};

  double vol;

  if (!PyArg_ParseTupleAndKeywords(
        args, keywds,  "d", kwlist,
        &vol)
    ) {
    raise_exception(fname + "::Problem reading arguments");
    return NULL;
  }

  double r = std::cbrt(0.75*vol/(utils::m_pi));   // radius = 3 V/(4 Pi)

  return PyFloat_FromDouble(1/r);
}



/*
  C++ wrapper for Python code:

  Calculate the gradient and the value of the potential of the generalized
  Kopal potential Omega at a given point

      -grad Omega (x,y,z)

  which is outwards the Roche lobe.


  Python:

    g = roche_gradOmega(q, F, d, r)

   with parameters

    q: float = M2/M1 - mass ratio
    F: float - synchronicity parameter
    d: float - separation between the two objects
    r: 1-rank numpy array of length 3 = [x,y,z]


  and returns float

    g : 1-rank numpy array
      = [-grad Omega_x, -grad Omega_y, -grad Omega_z, -Omega(x,y,z)]
*/


static PyObject *roche_gradOmega(PyObject *self, PyObject *args) {

  double p[4];

  PyArrayObject *X;

  if (!PyArg_ParseTuple(args, "dddO!", p, p + 1, p + 2, &PyArray_Type, &X)) {
    raise_exception("roche_gradOmega::Problem reading arguments");
    return NULL;
  }
  p[3] = 0;

  Tgen_roche<double> b(p);
  npy_intp dims[1] = {4};

  #if defined(USING_SimpleNewFromData)
  double *g = new double [4];
  b.grad((double*)PyArray_DATA(X), g);
  PyObject *pya = PyArray_SimpleNewFromData(1, dims, NPY_DOUBLE, g);
  PyArray_ENABLEFLAGS((PyArrayObject *)pya, NPY_ARRAY_OWNDATA);
  #else
  PyObject *pya = PyArray_SimpleNew(1, dims, NPY_DOUBLE);
  b.grad((double*)PyArray_DATA(X), (double*)PyArray_DATA((PyArrayObject *)pya));
  #endif

  return pya;
}

/*
  C++ wrapper for Python code:

  Calculate the gradient and the value of the rotenting star potential
  at a given point

      -grad Omega (x,y,z)

  which is outwards the lobe.


  Python:

    g = rotstar_gradOmega(omega, r)

  with parameters

    omega: float - parameter of the potential
    r: 1-rank numpy array of length 3 = [x,y,z]

  and returns float

    g : 1-rank numpy array
      = [-grad Omega_x, -grad Omega_y, -grad Omega_z, -Omega(x,y,z)]
*/


static PyObject *rotstar_gradOmega(PyObject *self, PyObject *args) {

  auto fname = "rotstar_gradOmega"_s;

  double p[2];

  PyArrayObject *X;

  if (!PyArg_ParseTuple(args, "dO!", p, &PyArray_Type, &X)) {
    raise_exception(fname + "::Problem reading arguments");
    return NULL;
  }

  p[1] = 0;

  Trot_star<double> b(p);

  npy_intp dims[1] = {4};

  #if defined(USING_SimpleNewFromData)
  double *g = new double [4];
  b.grad((double*)PyArray_DATA(X), g);
  PyObject *pya = PyArray_SimpleNewFromData(1, dims, NPY_DOUBLE, g);
  PyArray_ENABLEFLAGS((PyArrayObject *)pya, NPY_ARRAY_OWNDATA);
  #else
  PyObject *pya = PyArray_SimpleNew(1, dims, NPY_DOUBLE);
  b.grad((double*)PyArray_DATA(X), (double*)PyArray_DATA((PyArrayObject *)pya));
  #endif

  return pya;
}

/*
  C++ wrapper for Python code:

  Calculate the gradient and the value of the rotating star potential
  with misalignment at a given point

      -grad Omega (x,y,z; omega, s)

  where

      Omega(x,y,z; omega, s)
            = 1/|r|  + 1/2 omega^2 | r - r (r.s)|^2

  with
      r = {x, y, z}
      s = {sx, sy, sz}    |s| = 1

  Aligned case is

    s = { 0, 0, 1.}

  Python:

    g = rotstar_misaligned_gradOmega(omega, misalignment, r)

  with parameters

    omega: float - parameter of the potential
          Note:
          for comparison to Roche model (a=1) : omega = F sqrt(1+q),
          for independent star of mass M : omega = angular velocity/sqrt(G M)
    misalignment:  in rotated coordinate system:
      float - angle between spin and orbital angular velocity vectors [rad]
      s = [sin(angle), 0, cos(angle)]
    or in canonical coordinate system:
      1-rank numpy array of length 3 = [sx, sy, sz]  |s| = 1
    r: 1-rank numpy array of length 3 = [x,y,z]

  and returns float

    g : 1-rank numpy array
      = [-grad Omega_x, -grad Omega_y, -grad Omega_z, -Omega(x,y,z)]
*/


static PyObject *rotstar_misaligned_gradOmega(PyObject *self, PyObject *args) {

  auto fname = "rotstar_misaligned_gradOmega"_s;

  double p[5];

  PyObject *o_misalignment;

  PyArrayObject *X;

  if (!PyArg_ParseTuple(args, "dOO!",
      p,
      &o_misalignment,
      &PyArray_Type, &X)
  ) {
    raise_exception(fname + "::Problem reading arguments");
    return NULL;
  }

  p[4] = 0;

  if (PyFloat_Check(o_misalignment)) {
    double s = std::sin(PyFloat_AsDouble(o_misalignment));

    p[1] = s;
    p[2] = 0;
    p[3] = std::sqrt(1. - s*s);

  } else if (PyArray_Check(o_misalignment)) {
    double *s = (double*) PyArray_DATA((PyArrayObject*)o_misalignment);

    for (int i = 0; i < 3; ++i) p[i+1] = s[i];
  }

  Tmisaligned_rot_star<double> b(p);

  double g[4];

  b.grad((double*)PyArray_DATA(X), g);

  return PyArray_FromVector(4, g);
}


/*
  C++ wrapper for Python code:

  Calculate the gradient and the value of the potential spherical object
  at a given point

      -grad Omega (x,y,z) = r/|r|^3 r =[x,y,z]

  which is outwards the lobe.


  Python:

    g = sphere_gradOmega(r)

  with parameters

    r: 1-rank numpy array of length 3 = [x,y,z]

  and returns float

    g : 1-rank numpy array
      = [-grad Omega_x, -grad Omega_y, -grad Omega_z, -Omega(x,y,z)]
*/


static PyObject *sphere_gradOmega(PyObject *self, PyObject *args) {

  auto fname = "sphere_gradOmega"_s;

  PyArrayObject *X;

  if (!PyArg_ParseTuple(args, "O!", &PyArray_Type, &X)) {
    raise_exception(fname + "::Problem reading arguments");
    return NULL;
  }

  double
    *x = (double*) PyArray_DATA(X),
    R = utils::hypot3(x),
    F = 1/(R*R*R);

  npy_intp dims[1] = {4};

  #if defined(USING_SimpleNewFromData)
  double  *g = new double [4];
  for (int i = 0; i < 3; ++i) g[i] = F*x[i];
  g[3] = -1/R;

  PyObject *pya = PyArray_SimpleNewFromData(1, dims, NPY_DOUBLE, g);
  PyArray_ENABLEFLAGS((PyArrayObject *)pya, NPY_ARRAY_OWNDATA);
  #else
  PyObject *pya = PyArray_SimpleNew(1, dims, NPY_DOUBLE);
  double *g = (double*)PyArray_DATA((PyArrayObject *)pya);
  for (int i = 0; i < 3; ++i) g[i] = F*x[i];
  g[3] = -1/R;
  #endif

  return pya;
}

/*
  C++ wrapper for Python code:

  Calculate the gradient of the potential of the generalized
  Kopal potential Omega with misaligned spin and orbital angular
  velocity vectors at a given point

      -grad Omega (x,y,z)

  Python:

    g = roche_misaligned_gradOmega(q, F, d, misalignment, r)

  with parameters

    q: float = M2/M1 - mass ratio
    F: float - synchronicity parameter
    d: float - separation between the two objects
    misalignment:  in rotated coordinate system:
        float - angle between spin and orbital angular velocity vectors [rad]
      or in canonical coordinate system:
        1-rank numpy array of length 3 = [sx, sy, sz]  |s| = 1
    r: 1-rank numpy array of length 3 = [x,y,z]

  and returns float

    g : 1-rank numpy array
        = [-grad Omega_x, -grad Omega_y, -grad Omega_z, -Omega(x,y,z)]
*/


static PyObject *roche_misaligned_gradOmega(PyObject *self, PyObject *args) {

  auto fname = "roche_misaligned_gradOmega"_s;

  if (verbosity_level>=4)
    report_stream << fname << "::START" << std::endl;

  double p[7];

  PyObject *o_misalignment;

  PyArrayObject *o_x;

  if (!PyArg_ParseTuple(args, "dddOO!",
        p, p + 1, p + 2,
        &o_misalignment,
        &PyArray_Type, &o_x)) {
    raise_exception(fname + "::Problem reading arguments");
    return NULL;
  }

  double
    *x = (double*) PyArray_DATA(o_x),
    g[4];

  if (PyFloat_Check(o_misalignment)) {

    p[3] = PyFloat_AsDouble(o_misalignment);
    p[4] = 0; // Omega0 = 0

    Tmisaligned_rotated_roche<double> b(p);
    b.grad(x, g);

  } else if (PyArray_Check(o_misalignment) &&
    PyArray_TYPE((PyArrayObject *) o_misalignment) == NPY_DOUBLE) {

    double *s = (double*) PyArray_DATA((PyArrayObject*)o_misalignment);

    p[3] = s[0];
    p[4] = s[1];
    p[5] = s[2];
    p[6] = 0; // Omega0 = 0

    Tmisaligned_roche<double> b(p);
    b.grad(x, g);

  } else {
    raise_exception(fname + "::This type of misalignment is not supported");
    return NULL;
  }

  if (verbosity_level>=4)
    report_stream << fname << "::END" << std::endl;

  return PyArray_FromVector(4, g);
}


/*
  C++ wrapper for Python code:

  Calculate the gradient of the potential of the generalized
  Kopal potential Omega at a given point

      -grad Omega (x,y,z)

  Python:

    g = roche_gradOmega_only(q, F, d, r)

  with parameters

    q: float = M2/M1 - mass ratio
    F: float - synchronicity parameter
    d: float - separation between the two objects
    r: 1-rank numpy array of length 3 = [x,y,z]

  and returns float

    g : 1-rank numpy array = -grad Omega (x,y,z)
*/

static PyObject *roche_gradOmega_only(PyObject *self, PyObject *args) {

  auto fname = "roche_gradOmega_only"_s;

  double p[4];

  PyArrayObject *X;

  if (!PyArg_ParseTuple(args, "dddO!", p, p + 1, p + 2, &PyArray_Type, &X)) {
    raise_exception(fname + "::Problem reading arguments");
    return NULL;
  }

  Tgen_roche<double> b(p);

  npy_intp dims[1] = {3};

  #if defined(USING_SimpleNewFromData)
  double *g = new double [3];
  b.grad_only((double*)PyArray_DATA(X), g);
  PyObject *pya = PyArray_SimpleNewFromData(1, dims, NPY_DOUBLE, g);
  PyArray_ENABLEFLAGS((PyArrayObject *)pya, NPY_ARRAY_OWNDATA);
  #else
  PyObject *pya = PyArray_SimpleNew(1, dims, NPY_DOUBLE);
  b.grad_only((double*)PyArray_DATA(X), (double*)PyArray_DATA((PyArrayObject *)pya));
  #endif

  return pya;
}

/*
  C++ wrapper for Python code:

  Calculate the gradient of the potential of the rotating star potential

      -grad Omega (x,y,z)

  Python:

    g = rotstar_gradOmega_only(omega, r)

  with parameters

    omega: float - parameter of the potential
    r: 1-rank numpy array of length 3 = [x,y,z]

  and returns float

    g : 1-rank numpy array = -grad Omega (x,y,z)
*/

static PyObject *rotstar_gradOmega_only(PyObject *self, PyObject *args) {

  auto fname = "rotstar_gradOmega_only"_s;

  double p[2];

  PyArrayObject *X;

  if (!PyArg_ParseTuple(args, "dO!", p, &PyArray_Type, &X)) {
    raise_exception(fname + "::Problem reading arguments");
    return NULL;
  }

  Trot_star<double> b(p);

  npy_intp dims[1] = {3};

  #if defined(USING_SimpleNewFromData)
  double *g = new double [3];
  b.grad_only((double*)PyArray_DATA(X), g);
  PyObject *pya = PyArray_SimpleNewFromData(1, dims, NPY_DOUBLE, g);
  PyArray_ENABLEFLAGS((PyArrayObject *)pya, NPY_ARRAY_OWNDATA);
  #else
  PyObject *pya = PyArray_SimpleNew(1, dims, NPY_DOUBLE);
  b.grad_only((double*)PyArray_DATA(X), (double*)PyArray_DATA((PyArrayObject *)pya));
  #endif

  return pya;
}



/*
  C++ wrapper for Python code:

  Calculate the gradient of the potential of the rotating star potential
  with misalignment

      -grad Omega (x,y,z; omega, s)

   where

      Omega(x,y,z; omega, s)
            = 1/|r|  + 1/2 omega^2 | r - r (r.s)|^2

  with
      r = {x, y, z}
      s = {sx, sy, sz}    |s| = 1

  Aligned case is

    s = { 0, 0, 1.}

  Python:

    g = rotstar_misaligned_gradOmega_only(omega, misalignment, r)

  with parameters

    omega: float - parameter of the potential
          Note:
          for comparison to Roche model (a=1): omega = F sqrt(1+q),
          for independent star of mass M : omega = angular velocity/sqrt(G M)
    misalignment:  in rotated coordinate system:
      float - angle between spin and orbital angular velocity vectors [rad]
              s = [sin(angle), 0, cos(angle)]
    or in canonical coordinate system:
      1-rank numpy array of length 3 = [sx, sy, sz]  |s| = 1
    r: 1-rank numpy array of length 3 = [x,y,z]

  and returns float

    g : 1-rank numpy array = -grad Omega (x,y,z)
*/

static PyObject *rotstar_misaligned_gradOmega_only(PyObject *self, PyObject *args) {

  auto fname = "rotstar_misaligned_gradOmega_only"_s;

  double p[5];

  PyObject *o_misalignment;

  PyArrayObject *X;

  if (!PyArg_ParseTuple(args, "dOO!",
      p,
      &o_misalignment,
      &PyArray_Type, &X)
  ) {
    raise_exception(fname + "::Problem reading arguments");
    return NULL;
  }

  Tmisaligned_rot_star<double> b(p);

  if (PyFloat_Check(o_misalignment)) {

    double s = std::sin(PyFloat_AsDouble(o_misalignment));

    p[1] = s;
    p[2] = 0;
    p[3] = std::sqrt(1. - s*s);

  } else if (PyArray_Check(o_misalignment)) {

    double *s = (double*) PyArray_DATA((PyArrayObject*)o_misalignment);
    for (int i = 0; i < 3; ++i) p[i+1] = s[i];
  }

  double g[3];

  b.grad_only((double*)PyArray_DATA(X), g);

  return PyArray_FromVector(3, g);
}

/*
  C++ wrapper for Python code:

  Calculate the gradient of the potential of the potential corresponding
  to the sphere

      -grad Omega (x,y,z)

  Python:

    g = sphere_gradOmega_only(r)

  with parameters

    r: 1-rank numpy array of length 3 = [x,y,z]

  and returns float

    g : 1-rank numpy array = -grad Omega (x,y,z)
*/

static PyObject *sphere_gradOmega_only(PyObject *self, PyObject *args) {

  auto fname = "sphere_gradOmega_only"_s;

  PyArrayObject *X;

  if (!PyArg_ParseTuple(args, "O!", &PyArray_Type, &X)) {
    raise_exception(fname + "::Problem reading arguments");
    return NULL;
  }
  double
    *x = (double*)PyArray_DATA(X),
    R = utils::hypot3(x),
    F = 1/(R*R*R);

  npy_intp dims[1] = {3};

  #if defined(USING_SimpleNewFromData)
  double *g = new double [3];
  for (int i = 0; i < 3; ++i) g[i] = F*x[i];
  PyObject *pya = PyArray_SimpleNewFromData(1, dims, NPY_DOUBLE, g);
  PyArray_ENABLEFLAGS((PyArrayObject *)pya, NPY_ARRAY_OWNDATA);
  #else
  PyObject *pya = PyArray_SimpleNew(1, dims, NPY_DOUBLE);
  double *g = (double*)PyArray_DATA((PyArrayObject *)pya);
  for (int i = 0; i < 3; ++i) g[i] = F*x[i];
  #endif

  return pya;
}

/*
  C++ wrapper for Python code:

  Calculate the gradient of the potential of the generalized
  Kopal potential Omega with misaligned spin and orbital angular
  velocity vectors at a given point

      -grad Omega (x,y,z)

  Python:

    g = roche_misaligned_gradOmega_only(q, F, d, misalignment, r)

   with parameters

    q: float = M2/M1 - mass ratio
    F: float - synchronicity parameter
    d: float - separation between the two objects
    misalignment:  in rotated coordinate system:
        float - angle between spin and orbital angular velocity vectors [rad]
    or in canonical coordinate system:
        1-rank numpy array of length 3 = [sx, sy, sz]  |s| = 1
    r: 1-rank numpy array of length 3 = [x,y,z]

  and returns float

    g : 1-rank numpy array = -grad Omega (x,y,z)
*/

static PyObject *roche_misaligned_gradOmega_only(PyObject *self, PyObject *args) {

  auto fname = "roche_misaligned_gradOmega_only"_s;

  if (verbosity_level>=4)
    report_stream << fname << "::START" << std::endl;

  double p[7];

  PyObject *o_misalignment;

  PyArrayObject *o_x;

  if (!PyArg_ParseTuple(args, "dddOO!",
        p, p + 1, p + 2,
        &o_misalignment,
        &PyArray_Type, &o_x)
      ) {
    raise_exception(fname + "::Problem reading arguments");
    return NULL;
  }

  double
    *x = (double*) PyArray_DATA(o_x),
    g[3];

  if (PyFloat_Check(o_misalignment)) {

    p[3] = PyFloat_AsDouble(o_misalignment);
    p[4] = 0; // Omega0 = 0

    Tmisaligned_rotated_roche<double> b(p);
    b.grad_only(x, g);
  } else if (PyArray_Check(o_misalignment) &&
    PyArray_TYPE((PyArrayObject *) o_misalignment) == NPY_DOUBLE) {

    double *s = (double*) PyArray_DATA((PyArrayObject*)o_misalignment);

    p[3] = s[0];
    p[4] = s[1];
    p[5] = s[2];
    p[6] = 0; // Omega0 = 0

    Tmisaligned_roche<double> b(p);
    b.grad_only(x, g);
  } else {
    raise_exception(fname + "::This type of misalignment is not supported");
    return NULL;
  }

  if (verbosity_level>=4)
    report_stream << fname << "::END" << std::endl;

  return PyArray_FromVector(3, g);
}


/*
  C++ wrapper for Python code:

  Calculate the value of the potential of the generalized
  Kopal potential Omega at a given point

      Omega (x,y,z; q, F, d)

  Python:

    Omega0 = roche_Omega(q, F, d, r)

  with parameters

    q: float = M2/M1 - mass ratio
    F: float - synchronicity parameter
    d: float - separation between the two objects
    r: 1-rank numpy array of length 3 = [x,y,z]


  and returns a float

    Omega0 - value of the Omega at (x,y,z)
*/

static PyObject *roche_Omega(PyObject *self, PyObject *args) {

  double p[4];

  PyArrayObject *X;

  if (!PyArg_ParseTuple(args, "dddO!", p, p + 1, p + 2, &PyArray_Type, &X)){
    raise_exception("roche_Omega::Problem reading arguments");
    return NULL;
  }

  p[3] = 0; // Omega

  Tgen_roche<double> b(p);

  return PyFloat_FromDouble(-b.constraint((double*)PyArray_DATA(X)));
}

/*
  C++ wrapper for Python code:

  Calculate the value of the potential of the rotating star at
  a given point

      Omega (x,y,z; omega)

  Python:

    Omega0 = rotstar_Omega(omega, r)

  with parameters

    omega: float - parameter of the potential
    r: 1-rank numpy array of length 3 = [x,y,z]


  and returns a float

    Omega0 - value of the Omega at (x,y,z)
*/

static PyObject *rotstar_Omega(PyObject *self, PyObject *args) {

  double p[2];

  PyArrayObject *X;

  if (!PyArg_ParseTuple(args, "dO!", p, &PyArray_Type, &X)) {
    raise_exception("rotstar_Omega::Problem reading arguments");
    return NULL;
  }

  p[1] = 0; // Omega

  Trot_star<double> b(p);

  return PyFloat_FromDouble(-b.constraint((double*)PyArray_DATA(X)));
}


/*
  C++ wrapper for Python code:

  Calculate the value of the potential of the rotating star with
  misaligned spin at a given point

    Omega (x,y,z; omega, s) = 1/|r| + 1/2 omega^2 |r - s(s*r)|^2

  with
    r = {x, y, z}
    s = {sx, sy, sz}

  Aligned case is

    s = { 0, 0, 1.}

  Python:

    Omega0 = rotstar_misaligned_Omega(omega, misalignment, r)

  with parameters

    omega: float - parameter of the potential
    misalignment:  in rotated coordinate system:
      float - angle between spin and orbital angular velocity vectors [rad]
              s = [sin(angle), 0, cos(angle)]
    or in canonical coordinate system:
      1-rank numpy array of length 3 = [sx, sy, sz]  |s| = 1
    r: 1-rank numpy array of length 3 = [x,y,z]

  and returns a float

    Omega0 - value of the Omega at (x,y,z)
*/

static PyObject *rotstar_misaligned_Omega(PyObject *self, PyObject *args) {

  auto fname = "rotstar_misaligned_Omega"_s;

  double p[5];

  PyObject *o_misalignment;

  PyArrayObject *X;

  if (!PyArg_ParseTuple(args, "dOO!",
       p,
       &o_misalignment,
       &PyArray_Type, &X)
  ) {
    raise_exception(fname + "::Problem reading arguments");
    return NULL;
  }

  p[4] = 0;     // Omega

  if (PyFloat_Check(o_misalignment)) {
    double s = std::sin(PyFloat_AsDouble(o_misalignment));

    p[1] = s;
    p[2] = 0;
    p[3] = std::sqrt(1. - s*s);

  } else if (PyArray_Check(o_misalignment)) {

    double *s = (double*) PyArray_DATA((PyArrayObject*)o_misalignment);
    for (int i = 0; i < 3; ++i) p[i+1] = s[i];

  } else {
    raise_exception(fname + "::This type of misalignment is not supported.");
    return NULL;
  }

  Tmisaligned_rot_star<double> b(p);

  return PyFloat_FromDouble(-b.constraint((double*)PyArray_DATA(X)));
}

/*
  C++ wrapper for Python code:

  Calculate the value of the potential of the sphere at
  a given point

      Omega (x,y,z) = 1/sqrt(x^2+ y^2 + z^2)

  Python:

    Omega0 = rotstar_Omega(r)

   with parameters

      r: 1-rank numpy array of length 3 = [x,y,z]


  and returns a float

    Omega0 - value of the Omega at (x,y,z)
*/

static PyObject *sphere_Omega(PyObject *self, PyObject *args) {

  auto fname = "sphere_Omega"_s;

  double p[2];

  PyArrayObject *X;

  if (!PyArg_ParseTuple(args, "O!", p, &PyArray_Type, &X)) {
    raise_exception(fname + "::Problem reading arguments");
    return NULL;
  }

  double R = utils::hypot3((double*)PyArray_DATA(X));

  return PyFloat_FromDouble(1/R);
}

/*
  C++ wrapper for Python code:

  Calculate the value of the potential of the generalized
  Kopal potential Omega for misaligned binaries at a given point

      Omega (x,y,z; q, F, d, misalignment)

  Python:

    Omega0 = roche_misaligned_Omega(q, F, delta, misalignment, r)

   with parameters
      q: float = M2/M1 - mass ratio
      F: float - synchronicity parameter
      d: float - separation between the two objects
      misalignment:  in rotated coordinate system:
        float - angle between spin and orbital angular velocity vectors [rad]
      or in canonical coordinate system:
        1-rank numpy array of length 3 = [sx, sy, sz]  |s| = 1
      r: 1-rank numpy array of length 3 = [x,y,z]

  and returns a float

    Omega0 - value of the Omega at (x,y,z)
*/


static PyObject *roche_misaligned_Omega(PyObject *self, PyObject *args) {

  auto fname = "roche_misaligned_Omega"_s;

  if (verbosity_level>=4)
    report_stream << fname << "::START" << std::endl;

  double p[7];

  PyObject *o_misalignment;

  PyArrayObject *o_x;

  if (!PyArg_ParseTuple(args, "dddOO!",
       p, p + 1, p + 2,
       &o_misalignment,
       &PyArray_Type, &o_x)){
    raise_exception(fname + "::Problem reading arguments");
    return NULL;
  }

  double *x = (double*) PyArray_DATA(o_x);

  if (PyFloat_Check(o_misalignment)) {
    p[3] = PyFloat_AsDouble(o_misalignment);
    p[4] = 0; // Omega0 = 0

    if (verbosity_level>=4)
      report_stream << fname << "::END" << std::endl;

    Tmisaligned_rotated_roche<double> b(p);
    return PyFloat_FromDouble(-b.constraint(x));
  } else if (PyArray_Check(o_misalignment) &&
    PyArray_TYPE((PyArrayObject *) o_misalignment) == NPY_DOUBLE) {

    double *s = (double*) PyArray_DATA((PyArrayObject*)o_misalignment);

    p[3] = s[0];
    p[4] = s[1];
    p[5] = s[2];
    p[6] = 0; // Omega0 = 0

    if (verbosity_level>=4)
      report_stream << fname << "::END" << std::endl;

    Tmisaligned_roche<double> b(p);
    return PyFloat_FromDouble(-b.constraint(x));
  }

  if (verbosity_level>=4)
    report_stream << fname << "::END" << std::endl;

  raise_exception(fname + "::This type of misalignment is not supported");
  return NULL;
}


/*
  C++ wrapper for Python code:

    Marching meshing of Roche lobes implicitely defined

    Omega_0 = Omega(x,y,z)

    by generalized Kopal potential:

    Omega(x,y,z) =  1/r1 + q [1/r2 - x/delta^2] + 1/2 F^2(1 + q) (x^2 + y^2)
    r1 = sqrt(x^2 + y^2 + z^2)
    r2 = sqrt((x-delta)^2 + y^2 + z^2)

  Python:

    dict = roche_marching_mesh(q, F, d, Omega0, delta, <keyword>=[true,false], ... )

  where parameters

    positional:

      q: float = M2/M1 - mass ratio
      F: float - synchronicity parameter
      d: float - separation between the two objects
      Omega0: float - value of the generalized Kopal potential
      delta: float - size of triangles edges projected to tangent space

    keywords:
      choice: integer, default 0
          0 - primary lobe
          1 - secondary lobe
        for contacts choice is 0 or 1
        choice controls where is the begining the triangulation

      max_triangles:integer, default 10^7
        maximal number of triangles
        if number of triangles exceeds max_triangles it returns NULL

      full: boolean, default False
        using full version of marching method as given in the paper
        by (Hartmann, 1998)

      vertices: boolean, default False
      vnormals: boolean, default False
      vnormgrads:boolean, default False
      triangles: boolean, default False
      tnormals: boolean, default False
      areas: boolean, default False
      area: boolean, default False
      volume: boolean, default False
      centers: boolean, default False
      cnormals: boolean, default False
      cnormgrads: boolean, default False
      init_phi: float, default 0

  Returns:

    dictionary

  with keywords

    vertices:
      V[][3]    - 2-rank numpy array of vertices

    vnormals:
      NatV[][3] - 2-rank numpy array of normals at vertices

    vnormgrads:
      GatV[]  - 1-rank numpy array of norms of the gradients at central points

    triangles:
      T[][3]    - 2-rank numpy array of 3 indices of vertices
                composing triangles of the mesh aka connectivity matrix

    tnormals:
      NatT[][3] - 2-rank numpy array of normals of triangles

    areas:
      A[]       - 1-rank numpy array of areas of triangles

    area:
      area      - area of triangles of mesh

    volume:
      volume    - volume of body enclosed by triangular mesh

    centers:
      C[][3]    - 2-rank numpy array of central points of triangles
                  central points is  barycentric points projected to
                  Roche lobes
    cnormals:
      NatC[][3]   - 2-rank numpy array of normals of central points

    cnormgrads:
      GatC[]      - 1-rank numpy array of norms of the gradients at central points


  Typically face-vertex format is (V, T) where

    V - vertices
    T - connectivity matrix with indices labeling vertices in
        counter-clockwise orientation so that normal vector is pointing
        outward

  Refs:
  * for face-vertex format see https://en.wikipedia.org/wiki/Polygon_mesh
  * http://docs.scipy.org/doc/numpy-1.10.1/reference/arrays.ndarray.html
  * http://docs.scipy.org/doc/numpy/reference/c-api.array.html#creating-arrays
  * https://docs.python.org/2.0/ext/parseTupleAndKeywords.html
  * https://docs.python.org/2/c-api/arg.html#c.PyArg_ParseTupleAndKeywords
*/


static PyObject *roche_marching_mesh(PyObject *self, PyObject *args, PyObject *keywds) {

  auto fname = "roche_marching_mesh"_s;

  //
  // Reading arguments
  //

 char *kwlist[] = {
    (char*)"q",
    (char*)"F",
    (char*)"d",
    (char*)"Omega0",
    (char*)"delta",
    (char*)"choice",
    (char*)"max_triangles",
    (char*)"full",
    (char*)"vertices",
    (char*)"vnormals",
    (char*)"vnormgrads",
    (char*)"triangles",
    (char*)"tnormals",
    (char*)"centers",
    (char*)"cnormals",
    (char*)"cnormgrads",
    (char*)"areas",
    (char*)"area",
    (char*)"volume",
    (char*)"init_phi",
    NULL};

  double q, F, d, Omega0, delta,
          init_phi = 0;

  int choice = 0,
      max_triangles = 10000000; // 10^7

  bool
    b_full = true,
    b_vertices = false,
    b_vnormals = false,
    b_vnormgrads = false,
    b_triangles = false,
    b_tnormals = false,
    b_centers = false,
    b_cnormals = false,
    b_cnormgrads = false,
    b_areas = false,
    b_area = false,
    b_volume = false;

  // http://wingware.com/psupport/python-manual/2.3/api/boolObjects.html
  PyObject
    *o_full = 0,
    *o_vertices = 0,
    *o_vnormals = 0,
    *o_vnormgrads = 0,
    *o_triangles = 0,
    *o_tnormals = 0,
    *o_centers = 0,
    *o_cnormals = 0,
    *o_cnormgrads = 0,
    *o_areas = 0,
    *o_area = 0,
    *o_volume = 0;

  if (!PyArg_ParseTupleAndKeywords(
      args, keywds,  "ddddd|iiO!O!O!O!O!O!O!O!O!O!O!O!d", kwlist,
      &q, &F, &d, &Omega0, &delta, // neccesary
      &choice,                     // optional ...
      &max_triangles,
      &PyBool_Type, &o_full,
      &PyBool_Type, &o_vertices,
      &PyBool_Type, &o_vnormals,
      &PyBool_Type, &o_vnormgrads,
      &PyBool_Type, &o_triangles,
      &PyBool_Type, &o_tnormals,
      &PyBool_Type, &o_centers,
      &PyBool_Type, &o_cnormals,
      &PyBool_Type, &o_cnormgrads,
      &PyBool_Type, &o_areas,
      &PyBool_Type, &o_area,
      &PyBool_Type, &o_volume,
      &init_phi
      )) {

    raise_exception(fname + "::Problem reading arguments");
    return NULL;
  }

  if (o_full) b_full = PyObject_IsTrue(o_full);
  if (o_vertices) b_vertices = PyObject_IsTrue(o_vertices);
  if (o_vnormals) b_vnormals = PyObject_IsTrue(o_vnormals);
  if (o_vnormgrads) b_vnormgrads = PyObject_IsTrue(o_vnormgrads);
  if (o_triangles) b_triangles = PyObject_IsTrue(o_triangles);
  if (o_tnormals)  b_tnormals = PyObject_IsTrue(o_tnormals);
  if (o_centers) b_centers = PyObject_IsTrue(o_centers);
  if (o_cnormals) b_cnormals = PyObject_IsTrue(o_cnormals);
  if (o_cnormgrads) b_cnormgrads = PyObject_IsTrue(o_cnormgrads);
  if (o_areas) b_areas = PyObject_IsTrue(o_areas);
  if (o_area) b_area = PyObject_IsTrue(o_area);
  if (o_volume) b_volume = PyObject_IsTrue(o_volume);

  //
  // Storing results in dictioonary
  // https://docs.python.org/2/c-api/dict.html
  //
  PyObject *results = PyDict_New();

  if (choice < 0 || choice > 2){
    raise_exception(fname + "::This choice is not supported");
    return NULL;
  }

  //
  // Choosing the meshing initial point
  //

  double r[3], g[3];

  if (!gen_roche::meshing_start_point(r, g, choice, Omega0, q, F, d)){
    raise_exception(fname + "::Determining initial meshing point failed");
    return NULL;
  }

  if (verbosity_level>=4)
    report_stream
      << fname <<  "::choice=" << choice << '\n'
      << "r=" << r[0] << " " <<  r[1] << " " << r[2] << '\n'
      << "g=" << g[0] << " " <<  g[1] << " " << g[2] << '\n';

  //
  //  Marching triangulation of the Roche lobe
  //

  double params[4] = {q, F, d, Omega0};

  if (verbosity_level>=4)
    report_stream
      << fname << "::q=" << q
      << " F=" << F << " d=" << d
      << " Omega0=" << Omega0 << " delta=" << delta
      << " full=" << b_full << " max_triangles=" << max_triangles <<'\n';

  Tmarching<double, Tgen_roche<double>> march(params);

  std::vector<T3Dpoint<double>> V, NatV;
  std::vector<T3Dpoint<int>> Tr;
  std::vector<double> *GatV = 0;

  if (b_vnormgrads) GatV = new std::vector<double>;

  int error =
    (b_full ?
      march.triangulize_full_clever(r, g, delta, max_triangles, V, NatV, Tr, GatV, init_phi) :
      march.triangulize(r, g, delta, max_triangles, V, NatV, Tr, GatV, init_phi)
    );

  switch(error) {
    case 1:
      raise_exception("There are too many triangles!");
      return NULL;
    case 2:
      raise_exception("Projections are failing in marching!");
      return NULL;
     case 3:
      raise_exception("Projections are failing in creating front polygon!");
      return NULL;
  }

  if (verbosity_level >=4)
    report_stream << fname
      << "::V.size=" << V.size()
      << " Tr.size=" << Tr.size() << '\n';

  //
  // Calculte the mesh properties
  //
  int vertex_choice = 0;

  double
    area, volume,
    *p_area = 0, *p_volume = 0;

  std::vector<double> *A = 0;

  std::vector<T3Dpoint<double>> *NatT = 0;

  if (b_areas) A = new std::vector<double>;

  if (b_area) p_area = &area;

  if (b_tnormals) NatT = new std::vector<T3Dpoint<double>>;

  if (b_volume) p_volume = &volume;

  mesh_attributes(V, NatV, Tr, A, NatT, p_area, p_volume, vertex_choice, true);

  //
  // Calculte the central points
  //

  std::vector<double> *GatC = 0;

  std::vector<T3Dpoint<double>> *C = 0, *NatC = 0;

  if (b_centers) C = new std::vector<T3Dpoint<double>>;

  if (b_cnormals) NatC = new std::vector<T3Dpoint<double>>;

  if (b_cnormgrads) GatC = new std::vector<double>;


  march.central_points(V, Tr, C, NatC, GatC);


  if (b_vertices)
    PyDict_SetItemStringStealRef(results, "vertices", PyArray_From3DPointVector(V));

  if (b_vnormals)
    PyDict_SetItemStringStealRef(results, "vnormals", PyArray_From3DPointVector(NatV));

  if (b_vnormgrads) {
    PyDict_SetItemStringStealRef(results, "vnormgrads", PyArray_FromVector(*GatV));
    delete GatV;
  }

  if (b_triangles)
    PyDict_SetItemStringStealRef(results, "triangles", PyArray_From3DPointVector(Tr));

  if (b_areas) {
    PyDict_SetItemStringStealRef(results, "areas", PyArray_FromVector(*A));
    delete A;
  }

  if (b_area)
    PyDict_SetItemStringStealRef(results, "area", PyFloat_FromDouble(area));

  if (b_tnormals) {
    PyDict_SetItemStringStealRef(results, "tnormals", PyArray_From3DPointVector(*NatT));
    delete NatT;
  }

  if (b_volume)
    PyDict_SetItemStringStealRef(results, "volume", PyFloat_FromDouble(volume));

  if (b_centers) {
    PyDict_SetItemStringStealRef(results, "centers", PyArray_From3DPointVector(*C));
    delete C;
  }

  if (b_cnormals) {
    PyDict_SetItemStringStealRef(results, "cnormals", PyArray_From3DPointVector(*NatC));
    delete NatC;
  }

  if (b_cnormgrads) {
    PyDict_SetItemStringStealRef(results, "cnormgrads", PyArray_FromVector(*GatC));
    delete GatC;
  }

  return results;
}


/*
  C++ wrapper for Python code:

  Marching meshing of rotating star implicitely defined by the potential

      Omega_0 = Omega(x,y,z) = 1/r + 1/2 omega^2 (x^2 + y^2)

  Python:

    dict = rotstar_marching_mesh(omega, Omega0, delta, <keyword>=[true,false], ... )

  where parameters

    positional:
      omega: float - parameter of the potential
      Omega0: float - value of the generalized Kopal potential
      delta: float - size of triangles edges projected to tangent space

    keywords:
      max_triangles:integer, default 10^7
            maximal number of triangles
            if number of triangles exceeds max_triangles it returns NULL

      full: boolean, default False
        using full version of marching method as given in the paper
        by (Hartmann, 1998)

      vertices: boolean, default False
      vnormals: boolean, default False
      vnormgrads:boolean, default False
      triangles: boolean, default False
      tnormals: boolean, default False
      areas: boolean, default False
      area: boolean, default False
      volume: boolean, default False
      centers: boolean, default False
      cnormals: boolean, default False
      cnormgrads: boolean, default False

      init_phi: float, default 0
        shift in angles on the initial frontal polygon used in both choices of
        creating initial frontal polygon

      init_dir: 1-rank numpy array of floats = [theta, phi], default [0,0]
        direction of the initial point in marching given by spherical angles

      init_front: integer, default 1
        chosing the way to create initial frontal polygin
        0 - start marching meshing from single point determined by init_dir
        1 - start marching meshing from the equator and use mirror symmetry

  Returns:

    dictionary

  with keywords

    vertices:
      V[][3]    - 2-rank numpy array of vertices

    vnormals:
      NatV[][3] - 2-rank numpy array of normals at vertices

    vnormgrads:
      GatV[]  - 1-rank numpy array of norms of the gradients at vertices

    triangles:
      T[][3]    - 2-rank numpy array of 3 indices of vertices
                composing triangles of the mesh aka connectivity matrix

    tnormals:
      NatT[][3] - 2-rank numpy array of normals of triangles

    areas:
      A[]       - 1-rank numpy array of areas of triangles

    area:
      area      - area of triangles of mesh

    volume:
      volume    - volume of body enclosed by triangular mesh

    centers:
      C[][3]    - 2-rank numpy array of central points of triangles
                  central points is  barycentric points projected to
                  Roche lobes
    cnormals:
      NatC[][3]   - 2-rank numpy array of normals of central points

    cnormgrads:
      GatC[]      - 1-rank numpy array of norms of the gradients at central points


  Typically face-vertex format is (V, T) where

    V - vertices
    T - connectivity matrix with indices labeling vertices in
        counter-clockwise orientation so that normal vector is pointing
        outward

  Refs:
  * for face-vertex format see https://en.wikipedia.org/wiki/Polygon_mesh
  * http://docs.scipy.org/doc/numpy-1.10.1/reference/arrays.ndarray.html
  * http://docs.scipy.org/doc/numpy/reference/c-api.array.html#creating-arrays
  * https://docs.python.org/2.0/ext/parseTupleAndKeywords.html
  * https://docs.python.org/2/c-api/arg.html#c.PyArg_ParseTupleAndKeywords
*/

static PyObject *rotstar_marching_mesh(PyObject *self, PyObject *args, PyObject *keywds) {

  auto fname = "rotstar_marching_mesh"_s;

  if (verbosity_level>=4)
    report_stream << fname << "::START" << std::endl;

  //
  // Reading arguments
  //

 char *kwlist[] = {
    (char*)"omega",
    (char*)"Omega0",
    (char*)"delta",
    (char*)"max_triangles",
    (char*)"full",
    (char*)"vertices",
    (char*)"vnormals",
    (char*)"vnormgrads",
    (char*)"triangles",
    (char*)"tnormals",
    (char*)"centers",
    (char*)"cnormals",
    (char*)"cnormgrads",
    (char*)"areas",
    (char*)"area",
    (char*)"volume",
    (char*)"init_phi",
    (char*)"init_dir",
    (char*)"init_front",
    NULL};

  double omega, Omega0, delta,
         init_phi = 0, init_dir[2] = {0., 0.};

  int max_triangles = 10000000, // 10^7
      init_front = 1;           // default choice

  bool
    b_full = true,
    b_vertices = false,
    b_vnormals = false,
    b_vnormgrads = false,
    b_triangles = false,
    b_tnormals = false,
    b_centers = false,
    b_cnormals = false,
    b_cnormgrads = false,
    b_areas = false,
    b_area = false,
    b_volume = false;

  // http://wingware.com/psupport/python-manual/2.3/api/boolObjects.html
  PyObject
    *o_full = 0,
    *o_vertices = 0,
    *o_vnormals = 0,
    *o_vnormgrads = 0,
    *o_triangles = 0,
    *o_tnormals = 0,
    *o_centers = 0,
    *o_cnormals = 0,
    *o_cnormgrads = 0,
    *o_areas = 0,
    *o_area = 0,
    *o_volume = 0;

  PyArrayObject *o_init_dir = 0;

  if (!PyArg_ParseTupleAndKeywords(
      args, keywds,  "ddd|iO!O!O!O!O!O!O!O!O!O!O!O!dO!i", kwlist,
      &omega, &Omega0, &delta, // neccesary
      &max_triangles,
      &PyBool_Type, &o_full,
      &PyBool_Type, &o_vertices,
      &PyBool_Type, &o_vnormals,
      &PyBool_Type, &o_vnormgrads,
      &PyBool_Type, &o_triangles,
      &PyBool_Type, &o_tnormals,
      &PyBool_Type, &o_centers,
      &PyBool_Type, &o_cnormals,
      &PyBool_Type, &o_cnormgrads,
      &PyBool_Type, &o_areas,
      &PyBool_Type, &o_area,
      &PyBool_Type, &o_volume,
      &init_phi,
      &PyArray_Type, &o_init_dir,
      &init_front)
  ){
    raise_exception(fname + "::Problem reading arguments");
    return NULL;
  }

  if (verbosity_level>=4)
    report_stream << fname << "::Omega=" << Omega0 << " omega=" << omega << " delta=" << delta << std::endl;

  if (o_full) b_full = PyObject_IsTrue(o_full);
  if (o_vertices) b_vertices = PyObject_IsTrue(o_vertices);
  if (o_vnormals) b_vnormals = PyObject_IsTrue(o_vnormals);
  if (o_vnormgrads) b_vnormgrads = PyObject_IsTrue(o_vnormgrads);
  if (o_triangles) b_triangles = PyObject_IsTrue(o_triangles);
  if (o_tnormals)  b_tnormals = PyObject_IsTrue(o_tnormals);
  if (o_centers) b_centers = PyObject_IsTrue(o_centers);
  if (o_cnormals) b_cnormals = PyObject_IsTrue(o_cnormals);
  if (o_cnormgrads) b_cnormgrads = PyObject_IsTrue(o_cnormgrads);
  if (o_areas) b_areas = PyObject_IsTrue(o_areas);
  if (o_area) b_area = PyObject_IsTrue(o_area);
  if (o_volume) b_volume = PyObject_IsTrue(o_volume);
  if (o_init_dir) {
    double *p = (double*)PyArray_DATA(o_init_dir);
    init_dir[0] = p[0];
    init_dir[1] = p[1];
  }

  //
  // Checking the choice of generating initial polygons
  //
  if ( init_front != 0 && init_front != 1) {
    raise_exception(fname +
      "::This choice of generating frontal polygons is not supported! "+
      "init_front=" + std::to_string(init_front));
    return NULL;
  }

  //
  // Check if the lobe exists
  //
  if (27*utils::sqr(omega)/(8*utils::cube(Omega0)) > 1){
    raise_exception(fname + "::The lobe does not exist.");
    return NULL;
  }

  //
  // Storing results in dictioonary
  // https://docs.python.org/2/c-api/dict.html
  //

  PyObject *results = PyDict_New();

  //
  // Observables that will be computed
  //
  std::vector<T3Dpoint<double>> V, NatV;
  std::vector<T3Dpoint<int>> Tr;
  std::vector<double> *GatV = 0;

  if (b_vnormgrads) GatV = new std::vector<double>;

  //
  //  Marching triangulation of the Rotstar lobe
  //

  if (verbosity_level>=4)
    report_stream << fname << "::Marching" << std::endl;

  double params[3] = {omega, Omega0};

  using Tm = Tmarching<double, Trot_star<double>>;

  Tm march(params);

  double r[3], g[3];

  //
  // Prepare initial front polygon
  //

  const int max_iter = 100;   // maximal number of interation in projections

  int mP = 0,                // size of initial front
      error = 0;

  march.precision = false;    // start with normal precision

  Tm::Tfront_polygon P;       // list of front polygons (circular list)

  if (init_front == 0) {       // Inital frontal polygon is around a point

    if (verbosity_level>=4)
      report_stream << fname << "::Frontal poygon around a point on surface" << std::endl;

     rot_star::point_on_surface(Omega0, omega, init_dir[0], init_dir[1], r, g);

    if (verbosity_level>=4)
      report_stream << fname
        << "::r=" << r[0] << " " << r[1] << " " << r[2]
        << "  g=" << g[0] << " " << g[1] << " " << g[2]
        << std::endl;

    // error = 0,1, 0 == OK
    error = march.create_front(delta, r, g, init_phi, V, NatV, Tr, GatV, P, max_iter);

    if (error != 0) error = 3;
    mP = P.size();  // to remove -Wmaybe-uninitialized compiler warnings

  } else if (init_front == 1) {  // Inital frontal polygon is around equator

    if (verbosity_level>=4)
      report_stream << fname << "::Frontal poygon around equator" << std::endl;

    double R, circ, dphi, s, c, g0;

    Tm::Tvertex v;

    R = rot_star::equator(Omega0, omega);   // equator

    if (verbosity_level>=4)
      report_stream << fname << "::Equator=" + std::to_string(R) << std::endl;

    if (std::isnan(R)){
      error = 3;
    } else {

      circ = utils::m_2pi*R;                  // circumference

      mP = std::round(circ/delta);            // approximate number of segments on circ.

      dphi = utils::m_2pi/mP;

      g0 = 1/utils::sqr(R) - utils::sqr(omega)*R;  // gradient of constraint = Omega0 - Omega(r)

      for (int i = 0; i < mP; ++i) {

        utils::sincos(dphi*i + init_phi, &s, &c);

        r[0] = R*c;
        r[1] = R*s;
        r[2] = 0;

        g[0] = c;
        g[1] = s;
        g[2] = 0;

        march.create_internal_vertex(r, g, v, 0, false);

        v.index = i;
        v.omega_changed = true;
        P.push_back(v);

        V.emplace_back(v.r);                    // saving only r
        if (GatV) GatV->emplace_back(g0);       // saving norm
        NatV.emplace_back(v.b[2]);              // saving only normal
      }
    }
  } else {
    raise_exception(fname + "::You should not be here!");
    return NULL;
  }

  if (error == 0) {

    if (verbosity_level>=4)
      report_stream
        << fname
        << "::Frontal poygon size mP=" << std::to_string(mP)
        << std::endl;

    //
    // Do marching using initial front
    // - error = 0,1,2
    //

    if (verbosity_level>=4)
    report_stream
      << fname
      << "::Doing marching, version=" + std::string(b_full ? "v2" : "v1")
      << std::endl;

    error =
    (b_full ?
      march.do_marching_v2(delta, P, V, NatV, Tr, GatV, max_triangles, max_iter) :
      march.do_marching_v1(delta, P, V, NatV, Tr, GatV, max_triangles, max_iter)
    );
  }

  switch(error) {
    case 1:
      raise_exception(fname + "::There are too many triangles!");
      return NULL;
    case 2:
      raise_exception(fname + "::Projections are failing in marching!");
      return NULL;
    case 3:
      raise_exception(fname + "::Failed creating initial frontal polygon!");
      return NULL;
  }

  //
  // By using equatoral initial polygon, we need to mirror the points
  //

  if (init_front == 1) {

    int nv0 = V.size(),
        nv1 = nv0 - mP,
        dim = nv0 + nv1,
        nt = Tr.size();

    Tr.resize(2*nt);
    V.resize(dim);
    NatV.resize(dim);
    if (GatV) GatV->resize(dim);

    int *t;

    auto index = [&](int i) { return i < mP ? i : i + nv1;};

    // create triangles of opposite hemisphere
    for (int i = 0, j = nt; i < nt; ++i, ++j){
      t = Tr[i].data;
      Tr[j].assign(index(t[2]), index(t[1]), index(t[0]));
    }

    double *v;

    // create new vertices apart of initial front on the opposite hemisphere
    for (int i = mP, j = nv0; i < nv0; ++i, ++j){
      v = V[i].data;
      V[j].assign(v[0], v[1], -v[2]);

      v = NatV[i].data;
      NatV[j].assign(v[0], v[1], -v[2]);

      if (GatV) (*GatV)[j] = (*GatV)[i];
    }
  }

  if (verbosity_level >= 4)
    report_stream << fname << "::Outputing" << std::endl;

  //
  // Calculate the mesh properties
  //
  int vertex_choice = 0;

  double
    area, volume,
    *p_area = 0, *p_volume = 0;

  std::vector<double> *A = 0;

  std::vector<T3Dpoint<double>> *NatT = 0;

  if (b_areas) A = new std::vector<double>;

  if (b_area) p_area = &area;

  if (b_tnormals) NatT = new std::vector<T3Dpoint<double>>;

  if (b_volume) p_volume = &volume;

  // We do reordering triangles, so that NatT is pointing out
  mesh_attributes(V, NatV, Tr, A, NatT, p_area, p_volume, vertex_choice, true);

  //
  // Calculte the central points
  //

  std::vector<double> *GatC = 0;

  std::vector<T3Dpoint<double>> *C = 0, *NatC = 0;

  if (b_centers) C = new std::vector<T3Dpoint<double>>;

  if (b_cnormals) NatC = new std::vector<T3Dpoint<double>>;

  if (b_cnormgrads) GatC = new std::vector<double>;

  march.central_points(V, Tr, C, NatC, GatC);

  //
  // Returning results
  //

 if (b_vertices)
    PyDict_SetItemStringStealRef(results, "vertices", PyArray_From3DPointVector(V));

  if (b_vnormals)
    PyDict_SetItemStringStealRef(results, "vnormals", PyArray_From3DPointVector(NatV));

  if (b_vnormgrads) {
    PyDict_SetItemStringStealRef(results, "vnormgrads", PyArray_FromVector(*GatV));
    delete GatV;
  }

  if (b_triangles)
    PyDict_SetItemStringStealRef(results, "triangles", PyArray_From3DPointVector(Tr));


  if (b_areas) {
    PyDict_SetItemStringStealRef(results, "areas", PyArray_FromVector(*A));
    delete A;
  }

  if (b_area)
    PyDict_SetItemStringStealRef(results, "area", PyFloat_FromDouble(area));

  if (b_tnormals) {
    PyDict_SetItemStringStealRef(results, "tnormals", PyArray_From3DPointVector(*NatT));
    delete NatT;
  }

  if (b_volume)
    PyDict_SetItemStringStealRef(results, "volume", PyFloat_FromDouble(volume));


  if (b_centers) {
    PyDict_SetItemStringStealRef(results, "centers", PyArray_From3DPointVector(*C));
    delete C;
  }

  if (b_cnormals) {
    PyDict_SetItemStringStealRef(results, "cnormals", PyArray_From3DPointVector(*NatC));
    delete NatC;
  }

  if (b_cnormgrads) {
    PyDict_SetItemStringStealRef(results, "cnormgrads", PyArray_FromVector(*GatC));
    delete GatC;
  }

  if (verbosity_level>=4)
    report_stream << fname << "::END\n";

  return results;
}


/*
  C++ wrapper for Python code:

  Marching meshing of rotating star with misalignment implicitely defined
  by the  potential

    Omega (x,y,z; omega, s) = 1/|r| + 1/2 omega^2 |r - s(s*r)|^2

  with
    r = {x, y, z}
    s = {sx, sy, sz}    |s| = 1

  Aligned case is

    s = { 0, 0, 1.}

  Python:

    dict = rotstar_misaligned_marching_mesh(omega, misalignment, Omega0, delta, <keyword>= ... )

  where parameters

    positional:
      omega: float - parameter of the potential
          Note:
          for comparison to Roche model (a=1): omega = F sqrt(1+q),
          for independent star of mass M : omega = angular velocity/sqrt(G M)
      misalignment:  in rotated coordinate system:
        float - angle between spin and orbital angular velocity vectors [rad]
              s = [sin(angle), 0, cos(angle)]
      or in canonical coordinate system:
        1-rank numpy array of length 3 = [sx, sy, sz]  |s| = 1
      Omega0: float - value of the generalized Kopal potential
      delta: float - size of triangles edges projected to tangent space

    keywords:
      max_triangles:integer, default 10^7
            maximal number of triangles
            if number of triangles exceeds max_triangles it returns NULL

      full: boolean, default False
        using full version of marching method as given in the paper
        by (Hartmann, 1998)

      vertices: boolean, default False
      vnormals: boolean, default False
      vnormgrads:boolean, default False
      triangles: boolean, default False
      tnormals: boolean, default False
      areas: boolean, default False
      area: boolean, default False
      volume: boolean, default False
      centers: boolean, default False
      cnormals: boolean, default False
      cnormgrads: boolean, default False
      init_phi: float, default 0
        shift in angles on the initial frontal polygon used in both choices of
        creating initial frontal polygon

      init_dir: 1-rank numpy array of floats = [theta, phi], default [0,0]
        direction of the initial point in marching given by spherical angles


      init_front: integer, default 1
        chosing the way to create initial frontal polygin
        0 - start marching meshing from single point
        1 - start marching meshing from the equator and use mirror symmetry

  Returns:

    dictionary

  with keywords

    vertices:
      V[][3]    - 2-rank numpy array of vertices

    vnormals:
      NatV[][3] - 2-rank numpy array of normals at vertices

    vnormgrads:
      GatV[]  - 1-rank numpy array of norms of the gradients at vertices

    triangles:
      T[][3]    - 2-rank numpy array of 3 indices of vertices
                composing triangles of the mesh aka connectivity matrix

    tnormals:
      NatT[][3] - 2-rank numpy array of normals of triangles

    areas:
      A[]       - 1-rank numpy array of areas of triangles

    area:
      area      - area of triangles of mesh

    volume:
      volume    - volume of body enclosed by triangular mesh

    centers:
      C[][3]    - 2-rank numpy array of central points of triangles
                  central points is  barycentric points projected to
                  Roche lobes
    cnormals:
      NatC[][3]   - 2-rank numpy array of normals of central points

    cnormgrads:
      GatC[]      - 1-rank numpy array of norms of the gradients at central points


  Typically face-vertex format is (V, T) where

    V - vertices
    T - connectivity matrix with indices labeling vertices in
        counter-clockwise orientation so that normal vector is pointing
        outward

  Refs:
  * for face-vertex format see https://en.wikipedia.org/wiki/Polygon_mesh
  * http://docs.scipy.org/doc/numpy-1.10.1/reference/arrays.ndarray.html
  * http://docs.scipy.org/doc/numpy/reference/c-api.array.html#creating-arrays
  * https://docs.python.org/2.0/ext/parseTupleAndKeywords.html
  * https://docs.python.org/2/c-api/arg.html#c.PyArg_ParseTupleAndKeywords
*/

static PyObject *rotstar_misaligned_marching_mesh(PyObject *self, PyObject *args, PyObject *keywds) {

  auto fname = "rotstar_misaligned_marching_mesh"_s;

  if (verbosity_level>=4)
    report_stream  << fname << "::START" << std::endl;

  //
  // Reading arguments
  //

 char *kwlist[] = {
    (char*)"omega",
    (char*)"misalignment",
    (char*)"Omega0",
    (char*)"delta",
    (char*)"max_triangles",
    (char*)"full",
    (char*)"vertices",
    (char*)"vnormals",
    (char*)"vnormgrads",
    (char*)"triangles",
    (char*)"tnormals",
    (char*)"centers",
    (char*)"cnormals",
    (char*)"cnormgrads",
    (char*)"areas",
    (char*)"area",
    (char*)"volume",
    (char*)"init_phi",
    (char*)"init_dir",
    (char*)"init_front",
    NULL};

  double omega, Omega0, delta,
         init_phi = 0, init_dir[2] = {0., 0.};

  int
    max_triangles = 10000000, // 10^7
    init_front = 1;           // choice of generating initial polygon

  bool
    b_full = true,
    b_vertices = false,
    b_vnormals = false,
    b_vnormgrads = false,
    b_triangles = false,
    b_tnormals = false,
    b_centers = false,
    b_cnormals = false,
    b_cnormgrads = false,
    b_areas = false,
    b_area = false,
    b_volume = false;

  // http://wingware.com/psupport/python-manual/2.3/api/boolObjects.html
  PyObject
    *o_full = 0,
    *o_vertices = 0,
    *o_vnormals = 0,
    *o_vnormgrads = 0,
    *o_triangles = 0,
    *o_tnormals = 0,
    *o_centers = 0,
    *o_cnormals = 0,
    *o_cnormgrads = 0,
    *o_areas = 0,
    *o_area = 0,
    *o_volume = 0;

  PyObject *o_misalignment;

  PyArrayObject *o_init_dir = 0;

  if (!PyArg_ParseTupleAndKeywords(
      args, keywds,  "dOdd|iO!O!O!O!O!O!O!O!O!O!O!O!dO!i", kwlist,
      &omega, &o_misalignment, &Omega0, &delta, // neccesary
      &max_triangles,
      &PyBool_Type, &o_full,
      &PyBool_Type, &o_vertices,
      &PyBool_Type, &o_vnormals,
      &PyBool_Type, &o_vnormgrads,
      &PyBool_Type, &o_triangles,
      &PyBool_Type, &o_tnormals,
      &PyBool_Type, &o_centers,
      &PyBool_Type, &o_cnormals,
      &PyBool_Type, &o_cnormgrads,
      &PyBool_Type, &o_areas,
      &PyBool_Type, &o_area,
      &PyBool_Type, &o_volume,
      &init_phi,
      &PyArray_Type, &o_init_dir,
      &init_front)
  ){
    raise_exception(fname + "::Problem reading arguments");
    return NULL;
  }

  if (o_full) b_full = PyObject_IsTrue(o_full);
  if (o_vertices) b_vertices = PyObject_IsTrue(o_vertices);
  if (o_vnormals) b_vnormals = PyObject_IsTrue(o_vnormals);
  if (o_vnormgrads) b_vnormgrads = PyObject_IsTrue(o_vnormgrads);
  if (o_triangles) b_triangles = PyObject_IsTrue(o_triangles);
  if (o_tnormals)  b_tnormals = PyObject_IsTrue(o_tnormals);
  if (o_centers) b_centers = PyObject_IsTrue(o_centers);
  if (o_cnormals) b_cnormals = PyObject_IsTrue(o_cnormals);
  if (o_cnormgrads) b_cnormgrads = PyObject_IsTrue(o_cnormgrads);
  if (o_areas) b_areas = PyObject_IsTrue(o_areas);
  if (o_area) b_area = PyObject_IsTrue(o_area);
  if (o_volume) b_volume = PyObject_IsTrue(o_volume);
  if (o_init_dir) {
    double *p = (double*)PyArray_DATA(o_init_dir);
    init_dir[0] = p[0];
    init_dir[1] = p[1];
  }

 if (verbosity_level>=4)
    report_stream << fname << "::Omega=" << Omega0 << " omega=" << omega << " delta=" << delta << std::endl;

  //
  // Check if the lobe exists
  //
  if (27*utils::sqr(omega)/(8*utils::cube(Omega0)) > 1){
    raise_exception(fname + "::The lobe does not exist.");
    return NULL;
  }

  //
  // Reading spin
  //
  double spin[3];

  if (PyFloat_Check(o_misalignment)) {
    double s = std::sin(PyFloat_AsDouble(o_misalignment));

    spin[0] = s;
    spin[1] = 0;
    spin[2] = std::sqrt(1. - s*s);

  } else if (PyArray_Check(o_misalignment)) {

    double *s = (double*) PyArray_DATA((PyArrayObject*)o_misalignment);
    for (int i = 0; i < 3; ++i) spin[i] = s[i];

  } else {
    raise_exception(fname + "::This type of misalignment is not supported.");
    return NULL;
  }

 if (verbosity_level>=4)
    report_stream << fname << "::spin=" << spin[0] << '\t' << spin[1] << '\t' << spin[2] << std::endl;

  //
  // Storing results in dictioonary
  // https://docs.python.org/2/c-api/dict.html
  //

  PyObject *results = PyDict_New();

  std::vector<T3Dpoint<double>> V, NatV;
  std::vector<T3Dpoint<int>> Tr;
  std::vector<double> *GatV = 0;

  if (b_vnormgrads) GatV = new std::vector<double>;

  //
  //  Marching triangulation of the misaligned rotstar lobe
  //

  int error = 0;

  double params[5] = {omega, spin[0], spin[1], spin[2], Omega0};

  Tmarching<double, Tmisaligned_rot_star<double>> march(params);

  if (init_front == 0) {       // Inital frontal polygon is around a point

    if (verbosity_level>=4)
      report_stream << fname << "::Frontal poygon around a point on surface" << std::endl;

    //
    // Getting initial meshing point
    //

    if (verbosity_level>=4)
      report_stream << fname << "::Determining the initial point" << std::endl;

    double r[3], g[3];

    rot_star::point_on_surface(Omega0, omega, spin, init_dir[0], init_dir[1], r, g);

    if (verbosity_level>=4)
      report_stream << fname
        << "::r=" << r[0] << ' ' << r[1] << ' ' << r[2]
        << "  g=" << g[0] << ' ' << g[1] << ' ' << g[2] << '\n';

    //
    // Do marching
    //

    if (verbosity_level>=4)
      report_stream
        << fname
        << "::Doing marching, version=" + std::string(b_full ? "full_clever" : "normal")
        << std::endl;

    // error = 0,1,2,3, 0 == OK
    error = (b_full ?
      march.triangulize_full_clever(r, g, delta, max_triangles, V, NatV, Tr, GatV, init_phi):
      march.triangulize(r, g, delta, max_triangles, V, NatV, Tr, GatV, init_phi)
      );

  } else if (init_front == 1) {  // Inital frontal polygon is around equator

    if (verbosity_level>=4)
      report_stream << fname << "::Frontal poygon around equator of aligned case" << std::endl;

    double params[3] = {omega, Omega0};

    using Tm =  Tmarching<double, Trot_star<double>>;

    Tm marchA(params);

    //
    // Prepare initial front polygon
    //

    const int max_iter = 100;   // maximal number of interation in projections

    int mP = 0;                 // size of initial front

    marchA.precision = false;    // start with normal precision

    Tm::Tfront_polygon P;       // list of front polygons (circular list)

    {
      double r[3], g[3], R, circ, dphi, s, c, g0;

      Tm::Tvertex v;

      R = rot_star::equator(Omega0, omega);   // equator

      if (verbosity_level>=4)
          report_stream << fname << "::Equator=" + std::to_string(R) << std::endl;

      if (std::isnan(R)) {
        error = 3;
      } else {
        circ = utils::m_2pi*R;                  // circumference

        mP = std::round(circ/delta);            // approximate number of segments on circ.

        dphi = utils::m_2pi/mP;

        g0 = 1/utils::sqr(R) - utils::sqr(omega)*R;  // gradient of constraint = Omega0 - Omega(r)

        for (int i = 0; i < mP; ++i) {

          utils::sincos(dphi*i + init_phi, &s, &c);

          r[0] = R*c;
          r[1] = R*s;
          r[2] = 0;

          g[0] = c;
          g[1] = s;
          g[2] = 0;

          marchA.create_internal_vertex(r, g, v, 0, false);

          v.index = i;
          v.omega_changed = true;
          P.push_back(v);

          V.emplace_back(v.r);                    // saving only r
          if (GatV) GatV->emplace_back(g0);       // saving norm
          NatV.emplace_back(v.b[2]);              // saving only normal
        }
      }
    }

    if (error == 0) {

      if (verbosity_level>=4)
        report_stream
          << fname
          << "::Frontal poygon size mP=" << std::to_string(mP) << std::endl;

      if (verbosity_level>=4)
        report_stream
          << fname
          << "::Doing marching, version=" + std::string(b_full ? "v2" : "v1")
          << std::endl;

      //
      // Do marching using initial front
      //  - error = 0,1,2
      error =
        (b_full ?
          marchA.do_marching_v2(delta, P, V, NatV, Tr, GatV, max_triangles, max_iter) :
          marchA.do_marching_v1(delta, P, V, NatV, Tr, GatV, max_triangles, max_iter)
        );
    }

    //
    // By using equatoral initial polygon, we need to mirror the points
    //
    if (error == 0) {
      int nv0 = V.size(),
          nv1 = nv0 - mP,
          dim = nv0 + nv1,
          nt = Tr.size();

      Tr.resize(2*nt);
      V.resize(dim);
      NatV.resize(dim);
      if (GatV) GatV->resize(dim);

      int *t;

      auto index = [&](int i) { return i < mP ? i : i + nv1;};

      // create triangles of opposite hemisphere
      for (int i = 0, j = nt; i < nt; ++i, ++j){
        t = Tr[i].data;
        Tr[j].assign(index(t[2]), index(t[1]), index(t[0]));
      }

      double *v;

      // create new vertices apart of initial front on the opposite hemisphere
      for (int i = mP, j = nv0; i < nv0; ++i, ++j){
        v = V[i].data;
        V[j].assign(v[0], v[1], -v[2]);

        v = NatV[i].data;
        NatV[j].assign(v[0], v[1], -v[2]);

        if (GatV) (*GatV)[j] = (*GatV)[i];
      }
    }

    //
    // Do rotation of all the point so the direction of the pole matches spin
    //  spin = (sin(theta)cos(phi), sin(theta) sin(phi), cos(theta))
    // Rotation matrix
    //  mat = R_z(phi) R_y(theta)
    // with
    //  Rz[t_] := {{Cos[t], -Sin[t], 0}, {Sin[t], Cos[t], 0}, {0, 0, 1}};
    //  Rx[t_] := {{1, 0, 0}, {0, Cos[t], -Sin[t]}, {0, Sin[t], Cos[t]}};
    //  Ry[t_] := {{Cos[t], 0, Sin[t]}, {0, 1, 0}, {-Sin[t], 0, Cos[t]}};
    {
      double
        ct = spin[2],
        st = std::sqrt(1 - ct*ct),
        cp = (st == 0 ? 1 : spin[0]/st),
        sp = (st == 0 ? 0 : spin[1]/st),
        mat[3][3] = {{cp*ct, -sp, cp*st}, {ct*sp, cp, sp*st}, {-st, 0, ct}};

      for (int i = 0; i < (int)V.size(); ++i){
        utils::dot3D(mat, V[i].data);
        utils::dot3D(mat, NatV[i].data);
      }
    }
  } else {
    raise_exception(fname + "::You should not be here!");
    return NULL;
  }

  switch(error) {
    case 1:
      raise_exception(fname + "::There are too many triangles!");
      return NULL;
    case 2:
      raise_exception(fname + "::Projections are failing in marching!");
      return NULL;
    case 3:
      raise_exception(fname + "::Failed creating initial frontal polygon!");
      return NULL;
  }

  if (verbosity_level >= 4)
    report_stream << fname << "::Outputing" << std::endl;

  //
  // Calculate the mesh properties
  //
  int vertex_choice = 0;

  double
    area, volume,
    *p_area = 0, *p_volume = 0;

  std::vector<double> *A = 0;

  std::vector<T3Dpoint<double>> *NatT = 0;

  if (b_areas) A = new std::vector<double>;

  if (b_area) p_area = &area;

  if (b_tnormals) NatT = new std::vector<T3Dpoint<double>>;

  if (b_volume) p_volume = &volume;

  // We do reordering triangles, so that NatT is pointing out
  mesh_attributes(V, NatV, Tr, A, NatT, p_area, p_volume, vertex_choice, true);

  //
  // Calculte the central points
  //

  std::vector<double> *GatC = 0;

  std::vector<T3Dpoint<double>> *C = 0, *NatC = 0;

  if (b_centers) C = new std::vector<T3Dpoint<double>>;

  if (b_cnormals) NatC = new std::vector<T3Dpoint<double>>;

  if (b_cnormgrads) GatC = new std::vector<double>;

  march.central_points(V, Tr, C, NatC, GatC);

  //
  // Returning results
  //

 if (b_vertices)
    PyDict_SetItemStringStealRef(results, "vertices", PyArray_From3DPointVector(V));

  if (b_vnormals)
    PyDict_SetItemStringStealRef(results, "vnormals", PyArray_From3DPointVector(NatV));

  if (b_vnormgrads) {
    PyDict_SetItemStringStealRef(results, "vnormgrads", PyArray_FromVector(*GatV));
    delete GatV;
  }

  if (b_triangles)
    PyDict_SetItemStringStealRef(results, "triangles", PyArray_From3DPointVector(Tr));


  if (b_areas) {
    PyDict_SetItemStringStealRef(results, "areas", PyArray_FromVector(*A));
    delete A;
  }

  if (b_area)
    PyDict_SetItemStringStealRef(results, "area", PyFloat_FromDouble(area));

  if (b_tnormals) {
    PyDict_SetItemStringStealRef(results, "tnormals", PyArray_From3DPointVector(*NatT));
    delete NatT;
  }

  if (b_volume)
    PyDict_SetItemStringStealRef(results, "volume", PyFloat_FromDouble(volume));


  if (b_centers) {
    PyDict_SetItemStringStealRef(results, "centers", PyArray_From3DPointVector(*C));
    delete C;
  }

  if (b_cnormals) {
    PyDict_SetItemStringStealRef(results, "cnormals", PyArray_From3DPointVector(*NatC));
    delete NatC;
  }

  if (b_cnormgrads) {
    PyDict_SetItemStringStealRef(results, "cnormgrads", PyArray_FromVector(*GatC));
    delete GatC;
  }

  if (verbosity_level>=4)
    report_stream << fname << "::END" << std::endl;

  return results;
}



/*
  C++ wrapper for Python code:

    Marching meshing of sphere implicitely defined

      Omega0 = Omega(x,y,z) = 1/sqrt(x^2 + y^2 + z^2)

  Python:

    dict = sphere_marching_mesh(Omega0, delta, <keyword>=[true,false], ... )

  where parameters

    positional:
      Omega0: float - value of the potential
      delta: float - size of triangles edges projected to tangent space

    keywords:
      choice: integer, default 0
          0 - primary lobe
          1 - secondary lobe
        for contacts choice is 0 or 1
        choice controls where is the begining the triangulation

      max_triangles:integer, default 10^7
        maximal number of triangles
        if number of triangles exceeds max_triangles it returns NULL

      full: boolean, default False
        using full version of marching method as given in the paper
        by (Hartmann, 1998)

      vertices: boolean, default False
      vnormals: boolean, default False
      vnormgrads:boolean, default False
      triangles: boolean, default False
      tnormals: boolean, default False
      areas: boolean, default False
      area: boolean, default False
      volume: boolean, default False
      centers: boolean, default False
      cnormals: boolean, default False
      cnormgrads: boolean, default False

      init_phi: float, default 0
        shift in angles on the initial frontal polygon used in both choices of
        creating initial frontal polygon

      init_front: integer, default 1
        chosing the way to create initial frontal polygin
        0 - start marching meshing from single pont = pole
        1 - start marching meshing from the equator and use mirror symmetry

  Returns:

    dictionary

  with keywords

    vertices:
      V[][3]    - 2-rank numpy array of vertices

    vnormals:
      NatV[][3] - 2-rank numpy array of normals at vertices

    vnormgrads:
      GatV[]  - 1-rank numpy array of norms of the gradients at central points

    triangles:
      T[][3]    - 2-rank numpy array of 3 indices of vertices
                composing triangles of the mesh aka connectivity matrix

    tnormals:
      NatT[][3] - 2-rank numpy array of normals of triangles

    areas:
      A[]       - 1-rank numpy array of areas of triangles

    area:
      area      - area of triangles of mesh

    volume:
      volume    - volume of body enclosed by triangular mesh

    centers:
      C[][3]    - 2-rank numpy array of central points of triangles
                  central points is  barycentric points projected to
                  Roche lobes
    cnormals:
      NatC[][3]   - 2-rank numpy array of normals of central points

    cnormgrads:
      GatC[]      - 1-rank numpy array of norms of the gradients at central points


  Typically face-vertex format is (V, T) where

    V - vertices
    T - connectivity matrix with indices labeling vertices in
        counter-clockwise orientation so that normal vector is pointing
        outward

  Refs:
  * for face-vertex format see https://en.wikipedia.org/wiki/Polygon_mesh
  * http://docs.scipy.org/doc/numpy-1.10.1/reference/arrays.ndarray.html
  * http://docs.scipy.org/doc/numpy/reference/c-api.array.html#creating-arrays
  * https://docs.python.org/2.0/ext/parseTupleAndKeywords.html
  * https://docs.python.org/2/c-api/arg.html#c.PyArg_ParseTupleAndKeywords
*/

static PyObject *sphere_marching_mesh(PyObject *self, PyObject *args, PyObject *keywds) {

 auto fname = "sphere_marching_mesh"_s;

  //
  // Reading arguments
  //

 char *kwlist[] = {
    (char*)"Omega0",
    (char*)"delta",
    (char*)"max_triangles",
    (char*)"full",
    (char*)"vertices",
    (char*)"vnormals",
    (char*)"vnormgrads",
    (char*)"triangles",
    (char*)"tnormals",
    (char*)"centers",
    (char*)"cnormals",
    (char*)"cnormgrads",
    (char*)"areas",
    (char*)"area",
    (char*)"volume",
    (char*)"init_phi",
    (char*)"init_front",
    NULL};

  double Omega0, delta,
         init_phi = 0;

  int max_triangles = 10000000, // 10^7
      init_front = 1;           // default choice for initial frontal polygon

  bool
    b_full = true,
    b_vertices = false,
    b_vnormals = false,
    b_vnormgrads = false,
    b_triangles = false,
    b_tnormals = false,
    b_centers = false,
    b_cnormals = false,
    b_cnormgrads = false,
    b_areas = false,
    b_area = false,
    b_volume = false;

  // http://wingware.com/psupport/python-manual/2.3/api/boolObjects.html
  PyObject
    *o_full = 0,
    *o_vertices = 0,
    *o_vnormals = 0,
    *o_vnormgrads = 0,
    *o_triangles = 0,
    *o_tnormals = 0,
    *o_centers = 0,
    *o_cnormals = 0,
    *o_cnormgrads = 0,
    *o_areas = 0,
    *o_area = 0,
    *o_volume = 0;

  if (!PyArg_ParseTupleAndKeywords(
      args, keywds,  "dd|iO!O!O!O!O!O!O!O!O!O!O!O!di", kwlist,
      &Omega0, &delta,                  // neccesary
      &max_triangles,                   // optional ...
      &PyBool_Type, &o_full,
      &PyBool_Type, &o_vertices,
      &PyBool_Type, &o_vnormals,
      &PyBool_Type, &o_vnormgrads,
      &PyBool_Type, &o_triangles,
      &PyBool_Type, &o_tnormals,
      &PyBool_Type, &o_centers,
      &PyBool_Type, &o_cnormals,
      &PyBool_Type, &o_cnormgrads,
      &PyBool_Type, &o_areas,
      &PyBool_Type, &o_area,
      &PyBool_Type, &o_volume,
      &init_phi,
      &init_front
      )) {
    raise_exception(fname + "::Problem reading arguments");
    return NULL;
  }

  if (o_full) b_full = PyObject_IsTrue(o_full);
  if (o_vertices) b_vertices = PyObject_IsTrue(o_vertices);
  if (o_vnormals) b_vnormals = PyObject_IsTrue(o_vnormals);
  if (o_vnormgrads) b_vnormgrads = PyObject_IsTrue(o_vnormgrads);
  if (o_triangles) b_triangles = PyObject_IsTrue(o_triangles);
  if (o_tnormals)  b_tnormals = PyObject_IsTrue(o_tnormals);
  if (o_centers) b_centers = PyObject_IsTrue(o_centers);
  if (o_cnormals) b_cnormals = PyObject_IsTrue(o_cnormals);
  if (o_cnormgrads) b_cnormgrads = PyObject_IsTrue(o_cnormgrads);
  if (o_areas) b_areas = PyObject_IsTrue(o_areas);
  if (o_area) b_area = PyObject_IsTrue(o_area);
  if (o_volume) b_volume = PyObject_IsTrue(o_volume);


  if ( init_front != 0 && init_front != 1) {
    raise_exception(fname +
      "::This choice of generating frontal polygons is not supported! "+
      "init_front=" + std::to_string(init_front));
    return NULL;
  }

  //
  // Storing results in dictioonary
  // https://docs.python.org/2/c-api/dict.html
  //
  PyObject *results = PyDict_New();

  //
  // Observables that will be computed
  //
  std::vector<T3Dpoint<double>> V, NatV;
  std::vector<T3Dpoint<int>> Tr;
  std::vector<double> *GatV = 0;

  //
  //  Marching triangulation
  //

  double
    R = 1/Omega0,
    r[3], g[3];

  using Tm = Tmarching<double, Tsphere<double> >;

  Tm march(&R);

  //
  // Prepare initial front polygon (neglecting GatV as it is trivial for sphere)
  //

  const int max_iter = 100;   // maximal number of interation in projections

  int mP,                     // size of initial front
      error = 0;

  march.precision = false;    // start with normal precision

  Tm::Tfront_polygon P;       // list of front polygons (circular list)


  if (init_front == 0) {

    march.init(r, g);

    error = march.create_front(delta, r, g, init_phi, V, NatV, Tr, 0, P, max_iter);

    mP = P.size();  // to remove -Wmaybe-uninitialized compiler warnings

  } else if (init_front == 1) {

    double circ, dphi, s, c;

    Tm::Tvertex v;

    circ = utils::m_2pi*R;            // circumference

    mP = std::round(circ/delta);      // approximate number of segments on circ.

    dphi = utils::m_2pi/mP;

    for (int i = 0; i < mP ; ++i) {

      utils::sincos(dphi*i + init_phi, &s, &c);

      // using constraint x^2 + y^2 + z^2 - R^2 = 0
      r[0] = R*c;
      r[1] = R*s;
      r[2] = 0;

      g[0] = c;
      g[1] = s;
      g[2] = 0;

      march.create_internal_vertex(r, g, v, 0, false);

      v.index = i;
      v.omega_changed = true;
      P.push_back(v);

      V.emplace_back(v.r);                    // saving only r
      NatV.emplace_back(v.b[2]);              // saving only normal
    }
  } else {
    raise_exception(fname + "::You should not be here!");
    return NULL;
  }

  if (verbosity_level>=4)
    report_stream
      << fname
      << "::Doing marching, version=" + std::string(b_full ? "v2" : "v1")
      << std::endl;

  //
  // Do marching using initial front
  // - err = 0,1,2
  // - neglecting GatV as it is trivial for sphere

  if (error == 0)
    error =
    (b_full ?
      march.do_marching_v2(delta, P, V, NatV, Tr, 0, max_triangles, max_iter) :
      march.do_marching_v1(delta, P, V, NatV, Tr, 0, max_triangles, max_iter)
    );


  switch(error) {
    case 1:
      raise_exception(fname + "::There are too many triangles!");
      return NULL;
    case 2:
      raise_exception(fname + "::Projections are failing in marching!");
      return NULL;
    case 3:
      raise_exception(fname + "::Projections are failing in creating initial frontal polygon!");
      return NULL;
  }

  //
  // For using equatoral initial polygon we need to mirror the points
  //

  if (init_front == 1) {

    int nv0 = V.size(),
        nv1 = nv0 - mP,
        dim = nv0 + nv1,
        nt = Tr.size();

    Tr.resize(2*nt);
    V.resize(dim);
    NatV.resize(dim);

    int *t;

    auto index = [&](int i) { return i < mP ? i : i + nv1;};

    // create triangles of opposite hemisphere
    for (int i = 0, j = nt; i < nt; ++i, ++j){
      t = Tr[i].data;
      Tr[j].assign(index(t[2]), index(t[1]), index(t[0]));
    }

    double *v;

    // create new vertices apart of initial front on the opposite hemisphere
    for (int i = mP, j = nv0; i < nv0; ++i, ++j){
      v = V[i].data;
      V[j].assign(v[0], v[1], -v[2]);

      v = NatV[i].data;
      NatV[j].assign(v[0], v[1], -v[2]);
    }
  }

  if (verbosity_level>=4)
    report_stream << fname << "::Outputing" << std::endl;

  if (b_vnormgrads)
    GatV = new std::vector<double>(V.size(), Omega0*Omega0);

  //
  // Calculte the mesh properties
  //
  int vertex_choice = 0;

  double
    area, volume,
    *p_area = 0,
    *p_volume = 0;

  std::vector<double> *A = 0;

  std::vector<T3Dpoint<double>> *NatT = 0;

  if (b_areas) A = new std::vector<double>;

  if (b_area) p_area = &area;

  if (b_tnormals) NatT = new std::vector<T3Dpoint<double>>;

  if (b_volume) p_volume = &volume;

  mesh_attributes(V, NatV, Tr, A, NatT, p_area, p_volume, vertex_choice, true);

  //
  // Calculte the central points
  //

  std::vector<double> *GatC = 0;

  std::vector<T3Dpoint<double>> *C = 0, *NatC = 0;

  if (b_centers || b_cnormals) {

    std::vector<T3Dpoint<double>>::iterator itC, itNatC;

    if (b_centers) {
      C = new std::vector<T3Dpoint<double>> (Tr.size());
      itC = C->begin();
    }

    if (b_cnormals){
      NatC = new std::vector<T3Dpoint<double>> (Tr.size());
      itNatC = NatC->begin();
    }

    double f, t, r[3];

    for (auto tr : Tr) {

      f = 0;
      for (int i = 0; i < 3; ++i) {
        r[i] = t = V[tr[0]][i] +  V[tr[1]][i] + V[tr[2]][i];
        f += t*t;
      }

      f = 1/std::sqrt(f);

      for (int i = 0; i < 3; ++i) r[i] *= f;

      // C
      if (b_centers) {
        for (int i = 0; i < 3; ++i) (*itC)[i] = R*r[i];
        ++itC;
      }

      // Cnorms
      if (b_cnormals) {
        for (int i = 0; i < 3; ++i) (*itNatC)[i] = r[i];
        ++itNatC;
      }
    }
  }

  if (b_cnormgrads)
    GatC = new std::vector<double>(V.size(), Omega0*Omega0);

  if (b_vertices)
    PyDict_SetItemStringStealRef(results, "vertices", PyArray_From3DPointVector(V));

  if (b_vnormals)
    PyDict_SetItemStringStealRef(results, "vnormals", PyArray_From3DPointVector(NatV));

  if (b_vnormgrads) {
    PyDict_SetItemStringStealRef(results, "vnormgrads", PyArray_FromVector(*GatV));
    delete GatV;
  }

  if (b_triangles)
    PyDict_SetItemStringStealRef(results, "triangles", PyArray_From3DPointVector(Tr));

  if (b_areas) {
    PyDict_SetItemStringStealRef(results, "areas", PyArray_FromVector(*A));
    delete A;
  }

  if (b_area)
    PyDict_SetItemStringStealRef(results, "area", PyFloat_FromDouble(area));

  if (b_tnormals) {
    PyDict_SetItemStringStealRef(results, "tnormals", PyArray_From3DPointVector(*NatT));
    delete NatT;
  }

  if (b_volume)
    PyDict_SetItemStringStealRef(results, "volume", PyFloat_FromDouble(volume));

  if (b_centers) {
    PyDict_SetItemStringStealRef(results, "centers", PyArray_From3DPointVector(*C));
    delete C;
  }

  if (b_cnormals) {
    PyDict_SetItemStringStealRef(results, "cnormals", PyArray_From3DPointVector(*NatC));
    delete NatC;
  }

  if (b_cnormgrads) {
    PyDict_SetItemStringStealRef(results, "cnormgrads", PyArray_FromVector(*GatC));
    delete GatC;
  }

  return results;
}

/*
  C++ wrapper for Python code:

    Marching meshing of generalized Roche lobes with misaligned spin and orbit angular
    velocity vector that is implicitely

      Omega(x,y,z) = Omega0

    defined by Avni's generalized Kopal potential:

      Omega(x,y,z,params) =
      1/r1 + q(1/r2 - x/delta^2) +
      1/2 (1 + q) F^2 [(x cos theta' - z sin theta')^2 + y^2]

    r1 = sqrt(x^2 + y^2 + z^2)
    r2 = sqrt((x-delta)^2 + y^2 + z^2)

  Python:

    dict = roche_misaligned_marching_mesh(q, F, d, misalignment, Omega0, delta, <keyword>=[true,false], ... )

  where parameters

    positional:

      q: float = M2/M1 - mass ratio
      F: float - synchronicity parameter
      d: float - separation between the two objects
      misalignment:  in rotated coordinate system:
          float - angle between spin and orbital angular velocity vectors [rad]
      or in canonical coordinate system:
          1-rank numpy array of length 3 = [sx, sy, sz]  |s| = 1
      Omega0: float - value of the generalized Kopal potential
      delta: float - size of triangles edges projected to tangent space

    keywords:
      choice: integer, default 0
          0 - primary lobe
          1 - secondary lobe
        for contacts choice is 0 or 1
        choice controls where is the begining the triangulation

      max_triangles:integer, default 10^7
        maximal number of triangles
        if number of triangles exceeds max_triangles it returns NULL

      full: boolean, default False
        using full version of marching method as given in the paper
        by (Hartmann, 1998)

      vertices: boolean, default False
      vnormals: boolean, default False
      vnormgrads:boolean, default False
      triangles: boolean, default False
      tnormals: boolean, default False
      areas: boolean, default False
      area: boolean, default False
      volume: boolean, default False
      centers: boolean, default False
      cnormals: boolean, default False
      cnormgrads: boolean, default False
      init_phi: float, default 0

  Returns:

    dictionary

  with keywords

    vertices:
      V[][3]    - 2-rank numpy array of vertices

    vnormals:
      NatV[][3] - 2-rank numpy array of normals at vertices

    vnormgrads:
      GatV[]  - 1-rank numpy array of norms of the gradients at central points

    triangles:
      T[][3]    - 2-rank numpy array of 3 indices of vertices
                composing triangles of the mesh aka connectivity matrix

    tnormals:
      NatT[][3] - 2-rank numpy array of normals of triangles

    areas:
      A[]       - 1-rank numpy array of areas of triangles

    area:
      area      - area of triangles of mesh

    volume:
      volume    - volume of body enclosed by triangular mesh

    centers:
      C[][3]    - 2-rank numpy array of central points of triangles
                  central points is  barycentric points projected to
                  Roche lobes
    cnormals:
      NatC[][3]   - 2-rank numpy array of normals of central points

    cnormgrads:
      GatC[]      - 1-rank numpy array of norms of the gradients at central points


  Typically face-vertex format is (V, T) where

    V - vertices
    T - connectivity matrix with indices labeling vertices in
        counter-clockwise orientation so that normal vector is pointing
        outward

  Refs:
  * for face-vertex format see https://en.wikipedia.org/wiki/Polygon_mesh
  * http://docs.scipy.org/doc/numpy-1.10.1/reference/arrays.ndarray.html
  * http://docs.scipy.org/doc/numpy/reference/c-api.array.html#creating-arrays
  * https://docs.python.org/2.0/ext/parseTupleAndKeywords.html
  * https://docs.python.org/2/c-api/arg.html#c.PyArg_ParseTupleAndKeywords
*/


static PyObject *roche_misaligned_marching_mesh(PyObject *self, PyObject *args, PyObject *keywds) {

  auto fname = "roche_misaligned_marching_mesh"_s;

  if (verbosity_level>=4)
    report_stream << fname << "::START" << std::endl;

  //
  // Reading arguments
  //
  char *kwlist[] = {
    (char*)"q",
    (char*)"F",
    (char*)"d",
    (char*)"misalignment",
    (char*)"Omega0",
    (char*)"delta",
    (char*)"choice",
    (char*)"max_triangles",
    (char*)"full",
    (char*)"vertices",
    (char*)"vnormals",
    (char*)"vnormgrads",
    (char*)"triangles",
    (char*)"tnormals",
    (char*)"centers",
    (char*)"cnormals",
    (char*)"cnormgrads",
    (char*)"areas",
    (char*)"area",
    (char*)"volume",
    (char*)"init_phi",
    NULL};

  PyObject *o_misalignment;

  double
    q, F, d, Omega0, delta,
    init_phi = 0;

  int
    choice = 0,
    max_triangles = 10000000; // 10^7

  bool
    b_full = true,
    b_vertices = false,
    b_vnormals = false,
    b_vnormgrads = false,
    b_triangles = false,
    b_tnormals = false,
    b_centers = false,
    b_cnormals = false,
    b_cnormgrads = false,
    b_areas = false,
    b_area = false,
    b_volume = false;

  // http://wingware.com/psupport/python-manual/2.3/api/boolObjects.html
  PyObject
    *o_full = 0,
    *o_vertices = 0,
    *o_vnormals = 0,
    *o_vnormgrads = 0,
    *o_triangles = 0,
    *o_tnormals = 0,
    *o_centers = 0,
    *o_cnormals = 0,
    *o_cnormgrads = 0,
    *o_areas = 0,
    *o_area = 0,
    *o_volume = 0;

  if (!PyArg_ParseTupleAndKeywords(
        args, keywds,  "dddOdd|iiO!O!O!O!O!O!O!O!O!O!O!O!d", kwlist,
        &q, &F, &d, &o_misalignment, &Omega0, &delta,  // neccesary
        &choice,                              // optional ...
        &max_triangles,
        &PyBool_Type, &o_full,
        &PyBool_Type, &o_vertices,
        &PyBool_Type, &o_vnormals,
        &PyBool_Type, &o_vnormgrads,
        &PyBool_Type, &o_triangles,
        &PyBool_Type, &o_tnormals,
        &PyBool_Type, &o_centers,
        &PyBool_Type, &o_cnormals,
        &PyBool_Type, &o_cnormgrads,
        &PyBool_Type, &o_areas,
        &PyBool_Type, &o_area,
        &PyBool_Type, &o_volume,
        &init_phi
      )) {

    raise_exception(fname + "::Problem reading arguments");
    return NULL;
  }

  if (o_full) b_full = PyObject_IsTrue(o_full);
  if (o_vertices) b_vertices = PyObject_IsTrue(o_vertices);
  if (o_vnormals) b_vnormals = PyObject_IsTrue(o_vnormals);
  if (o_vnormgrads) b_vnormgrads = PyObject_IsTrue(o_vnormgrads);
  if (o_triangles) b_triangles = PyObject_IsTrue(o_triangles);
  if (o_tnormals)  b_tnormals = PyObject_IsTrue(o_tnormals);
  if (o_centers) b_centers = PyObject_IsTrue(o_centers);
  if (o_cnormals) b_cnormals = PyObject_IsTrue(o_cnormals);
  if (o_cnormgrads) b_cnormgrads = PyObject_IsTrue(o_cnormgrads);
  if (o_areas) b_areas = PyObject_IsTrue(o_areas);
  if (o_area) b_area = PyObject_IsTrue(o_area);
  if (o_volume) b_volume = PyObject_IsTrue(o_volume);

  //
  // Storing results in dictioonary
  // https://docs.python.org/2/c-api/dict.html
  //
  PyObject *results = PyDict_New();

  if (choice < 0 || choice > 2){
    raise_exception(fname + "::This choice is not supported.");
    return NULL;
  }

  //
  // Choosing the meshing initial point
  //
  bool rotated, ok, aligned = false;

  double r[3], g[3], theta, *s = 0;

  if (PyFloat_Check(o_misalignment)) {

    theta = PyFloat_AsDouble(o_misalignment);
    aligned = (std::sin(theta) == 0);     // theta ~0, pi => aligned

    ok = misaligned_roche::meshing_start_point(r, g, choice, Omega0, q, F, d, theta);
    rotated = true;

  } else if (PyArray_Check(o_misalignment) &&
    PyArray_TYPE((PyArrayObject *) o_misalignment) == NPY_DOUBLE) {

    s = (double*) PyArray_DATA((PyArrayObject*)o_misalignment);
    aligned  = (s[0] == 0 && s[1] == 0);

    // we could work with s[0]==0, calculate aligned case make simple
    // rotation around x-axis

    if (verbosity_level>=4)
      report_stream << fname
        << "::spin:" << s[0] << ' ' << s[1] << ' ' << s[2]
        << " Omega:" <<  Omega0
        << " q=" << q
        << " F=" << F
        << " d=" << d
        << " delta =" << delta << '\n'
        << " full=" << b_full
        << " max_triangles=" << max_triangles <<'\n';

    ok = misaligned_roche::meshing_start_point(r, g, choice, Omega0, q, F, d, s);
    rotated = false;

    if (verbosity_level>=4)
      report_stream << fname
        << "::r=" << r[0] << ' ' << r[1] << ' ' << r[2]
        << " g=" << g[0] << ' ' << g[1] << ' ' << g[2] << '\n';

  } else {
    raise_exception(fname + "::This type of misalignment is not supported.");
    return NULL;
  }

  if (!ok || s == 0){
    raise_exception(fname + "::Determining initial meshing point failed.");
    return NULL;
  }

  //
  //  Marching triangulation of the Roche lobe and calculate central points
  //

  std::vector<double> *GatC = 0, *GatV = 0;
  std::vector<T3Dpoint<double>> V, NatV,  *C = 0, *NatC = 0;
  std::vector<T3Dpoint<int>> Tr;

  if (b_centers) C = new std::vector<T3Dpoint<double>>;
  if (b_cnormals) NatC = new std::vector<T3Dpoint<double>>;
  if (b_cnormgrads) GatC = new std::vector<double>;
  if (b_vnormgrads) GatV = new std::vector<double>;

  int error = 0;

  if (aligned) {
    double params[] = {q, F, d, Omega0};

    Tmarching<double, Tgen_roche<double>> march(params);

    error = (b_full ?
         march.triangulize_full_clever(r, g, delta, max_triangles, V, NatV, Tr, GatV, init_phi) :
         march.triangulize(r, g, delta, max_triangles, V, NatV, Tr, GatV, init_phi)
        );

    if (error == 0 && !march.central_points(V, Tr, C, NatC, GatC)) error = 4;

  } else {
    if (rotated) {
      double params[] = {q, F, d, theta, Omega0};

      Tmarching<double, Tmisaligned_rotated_roche<double>> march(params);

      error = (
        b_full ?
          march.triangulize_full_clever(r, g, delta, max_triangles, V, NatV, Tr, GatV, init_phi):
          march.triangulize(r, g, delta, max_triangles, V, NatV, Tr, GatV, init_phi)
        );

      if (error == 0 && !march.central_points(V, Tr, C, NatC, GatC)) error = 4;

    } else {
      double params[] = {q, F, d, s[0], s[1], s[2], Omega0};

      Tmarching<double, Tmisaligned_roche<double>> march(params);

      error = (
        b_full ?
          march.triangulize_full_clever(r, g, delta, max_triangles, V, NatV, Tr, GatV, init_phi):
          march.triangulize(r, g, delta, max_triangles, V, NatV, Tr, GatV, init_phi)
        );

      if (error == 0 && !march.central_points(V, Tr, C, NatC, GatC)) error = 4;
    }
  }


  if (error && verbosity_level>=2) {
    report_stream << fname
      << "::q=" << q << " F=" << F
      << " d=" << d << " Omega0=" << Omega0
      << " delta=" << delta << " full=" << b_full
      << " max_triangles=" << max_triangles <<'\n';

    if (rotated)
      report_stream << fname << " theta=" << theta << '\n';
    else
      report_stream << fname << " s=(" << s[0] << ',' << s[1] << ',' << s[2] << ")\n";
  }

  switch(error) {
    case 1:
      raise_exception("There are too many triangles!");
      return NULL;
    case 2:
      raise_exception("Projections are failing!");
      return NULL;
    case 4:
      raise_exception("Central points did not converge!");
      return NULL;
  }

  if (verbosity_level>=4)
    report_stream << fname << "::V.size=" << V.size() << " Tr.size=" << Tr.size() << '\n';

  //
  // Calculte the mesh properties
  //
  int vertex_choice = 0;

  double
    area, volume,
    *p_area = 0, *p_volume = 0;

  std::vector<double> *A = 0;

  std::vector<T3Dpoint<double>> *NatT = 0;

  if (b_areas) A = new std::vector<double>;

  if (b_area) p_area = &area;

  if (b_tnormals) NatT = new std::vector<T3Dpoint<double>>;

  if (b_volume) p_volume = &volume;

  mesh_attributes(V, NatV, Tr, A, NatT, p_area, p_volume, vertex_choice, true);


  if (b_vertices)
    PyDict_SetItemStringStealRef(results, "vertices", PyArray_From3DPointVector(V));

  if (b_vnormals)
    PyDict_SetItemStringStealRef(results, "vnormals", PyArray_From3DPointVector(NatV));

  if (b_vnormgrads) {
    PyDict_SetItemStringStealRef(results, "vnormgrads", PyArray_FromVector(*GatV));
    delete GatV;
  }

  if (b_triangles)
    PyDict_SetItemStringStealRef(results, "triangles", PyArray_From3DPointVector(Tr));

  if (b_areas) {
    PyDict_SetItemStringStealRef(results, "areas", PyArray_FromVector(*A));
    delete A;
  }

  if (b_area)
    PyDict_SetItemStringStealRef(results, "area", PyFloat_FromDouble(area));

  if (b_tnormals) {
    PyDict_SetItemStringStealRef(results, "tnormals", PyArray_From3DPointVector(*NatT));
    delete NatT;
  }

  if (b_volume)
    PyDict_SetItemStringStealRef(results, "volume", PyFloat_FromDouble(volume));

  if (b_centers) {
    PyDict_SetItemStringStealRef(results, "centers", PyArray_From3DPointVector(*C));
    delete C;
  }

  if (b_cnormals) {
    PyDict_SetItemStringStealRef(results, "cnormals", PyArray_From3DPointVector(*NatC));
    delete NatC;
  }

  if (b_cnormgrads) {
    PyDict_SetItemStringStealRef(results, "cnormgrads", PyArray_FromVector(*GatC));
    delete GatC;
  }

  if (verbosity_level>=4)
    report_stream << fname << "::END" << std::endl;

  return results;
}


/*
  C++ wrapper for Python code:

    Calculation of visibility of triangles

  Python:

    dict = mesh_visibility(v, V, T, N, method, <keyword> = <value>)

  with arguments

    viewdir[3] - 1-rank numpy array floats = 3 coordinates representing 3D point
    V[][3] - 2-rank numpy array of vertices
    T[][3] - 2-rank numpy array of indices of vertices composing triangles
    N[][3] - 2-rank numpy array of normals of triangles (if using boolean method)
             2-rank numpy array of normals of vertices (if using boolean method)

    method = ["boolean", "linear"]

    (optional)
    tvisibilities: boolean, default True
    taweights: boolean, default False
    horizon: boolean, default False

  Returns: dictionary with keywords

    tvisibilities: triangle visibility mask
      M[] - 1-rank numpy array of the ratio of the surface that is visible

    taweights: triangle averaging weights
      W[][3] - 2-rank numpy array of three weight one for each vertex of triangle

    horizon: a list of horizons defined by indices of vertices
      list of 1-rank numpy arrays of indices

    Note: They are not sorted in depth, as in principle they can not be!

  Ref:
  * http://docs.scipy.org/doc/numpy-1.10.1/reference/arrays.ndarray.html
  * http://docs.scipy.org/doc/numpy/reference/c-api.array.html#creating-arrays
  * http://folk.uio.no/hpl/scripting/doc/python/NumPy/Numeric/numpy-13.html
*/

static PyObject *mesh_visibility(PyObject *self, PyObject *args, PyObject *keywds){

  auto fname = "mesh_visibility"_s;

  //
  // Reading arguments
  //

  static char *kwlist[] = {
    (char*)"viewdir",
    (char*)"V",
    (char*)"T",
    (char*)"N",
    (char*)"method",
    (char*)"tvisibilities",
    (char*)"taweights",
    (char*)"horizon",
    NULL};

  PyArrayObject *ov = 0, *oV = 0, *oT = 0, *oN = 0;

  PyObject
    *o_method,
    *o_tvisibilities = 0,
    *o_taweights = 0,
    *o_horizon = 0;

  bool
    b_tvisibilities = true,
    b_taweights = false,
    b_horizon = false;

  // parse arguments
  if (!PyArg_ParseTupleAndKeywords(
        args, keywds, "O!O!O!O!O!|O!O!O!", kwlist,
        &PyArray_Type, &ov,
        &PyArray_Type, &oV,
        &PyArray_Type, &oT,
        &PyArray_Type, &oN,
        &PyString_Type, &o_method,
        &PyBool_Type, &o_tvisibilities,
        &PyBool_Type, &o_taweights,
        &PyBool_Type, &o_horizon
        )
      ){
    raise_exception(fname + "::Problem reading arguments");
    return NULL;
  }

  if (o_tvisibilities) b_tvisibilities = PyObject_IsTrue(o_tvisibilities);
  if (o_taweights) b_taweights = PyObject_IsTrue(o_taweights);
  if (o_horizon) b_horizon = PyObject_IsTrue(o_horizon);

  if (!b_tvisibilities && !b_taweights && !b_horizon) return NULL;

  if (!PyArray_ISCONTIGUOUS(ov)||
      !PyArray_ISCONTIGUOUS(oV)||
      !PyArray_ISCONTIGUOUS(oT)||
      !PyArray_ISCONTIGUOUS(oN)) {

    raise_exception(fname + "::Input numpy arrays are not C-contiguous");
    return NULL;
  }

  double *view = (double*)PyArray_DATA(ov);

  std::vector<T3Dpoint<double> > V;
  PyArray_To3DPointVector(oV, V);

  std::vector<T3Dpoint<int>> T;
  PyArray_To3DPointVector(oT, T);

  std::vector<T3Dpoint<double> > N;
  PyArray_To3DPointVector(oN, N);

  std::vector<double> *M = 0;
  if (b_tvisibilities) M = new std::vector<double>;

  std::vector<T3Dpoint<double>> *W = 0;
  if (b_taweights) W = new std::vector<T3Dpoint<double>>;

  std::vector<std::vector<int>> *H = 0;
  if (b_horizon) H = new std::vector<std::vector<int>>;

  //
  //  Calculate visibility
  //
  {
    char *s = PyString_AsString(o_method);

    switch (fnv1a_32::hash(s)) {

      case "boolean"_hash32:
        // N - normal of traingles
        triangle_mesh_visibility_boolean(view, V, T, N, M, W, H);
        break;

      case "linear"_hash32:
        // N - normals at vertices
        triangle_mesh_visibility_linear(view, V, T, N, M, W, H);
        break;
    }
  }
  //
  // Storing results in dictionary
  // https://docs.python.org/2/c-api/dict.html
  //

  PyObject *results = PyDict_New();

  if (b_tvisibilities) {
    PyDict_SetItemStringStealRef(results, "tvisibilities", PyArray_FromVector(*M));
    delete M;
  }

  if (b_taweights) {
    PyDict_SetItemStringStealRef(results,"taweights", PyArray_From3DPointVector(*W));
    delete W;
  }

  if (b_horizon) {
    PyObject *list = PyList_New(H->size());

    int i = 0;
    for (auto && h : *H) PyList_SetItem(list, i++, PyArray_FromVector(h));

    PyDict_SetItemStringStealRef(results, "horizon", list);
    delete H;
  }

  return results;
}

/*
  C++ wrapper for Python code:

    Calculation of rough visibility of triangles

  Python:

    M = mesh_rough_visibility(v, V, T, N)

  with arguments
    v[3] - 1-rank numpy array of 3 coordinates representing 3D point
    V[][3] - 2-rank numpy array of vertices
    T[][3] - 2-rank numpy array of indices of vertices composing triangles
    N[][3] - 2-rank numpy array of normals of triangles

  Returns:
    M[] - 1-rank numpy array of the "ratio" of the surface that is visible

      0: for hidden
      1/2: for partially
      1:  for fully visible

  Ref:
  * http://docs.scipy.org/doc/numpy-1.10.1/reference/arrays.ndarray.html
  * http://docs.scipy.org/doc/numpy/reference/c-api.array.html#creating-arrays
  * http://folk.uio.no/hpl/scripting/doc/python/NumPy/Numeric/numpy-13.html
*/

static PyObject *mesh_rough_visibility(PyObject *self, PyObject *args){

  //
  // Storing/Reading arguments
  //

  PyArrayObject *ov, *oV, *oT, *oN;

  // parse arguments
  if (!PyArg_ParseTuple(args, "O!O!O!O!",
        &PyArray_Type, &ov,
        &PyArray_Type, &oV,
        &PyArray_Type, &oT,
        &PyArray_Type, &oN)){

    raise_exception("mesh_rough_visibility::Problem reading arguments");
    return NULL;
  }

  double *view = (double*)PyArray_DATA(ov);

  std::vector<T3Dpoint<double> > V;
  PyArray_To3DPointVector(oV, V);

  std::vector<T3Dpoint<int>> T;
  PyArray_To3DPointVector(oT, T);

  std::vector<T3Dpoint<double> > N;
  PyArray_To3DPointVector(oN, N);

  std::vector<Tvisibility> Mt;

  //
  //  Calculate visibility
  //

  triangle_mesh_rough_visibility(view, V, T, N, Mt);

  //
  // Storing result
  //
  int Nt = PyArray_DIM(oT, 0);

  npy_intp dims[1] = {Nt};

  #if defined(USING_SimpleNewFromData)
  double *M = new double [Nt], *p = M;
  for (auto && m: Mt) *(p++) = (m == hidden ? 0 : (m == partially_hidden ? 0.5 : 1.0));
  PyObject *pya = PyArray_SimpleNewFromData(1, dims, NPY_DOUBLE, M);
  PyArray_ENABLEFLAGS((PyArrayObject *)pya, NPY_ARRAY_OWNDATA);
  #else
  PyObject *pya = PyArray_SimpleNew(1, dims, NPY_DOUBLE);
  double *M = (double *) PyArray_DATA((PyArrayObject *)pya);
  for (auto && m: Mt) *(M++) = (m == hidden ? 0 : (m == partially_hidden ? 0.5 : 1.0));
  #endif

  return pya;
}

/*
  C++ wrapper for Python code:

    Offseting the mesh along the normals of vertices to match the area
    of the mesh with the reference area.

  Python:

    dict = mesh_offseting(A, V, NatV, T, <keyword> = <value>)

  with arguments
    area : float - reference area
    V    : 2-rank numpy array of vertices
    NatV : 2-rank numpy array of normals at vertices
    T    : 2-rank numpy array of indices of vertices composing triangles

  (optional)
    max_iter:integer, default 1000, maximal number of iterations
    vertices: boolean, default True
    tnormals: boolean, default False
    areas: boolean, default False
    volume: boolean, default False
    area : boolean, default False
    centers: boolean, default False
    cnormals: boolean, default False
    cnormgrads: boolean, default False

    curvature: boolean, default False
      Enabling curvature dependent offseting.

  Returns: dictionary with keywords

    vertices
      Vnew: 2-rank numpy array of new vertices

    tnormals: default false
      NatT: 2-rank numpy array of normals of triangles

    areas:  default false
      A: 1-rank numpy array of areas of triangles

    volume:  default false
      volume:float, volume of body enclosed by triangular mesh

    area:  default false
      area: float - area of triangles of mesh
*/

static PyObject *mesh_offseting(PyObject *self, PyObject *args,  PyObject *keywds){

  auto fname = "mesh_offseting"_s;

  //
  // Reading arguments
  //

  char *kwlist[] = {
    (char*)"area",
    (char*)"V",
    (char*)"NatV",
    (char*)"T",
    (char*)"max_iter",
    (char*)"vertices",
    (char*)"tnormals",
    (char*)"areas",
    (char*)"volume",
    (char*)"area",
    (char*)"curvature",
    NULL
  };

  double area;

  int max_iter = 100;

  bool
    b_vertices = true,
    b_tnormals = false,
    b_areas = false,
    b_volume = false,
    b_area = false,
    b_curvature = false;

  PyArrayObject *oV, *oNatV, *oT;

  PyObject
    *o_vertices = 0,
    *o_tnormals = 0,
    *o_areas = 0,
    *o_volume = 0,
    *o_area = 0,
    *o_curvature = 0;

  if (!PyArg_ParseTupleAndKeywords(
      args, keywds,  "dO!O!O!|iO!O!O!O!O!O!", kwlist,
      &area,
      &PyArray_Type, &oV,
      &PyArray_Type, &oNatV,
      &PyArray_Type, &oT,
      &max_iter,                      // optionals ...
      &PyBool_Type, &o_vertices,
      &PyBool_Type, &o_tnormals,
      &PyBool_Type, &o_areas,
      &PyBool_Type, &o_volume,
      &PyBool_Type, &o_area,
      &PyBool_Type, &o_curvature
      )){
    raise_exception(fname + "::Problem reading arguments");
    return NULL;
  }

  if (o_vertices) b_vertices = PyObject_IsTrue(o_vertices);
  if (o_tnormals) b_tnormals = PyObject_IsTrue(o_tnormals);
  if (o_areas) b_areas = PyObject_IsTrue(o_areas);
  if (o_volume) b_volume = PyObject_IsTrue(o_volume);
  if (o_area) b_area = PyObject_IsTrue(o_area);
  if (o_curvature) b_curvature = PyObject_IsTrue(o_curvature);

  //
  // Storing input data
  //
  std::vector<T3Dpoint<double>> V, NatV;
  std::vector<T3Dpoint<int>> Tr;

  PyArray_To3DPointVector(oV, V);
  PyArray_To3DPointVector(oNatV, NatV);
  PyArray_To3DPointVector(oT, Tr);

  //
  // Running mesh offseting
  //
  if (b_curvature ?
       !mesh_offseting_matching_area_curvature(area, V, NatV, Tr, max_iter):
       !mesh_offseting_matching_area(area, V, NatV, Tr, max_iter) ){

    raise_exception(fname + "::Offseting failed");
    return NULL;
  }

  //
  // Calculate properties of the mesh with new vertices
  //

  std::vector<T3Dpoint<double>> *NatT = 0;
  if (b_tnormals) NatT = new std::vector<T3Dpoint<double>>;

  std::vector<double> *A = 0;
  if (b_areas) A = new std::vector<double>;

  double area_new, *p_area = 0, volume, *p_volume = 0;

  if (b_area) p_area = &area_new;
  if (b_volume) p_volume = &volume;

  // note: no need to reorder
  mesh_attributes(V, NatV, Tr, A, NatT, p_area, p_volume);

  //
  // Returning results
  //

  PyObject *results = PyDict_New();

  if (b_vertices)
    PyDict_SetItemStringStealRef(results, "vertices", PyArray_From3DPointVector(V));

  if (b_tnormals) {
    PyDict_SetItemStringStealRef(results,"tnormals", PyArray_From3DPointVector(*NatT));
    delete NatT;
  }

  if (b_areas) {
    PyDict_SetItemStringStealRef(results,"areas", PyArray_FromVector(*A));
    delete A;
  }

  if (b_volume)
    PyDict_SetItemStringStealRef(results,"volume", PyFloat_FromDouble(volume));

  if (b_area)
    PyDict_SetItemStringStealRef(results, "area", PyFloat_FromDouble(area_new));


  return results;
}

/*
  C++ wrapper for Python code:

  Calculate properties of the tringular mesh.

  Python:

    dict = mesh_properties(V, T, <keyword>=[true,false], ... )

  where positional parameters

    V[][3]: 2-rank numpy array of vertices
    T[][3]: 2-rank numpy array of 3 indices of vertices
            composing triangles of the mesh aka connectivity matrix

  and optional keywords:

    tnormals: boolean, default False
    areas: boolean, default False
    area: boolean, default False
    volume: boolean, default False

  Returns:

    dictionary

  with keywords

    tnormals:
      NatT[][3] - 2-rank numpy array of normals of triangles

    areas:
      A[]       - 1-rank numpy array of areas of triangles

    area:
      area      - area of triangles of mesh

    volume:
      volume    - volume of body enclosed by triangular mesh
*/

static PyObject *mesh_properties(PyObject *self, PyObject *args, PyObject *keywds) {

  //
  // Reading arguments
  //

 char *kwlist[] = {
    (char*)"V",
    (char*)"T",
    (char*)"tnormals",
    (char*)"areas",
    (char*)"area",
    (char*)"volume",
    NULL};

  bool
    b_tnormals = false,
    b_areas = false,
    b_area = false,
    b_volume = false;

  PyArrayObject *oV, *oT;

  PyObject
    *o_tnormals = 0,
    *o_areas = 0,
    *o_area = 0,
    *o_volume = 0;

  if (!PyArg_ParseTupleAndKeywords(
      args, keywds,  "O!O!|O!O!O!O!", kwlist,
      &PyArray_Type, &oV, // neccesary
      &PyArray_Type, &oT,
      &PyBool_Type, &o_tnormals,  // optional
      &PyBool_Type, &o_areas,
      &PyBool_Type, &o_area,
      &PyBool_Type, &o_volume
      )){
    raise_exception("mesh_properties::Problem reading arguments");
    return NULL;
  }


  if (o_tnormals) b_tnormals = PyObject_IsTrue(o_tnormals);
  if (o_areas) b_areas = PyObject_IsTrue(o_areas);
  if (o_area) b_area = PyObject_IsTrue(o_area);
  if (o_volume) b_volume = PyObject_IsTrue(o_volume);

  if (!b_tnormals && !b_areas && !b_area && !b_volume) return NULL;

  //
  // Storing input data
  //
  std::vector<T3Dpoint<double>> V;
  std::vector<T3Dpoint<int>> Tr;

  PyArray_To3DPointVector(oV, V);
  PyArray_To3DPointVector(oT, Tr);

  //
  // Calculte the mesh properties
  //

  double
    area, volume,
    *p_area = 0, *p_volume = 0;

  std::vector<double> *A = 0;

  std::vector<T3Dpoint<double>> *NatT = 0;

  if (b_areas) A = new std::vector<double>;

  if (b_area) p_area = &area;

  if (b_tnormals) NatT = new std::vector<T3Dpoint<double>>;

  if (b_volume) p_volume = &volume;


  mesh_attributes(V, Tr, A, NatT, p_area, p_volume);

  //
  // Returning results
  //

  PyObject *results = PyDict_New();


  if (b_areas) {
    PyDict_SetItemStringStealRef(results, "areas", PyArray_FromVector(*A));
    delete A;
  }

  if (b_area)
    PyDict_SetItemStringStealRef(results, "area", PyFloat_FromDouble(area));

  if (b_tnormals) {
    PyDict_SetItemStringStealRef(results, "tnormals", PyArray_From3DPointVector(*NatT));
    delete NatT;
  }

  if (b_volume)
    PyDict_SetItemStringStealRef(results, "volume", PyFloat_FromDouble(volume));


  return results;
}

/*
  C++ wrapper for Python code:

  Export the mesh into povray file.

  Python:

    dict = mesh_export_povray("scene.pov", V, NatV T,  [..],[..],[..])

  Commandline: for povray
    povray +R2 +A0.1 +J1.2 +Am2 +Q9 +H480 +W640 scene.pov

  where positional parameters
    filename: string

    V[][3]: 2-rank numpy array of vertices
    NatV[][3]: 2-rank numpy array of normals at vertices
    T[][3]: 2-rank numpy array of 3 indices of vertices
            composing triangles of the mesh aka connectivity matrix


    camera_location: 1-rank numpy array of floats -- location of the camera
    camera_look_at: 1-rank numpy array of floats -- point to which camera is pointing
    light_source: 1-rank numpy array of floats -- location of point light source

  optional:

    body_color: string, default Red
      color of the body, e.g. White, Red, Yellow, ..,

    plane_enable: boolean, default false
      enabling infinite horizontal plane

    plane_height: float, default zmin{mesh} - 25%(zmax{mesh} - zmin{mesh})
      height at which is the infinite horizontal plane

  Returns:

    None

*/

static PyObject *mesh_export_povray(PyObject *self, PyObject *args, PyObject *keywds) {

  //
  // Reading arguments
  //

 char *kwlist[] = {
    (char*)"filename",
    (char*)"V",
    (char*)"NatV",
    (char*)"T",
    (char*)"camera_location",
    (char*)"camera_look_at",
    (char*)"light_source",
    (char*)"body_color",
    (char*)"plane_enable",
    (char*)"plane_height",
    NULL};

  PyArrayObject
    *oV, *oNatV, *oT, *o_camera_location,
    *o_camera_look_at, *o_light_source;

  PyObject
    *o_filename, *o_body_color = 0,
    *o_plane_enable = 0, *o_plane_height = 0;

  bool plane_enable = false;

  if (!PyArg_ParseTupleAndKeywords(
      args, keywds,  "O!O!O!O!O!O!O!|O!O!O!", kwlist,
      &PyString_Type, &o_filename, // neccesary
      &PyArray_Type, &oV,
      &PyArray_Type, &oNatV,
      &PyArray_Type, &oT,
      &PyArray_Type, &o_camera_location,
      &PyArray_Type, &o_camera_look_at,
      &PyArray_Type, &o_light_source,
      &PyString_Type, &o_body_color,   // optional
      &PyBool_Type, &o_plane_enable,
      &PyFloat_Type, &o_plane_height)){

    raise_exception("mesh_export_povray::Problem reading arguments");
    return NULL;
  }

  //
  // Storing input data
  //

  char *filename = PyString_AsString(o_filename);

  std::vector<T3Dpoint<double>> V, NatV;
  std::vector<T3Dpoint<int>> Tr;

  PyArray_To3DPointVector(oV, V);
  PyArray_To3DPointVector(oNatV, NatV);
  PyArray_To3DPointVector(oT, Tr);

  T3Dpoint<double>
    camera_location((double *)PyArray_DATA(o_camera_location)),
    camera_look_at((double *)PyArray_DATA(o_camera_look_at)),
    light_source((double *)PyArray_DATA(o_light_source));

  std::string body_color((o_body_color ? PyString_AsString(o_body_color):"Red"));

  double plane_height, *p_plane_height = 0;

  if (o_plane_enable) plane_enable = PyObject_IsTrue(o_plane_enable);

  if (plane_enable) {

    p_plane_height = &plane_height;

    if (o_plane_height)
      plane_height = PyFloat_AsDouble(o_plane_height);
    else {
      double t, zmin, zmax;

      zmax= -(zmin = std::numeric_limits<double>::max());

      for (auto && v: V) {
        t = v[2];
        if (t > zmax) zmax = t;
        if (t < zmin) zmin = t;
      }

      plane_height = zmin - 0.25*(zmax - zmin);
    }
  }

  std::ofstream file(filename);

  triangle_mesh_export_povray(
    file,
    V, NatV, Tr,
    body_color,
    camera_location,
    camera_look_at,
    light_source,
    p_plane_height);


  Py_INCREF(Py_None);
  return Py_None;
}

/*
  Create a LD model from a tuple.

  Input:
    p - Tuple of the form ("name", 1-rank numpy array of floats)


  Return:
    pointer to the TLDmodel<double>, in case of error return NULL;
*/
bool LDmodelFromTuple(
  PyObject *p,
  TLDmodel<double> * & pmodel) {

  auto fname = "LDmodelFromTuple"_s;

  if (!PyTuple_CheckExact(p)) {
    if (verbosity_level >=2) report_stream << fname + "::LD model description is not a tuple.\n";
    return false;
  }

  if (PyTuple_Size(p) == 0) {
    if (verbosity_level >=2) report_stream << fname + "::LD model tuple is empty.\n";
    return false;
  }

  PyObject *s = PyTuple_GetItem(p, 0);

  if (!PyString_Check(s)) {
    if (verbosity_level >=2) report_stream << fname + "::LD model name is not string.\n";
    return false;
  }

  double *par = 0;

  pmodel = 0;

  switch (fnv1a_32::hash(PyString_AsString(s))){

    case "uniform"_hash32:
      pmodel = new TLDuniform<double>();
      return true;

    case "linear"_hash32:
      par = (double*)PyArray_DATA((PyArrayObject*)PyTuple_GetItem(p, 1));
      pmodel = new TLDlinear<double>(par);
      return true;

    case "quadratic"_hash32:
      par = (double*)PyArray_DATA((PyArrayObject*)PyTuple_GetItem(p, 1));
      pmodel = new TLDquadratic<double>(par);
      return true;

    case "nonlinear"_hash32:
      par = (double*)PyArray_DATA((PyArrayObject*)PyTuple_GetItem(p, 1));
      pmodel = new TLDnonlinear<double>(par);
      return true;

    case "logarithmic"_hash32:
      par = (double*)PyArray_DATA((PyArrayObject*)PyTuple_GetItem(p, 1));
      pmodel = new TLDlogarithmic<double>(par);
      return true;

    case "square_root"_hash32:
      par = (double*)PyArray_DATA((PyArrayObject*)PyTuple_GetItem(p, 1));
      pmodel = new TLDsquare_root<double>(par);
      return true;

    case "power"_hash32:
      par = (double*)PyArray_DATA((PyArrayObject*)PyTuple_GetItem(p, 1));
      pmodel = new TLDpower<double>(par);
      return true;
  }

  if (verbosity_level >=2)
    report_stream << fname + "::Don't know to handle this LD model.\n";

  return false;
}


/*
  Create a LD model from a tuple.

  Input:
    p - list of tuples of the form ("name", 1-rank numpy array of floats)

  Output:
    LDmod - vector of LDmodels

  Return:
    true if no error, false otherwise
*/

bool LDmodelFromListOfTuples(
  PyObject *p,
  std::vector<TLDmodel<double>*> & LDmod) {

  int len = PyList_Size(p);

  TLDmodel<double> *ld_mod;

  for (int i = 0; i < len; ++i) {

    if (LDmodelFromTuple(PyList_GetItem(p, i), ld_mod)) {
      LDmod.push_back(ld_mod);
    } else {
      for (auto && ld: LDmod) if (ld) delete ld;
      return false;
    }
  }
  return true;
}

/*
  C++ wrapper for Python code:

  Calculate radiosity of triangles due to reflection according to a
  chosen reflection model using triangles as support of the surface.

  Python:

    F = mesh_radiosity_problem_triangles(
        V, Tr, NatT, A, R, F0, LDmod, LDidx, model, support, <keyword>=<value>, ... )

  where positional parameters:

    V[][3]: 2-rank numpy array of vertices
    Tr[][3]: 2-rank numpy array of 3 indices of vertices
            composing triangles of the mesh aka connectivity matrix
    N[][3]: 2-rank numpy array of normals at triangles/vertices
    A[]: 1-rank numpy array of areas of triangles
    R[]: 1-rank numpy array of albedo/reflection at triangle/vertices
    F0[]: 1-rank numpy array of intrisic radiant exitance at triangle/vertices

    LDmod: list of tuples of the format
            ("name", sequence of parameters)
            supported ld models:
              "uniform"     0 parameters
              "linear"      1 parameters
              "quadratic"   2 parameters
              "nonlinear"   3 parameters
              "logarithmic" 2 parameters
              "square_root" 2 parameters
              "power"       4 parameters

    LDidx[]: 1-rank numpy array of indices of LD models used on each triangle/vertex

    model : string - name of the reflection model in use
             method in {"Wilson", "Horvat"}

    support: string
              {"triangles","vertices"}
  optionally:

    epsC: float, default 0.00872654 = cos(89.5deg)
          threshold for permitted cos(view-angle)
    epsF: float, default 1e-12
          relative precision of radiosity vector in sense of L_infty norm
    max_iter: integer, default 100
          maximal number of iterations in the solver of the radiosity eq.

  Returns:
    F[]: 1-rank numpy array of radiosities (intrinsic and reflection)
          at triangles/vertices

  Ref:
  * Wilson, R. E.  Accuracy and efficiency in the binary star reflection effect,
    Astrophysical Journal,  356, 613-622, 1990 June
*/

static PyObject *mesh_radiosity_problem(
  PyObject *self, PyObject *args, PyObject *keywds) {

  auto fname = "mesh_radiosity_problem"_s;

  //
  // Reading arguments
  //

 char *kwlist[] = {
    (char*)"V",
    (char*)"Tr",
    (char*)"N",
    (char*)"A",
    (char*)"R",
    (char*)"F0",
    (char*)"LDmod",
    (char*)"LDidx",
    (char*)"model",
    (char*)"support",
    (char*)"epsC",
    (char*)"epsF",
    (char*)"max_iter",
    NULL
  };

  int max_iter = 100;         // default value

  double
    epsC = 0.00872654,        // default value
    epsF = 1e-12;             // default value

  PyArrayObject *oV, *oT, *oN, *oA, *oR, *oF0, *oLDidx;

  PyObject *oLDmod, *omodel, *osupport;

  if (!PyArg_ParseTupleAndKeywords(
      args, keywds,  "O!O!O!O!O!O!O!O!O!O!|ddi", kwlist,
      &PyArray_Type, &oV,         // neccesary
      &PyArray_Type, &oT,
      &PyArray_Type, &oN,
      &PyArray_Type, &oA,
      &PyArray_Type, &oR,
      &PyArray_Type, &oF0,
      &PyList_Type, &oLDmod,
      &PyArray_Type, &oLDidx,
      &PyString_Type, &omodel,
      &PyString_Type, &osupport,
      &epsC,                      // optional
      &epsF,
      &max_iter)){

    raise_exception(fname + "::Problem reading arguments");
    return NULL;
  }

  //
  // Storing input data
  //

  std::vector<TLDmodel<double>*> LDmod;

  if (!LDmodelFromListOfTuples(oLDmod, LDmod)){
    raise_exception(fname +  "::Not able to read LD models");
    return NULL;
  }


  std::vector<int> LDidx;
  PyArray_ToVector(oLDidx, LDidx);

  std::vector<T3Dpoint<double>> V, N;
  std::vector<T3Dpoint<int>> Tr;

  std::vector<double> A;
  PyArray_ToVector(oA, A);

  PyArray_To3DPointVector(oV, V);
  PyArray_To3DPointVector(oT, Tr);
  PyArray_To3DPointVector(oN, N);

  //
  // Determine the LD view-factor matrix
  //

  std::vector<Tview_factor<double>> Fmat;
  {
    char *s =  PyString_AsString(osupport);

    switch (fnv1a_32::hash(s)) {

      case "triangles"_hash32:
        triangle_mesh_radiosity_matrix_triangles(
          V, Tr, N, A, LDmod, LDidx,  Fmat);
      break;

      case "vertices"_hash32:
        triangle_mesh_radiosity_matrix_vertices(
          V, Tr, N, A, LDmod, LDidx,  Fmat);
      break;

      default:
        raise_exception(fname + "::This support type is not supported");
      return NULL;
    }
  }

  for (auto && ld: LDmod) delete ld;
  LDmod.clear();

  // some clean up to reduce memory footprint
  LDidx.clear(); V.clear(); Tr.clear(); N.clear();  A.clear();

  //
  // Solving the radiosity equation depending on the model
  //

  std::vector<double> F0, F, R;

  PyArray_ToVector(oR, R);
  PyArray_ToVector(oF0, F0);

  {
    bool success = false;

    char *s = PyString_AsString(omodel);

    switch (fnv1a_32::hash(s)) {

      case "Wilson"_hash32:
        success = solve_radiosity_equation_Wilson(Fmat, R, F0, F);

        break;

      case "Horvat"_hash32:
        success = solve_radiosity_equation_Horvat(Fmat, R, F0, F);
        break;

      default:
        raise_exception(fname + "::This radiosity model =" + std::string(s) + " does not exist");
        return NULL;
    }

    if (!success)
      raise_exception(fname + "::slow convergence");
  }

  return PyArray_FromVector(F);
}

/*
  C++ wrapper for Python code:

  Calculate radiosity of triangles on n convex bodies due to reflection
  according to a chosen reflection model using triangles or vertices as
  support of the surface.

  Python:

    F = mesh_radiosity_problem_nbody_convex(
        V, Tr, N, A, R, F0, LDmod, model, support, <keyword> = <value>, ... )

  where positional parameters:

    V = {V1, V2, ...} :
      list of 2-rank numpy array of vertices V[][3],
      length of the list is n, as number of bodies

    Tr = {Tr1, Tr2, ...} :
      list of 2-rank numpy array of 3 indices of vertices Tr[][3]
      composing triangles of the mesh aka connectivity matrix
      length of the list is n, as number of bodies

    N = {N1, N2, ...} :
      list of 2-rank numpy array of normals at triangles or vertices N[][3]

    A = {A1, A2, ...} :
      list of 1-rank numpy array of areas of triangles A[]

    R = {R1, R2, ...} :
      list of 1-rank numpy array of albedo/reflection at triangles
      or vertices R[]

    F0 = {F0_0, F0_1, ...} :
      list of 1-rank numpy array of intrisic radiant exitance at
      triangles or vertices F0[]

    LDmod = {LDmod1, LDmod2,..}: list of tuples of the format

            ("name", sequence of parameters)
            with one model per body. Supported ld models:
              "uniform"     0 parameters
              "linear"      1 parameters
              "quadratic"   2 parameters
              "nonlinear"   3 parameters
              "logarithmic" 2 parameters
              "square_root" 2 parameters
              "power"       4 parameters


     model : string - name of the reflection model in use
             method in {"Wilson", "Horvat"}

    support: string
              {"triangles","vertices"}

  optionally:

    epsC: float, default 0.00872654 = cos(89.5deg)
          threshold for permitted cos(view-angle)
    epsF: float, default 1e-12
          relative precision of radiosity vector in sense of L_infty norm
    max_iter: integer, default 100
          maximal number of iterations in the solver of the radiosity eq.

  Returns:
    F = {F_0, F_1, ...} : list of 1-rank numpy array of total radiosities
                      (intrinsic and reflection) at triangles or vertices

  Ref:
  * Wilson, R. E.  Accuracy and efficiency in the binary star reflection effect,
    Astrophysical Journal,  356, 613-622, 1990 June
*/

static PyObject *mesh_radiosity_problem_nbody_convex(
  PyObject *self, PyObject *args, PyObject *keywds) {

  auto fname = "mesh_radiosity_problem_nbody_convex"_s;

  //
  // Reading arguments
  //

 char *kwlist[] = {
    (char*)"V",
    (char*)"Tr",
    (char*)"N",
    (char*)"A",
    (char*)"R",
    (char*)"F0",
    (char*)"LDmod",
    (char*)"model",
    (char*)"support",
    (char*)"epsC",
    (char*)"epsF",
    (char*)"max_iter",
    NULL
  };

  int max_iter = 100;         // default value

  double
    epsC = 0.00872654,        // default value
    epsF = 1e-12;             // default value

  PyObject *oLDmod, *omodel, *oV, *oTr, *oN, *oA, *oR, *oF0, *osupport;

  if (!PyArg_ParseTupleAndKeywords(
        args, keywds,  "O!O!O!O!O!O!O!O!O!|ddi", kwlist,
        &PyList_Type, &oV,         // neccesary
        &PyList_Type, &oTr,
        &PyList_Type, &oN,
        &PyList_Type, &oA,
        &PyList_Type, &oR,
        &PyList_Type, &oF0,
        &PyList_Type, &oLDmod,
        &PyString_Type, &omodel,
        &PyString_Type, &osupport,
        &epsC,                     // optional
        &epsF,
        &max_iter)
      ){
    raise_exception(fname + "::Problem reading arguments");
    return NULL;
  }

  //
  // Storing input data
  //

  std::vector<TLDmodel<double>*> LDmod;

  if (!LDmodelFromListOfTuples(oLDmod, LDmod)){
    raise_exception(fname + "::Not able to read LD models");
    return NULL;
  }

  //
  // Checking number of bodies
  //

  int n = LDmod.size();

  if (n <= 1){
    raise_exception(fname + "::There seem to just n=" + std::to_string(n) + " bodies.");
    return NULL;
  }

  //
  // Check is there is interpolation is used
  //
  std::vector<std::vector<T3Dpoint<double>>> V(n), N(n);
  std::vector<std::vector<T3Dpoint<int>>> Tr(n);
  std::vector<std::vector<double>> A(n), R(n), F0(n), F;

  for (int b = 0; b < n; ++b){
    PyArray_To3DPointVector((PyArrayObject *)PyList_GetItem(oV, b), V[b]);
    PyArray_To3DPointVector((PyArrayObject *)PyList_GetItem(oN, b), N[b]);
    PyArray_To3DPointVector((PyArrayObject *)PyList_GetItem(oTr, b), Tr[b]);

    PyArray_ToVector((PyArrayObject *)PyList_GetItem(oA, b), A[b]);
    PyArray_ToVector((PyArrayObject *)PyList_GetItem(oR, b), R[b]);
    PyArray_ToVector((PyArrayObject *)PyList_GetItem(oF0, b), F0[b]);
  }

  //
  // Determine the LD view-factor matrix
  //

  std::vector<Tview_factor_nbody<double>> Fmat;

  {
    char *s =  PyString_AsString(osupport);

    switch (fnv1a_32::hash(s)) {

      case "triangles"_hash32:
        triangle_mesh_radiosity_matrix_triangles_nbody_convex(
          V, Tr, N, A, LDmod, Fmat);
        break;

      case "vertices"_hash32:
        triangle_mesh_radiosity_matrix_vertices_nbody_convex(
          V, Tr, N, A, LDmod, Fmat);
        break;

      default:
        raise_exception(fname + "::This support type is not supported");
        return NULL;
    }
  }


  for (auto && ld: LDmod) delete ld;
  LDmod.clear();


  //
  // Solving the radiosity equation depending on the model
  //
  {
    bool success = false;

    char *s = PyString_AsString(omodel);

    switch (fnv1a_32::hash(s)) {

      case "Wilson"_hash32:
        success = solve_radiosity_equation_Wilson_nbody(Fmat, R, F0, F);
      break;

      case "Horvat"_hash32:
      	success = solve_radiosity_equation_Horvat_nbody(Fmat, R, F0, F);
      break;

      default:
        raise_exception(fname + "::This radiosity model ="+ std::string(s) + " does not exist");
        return NULL;
    }

    if (!success) raise_exception(fname + "::slow convergence");
  }


  PyObject *results = PyList_New(n);

  for (int b = 0; b < n; ++b)
    PyList_SetItem(results, b, PyArray_FromVector(F[b]));

  return results;
}


/*
  C++ wrapper for Python code:

  Calculate radiosity of triangles on n convex bodies due to reflection
  according to a chosen reflection model using triangles or vertices
  as support of the surface.

  Python:

    dict = mesh_radiosity_redistrib_problem_nbody_convex(
        V, Tr, N, A, R, F0, LDmod, Dmod, Dweight, model, support, <keyword> = <value>, ... )

  where positional parameters:

    V = {V1, V2, ...} :
      list of 2-rank numpy array of vertices V[][3],
      length of the list is n, as number of bodies

    Tr = {Tr1, Tr2, ...} :
      list of 2-rank numpy array of 3 indices of vertices Tr[][3]
      composing triangles of the mesh aka connectivity matrix
      length of the list is n, as number of bodies

    N = {N1, N2, ...} :
      list of 2-rank numpy array of normals at triangles or vertices N[][3]
    A = {A1, A2, ...} :
      list of 1-rank numpy array of areas of triangles A[]
    R = {R1, R2, ...} :
      list of 1-rank numpy array of albedo/reflection of triangles R[]
    F0 = {F0_0, F0_1, ...} :
      list of 1-rank numpy array of intrisic radiant exitance F0[]

    LDmod = {LDmod1, LDmod2, ...}: list of tuples of the format

            ("name", sequence of parameters)

            with one model per body. Supported ld models:
              "uniform"     0 parameters
              "linear"      1 parameters
              "quadratic"   2 parameters
              "nonlinear"   3 parameters
              "logarithmic" 2 parameters
              "square_root" 2 parameters
              "power"       4 parameters
              "interp"      interpolation data  TODO !!!!

    Dmod = {Dmod1, Dmod2, ...}: list of dictionaries of element of the format
           {'redistr. name':  params = 1-rank numpy array}

            with one model per body. Supported redistribution models:
            "none"   0 paramters -> do only reflection
            "global" 0 paramaters
            "local"  1 parameter (h)   h - angle in radians
            "horiz"  4 parameters (o_x, o_y, o_z, h) o_i - unit vector

    Dweight = {Dw1, Dw2, ....}: list of dictionaries with weights of
              different models fo the format
              {'redistr. name': value of float type}

              Note: sum_i value_i = 1

    model : string - name of the reflection model in use
             method in {"Wilson", "Horvat"}

    support: string
              {"triangles","vertices"}
  optionally:

    epsC: float, default 0.00872654 = cos(89.5deg)
          threshold for permitted cos(view-angle)
    epsF: float, default 1e-12
          relative precision of radiosity vector in sense of L_infty norm
    max_iter: integer, default 100
          maximal number of iterations in the solver of the radiosity eq.

 Returns:

    dict - dictionary

  with keywords

    radiosity:
      {F_0, F_1, ...} :
        list of 1-rank numpy array of total radiosities at
        triangles or vertices

    update-exitance:
      {F1_0, F1_1, ...} :
        list of 1-rank numpy array of updated emittances at
        triangles or vertices

  Ref:
  * Wilson, R. E.  Accuracy and efficiency in the binary star reflection effect,
    Astrophysical Journal,  356, 613-622, 1990 June
*/

struct Tmesh_radiosity_redistrib_problem_nbody {

  bool
    use,
    stored,
    only_reflection;

  int nb;

  Tsupport_type support;

  std::vector<Tview_factor_nbody<double>> Lmat;

  std::vector<Tredistribution<double>> Dmat;

  Tmesh_radiosity_redistrib_problem_nbody() { clear();}


  void clear(bool _use = false) {

    use = _use;      // whether we use this structure to store

    stored = false;  // true - needs to be set, false - it is already set

    only_reflection = false;

    nb = 0;           // number of bodies

    support = triangles;

    Lmat.clear();

    Dmat.clear();
  }

} __redistrib_problem_nbody;

static PyObject *mesh_radiosity_redistrib_problem_nbody_convex_setup(
  PyObject *self, PyObject *args, PyObject *keywds){

  auto fname = "mesh_radiosity_redistrib_problem_nbody_convex_setup"_s;

  char *kwlist[] = {
    (char*)"use_stored",
    (char*)"reset",
    NULL
  };

 PyObject *o_use_stored, *o_reset;

  if (!PyArg_ParseTupleAndKeywords(
        args, keywds,  "O!O!", kwlist,
        &PyBool_Type, &o_use_stored,      // neccesary
        &PyBool_Type, &o_reset)
      ) {
    raise_exception(fname + "::Problem reading arguments");
    return NULL;
  }

  bool
    b_use_stored = PyObject_IsTrue(o_use_stored),
    b_reset = PyObject_IsTrue(o_reset);

  if (b_reset) __redistrib_problem_nbody.clear(b_use_stored);

  Py_INCREF(Py_None);

  return Py_None;

}




static PyObject *mesh_radiosity_redistrib_problem_nbody_convex(
  PyObject *self, PyObject *args, PyObject *keywds) {

  auto fname = "mesh_radiosity_redistrib_problem_nbody_convex"_s;

  //
  // Reading arguments
  //

 char *kwlist[] = {
    (char*)"V",
    (char*)"Tr",
    (char*)"N",
    (char*)"A",
    (char*)"R",
    (char*)"F0",
    (char*)"LDmod",
    (char*)"Dmod",
    (char*)"Dweight",
    (char*)"model",
    (char*)"support",
    (char*)"epsC",
    (char*)"epsF",
    (char*)"max_iter",
    NULL
  };

  int max_iter = 100;         // default value

  double
    epsC = 0.00872654,        // default value
    epsF = 1e-12;             // default value

  PyObject
    *oLDmod, *oDmod, *oDweight, *omodel, *osupport,
    *oV, *oTr, *oN, *oA, *oR, *oF0;

  if (!PyArg_ParseTupleAndKeywords(
      args, keywds,  "O!O!O!O!O!O!O!O!O!O!O!|ddi", kwlist,
      &PyList_Type, &oV,         // neccesary
      &PyList_Type, &oTr,
      &PyList_Type, &oN,
      &PyList_Type, &oA,
      &PyList_Type, &oR,
      &PyList_Type, &oF0,
      &PyList_Type, &oLDmod,
      &PyList_Type, &oDmod,
      &PyList_Type, &oDweight,
      &PyString_Type, &omodel,
      &PyString_Type, &osupport,
      &epsC,                     // optional
      &epsF,
      &max_iter)){

    raise_exception(fname + "::Problem reading arguments");
    return NULL;
  }

  //
  // Number of bodies
  //

  int nb = PyList_Size(oF0);

  if (nb <= 1){
    raise_exception(fname + "::There seem to just n=" + std::to_string(nb) + " bodies.");
    return NULL;
  }

  //
  // Reading input intensities arrays and reflection : ALWAYS READ
  //

  std::vector<std::vector<double>> F0(nb), R(nb);

  for (int b = 0; b < nb; ++b) {
    PyArray_ToVector((PyArrayObject *)PyList_GetItem(oF0, b), F0[b]);
    PyArray_ToVector((PyArrayObject *)PyList_GetItem(oR, b), R[b]);
  }

  //
  // Matrices needed to reflection-redistribution processes
  //
  Tsupport_type support;

  bool only_reflection = true;

  std::vector<Tredistribution<double>> Dmat(nb);

  std::vector<Tview_factor_nbody<double>> Lmat;

  if (__redistrib_problem_nbody.use && __redistrib_problem_nbody.stored) {

    only_reflection = __redistrib_problem_nbody.only_reflection;

    Lmat = __redistrib_problem_nbody.Lmat;
    Dmat = __redistrib_problem_nbody.Dmat;

    support =  __redistrib_problem_nbody.support;

  } else {

    //
    // Reading support type
    //

    {
      char *s = PyString_AsString(osupport);

      switch (fnv1a_32::hash(s)) {
        case "triangles"_hash32: support = triangles; break;
        case "vertices"_hash32: support = vertices; break;

        default:
          raise_exception(fname + "::This support type = " + std::string(s) + "is not supported");
          return NULL;
      }
    }

    //
    // Reading geometry of the bodies
    //

    std::vector<std::vector<T3Dpoint<double>>> V(nb), N(nb);
    std::vector<std::vector<T3Dpoint<int>>> Tr(nb);
    std::vector<std::vector<double>> A(nb);

    for (int b = 0; b < nb; ++b){

      PyArray_To3DPointVector((PyArrayObject *)PyList_GetItem(oV, b), V[b]);
      PyArray_To3DPointVector((PyArrayObject *)PyList_GetItem(oN, b), N[b]);
      PyArray_To3DPointVector((PyArrayObject *)PyList_GetItem(oTr, b), Tr[b]);
      PyArray_ToVector((PyArrayObject *)PyList_GetItem(oA, b), A[b]);
    }

    //
    // Calculate redistribution matrices
    //

    struct Tlinear_edge {
      double operator()(const double &x , const double &thresh) const {
        if (std::abs(x) <= thresh) return 1.0 - std::abs(x)/thresh;
        return 0.0;
      }
    };

    {
      Py_ssize_t pos;

      PyObject *o, *key, *value;

      for (int b = 0; b < nb; ++b){

        std::map<fnv1a_32::hash_t, std::vector<double>> Dpars;
        std::map<fnv1a_32::hash_t, double> Dweights;

        // reading redistribution model parameters
        o = PyList_GetItem(oDmod, b);
        pos = 0;
        while (PyDict_Next(o, &pos, &key, &value))
          PyArray_ToVector((PyArrayObject*)value, Dpars[fnv1a_32::hash(PyString_AsString(key))]);

        // reading weights for redistribution model
        o = PyList_GetItem(oDweight, b);
        pos = 0;
        while (PyDict_Next(o, &pos, &key, &value))
          Dweights[fnv1a_32::hash(PyString_AsString(key))] = PyFloat_AsDouble(value);


        if (!Dmat[b].init<Tlinear_edge> (support, V[b], Tr[b], N[b], A[b], Dpars, Dweights)){
           raise_exception(fname + "::Redistribution matrix calculation failed");
           return NULL;
        }

        if (!Dmat[b].is_trivial()) only_reflection = false;
      }
    }
    //
    // Reading LD models
    //

    std::vector<TLDmodel<double>*> LDmod;

    if (!LDmodelFromListOfTuples(oLDmod, LDmod)){
      raise_exception(fname + "::Not able to read LD models");
      return NULL;
    }

    if (verbosity_level>=4){
      int i = 0;
      for (auto && pld: LDmod)
        report_stream  << fname << "::" << i++ << " LD:type=" << pld->type << '\n';
    }


    //
    // Calculate view-factor matrices
    //

    if (support == triangles)
      triangle_mesh_radiosity_matrix_triangles_nbody_convex(V, Tr, N, A, LDmod, Lmat);
    else
      triangle_mesh_radiosity_matrix_vertices_nbody_convex(V, Tr, N, A, LDmod, Lmat);


    for (auto && ld: LDmod) delete ld;
    LDmod.clear();

    //
    // storing matrices if needed
    //

    if (__redistrib_problem_nbody.use) {
      __redistrib_problem_nbody.Lmat = Lmat;
      __redistrib_problem_nbody.Dmat = Dmat;
      __redistrib_problem_nbody.only_reflection = only_reflection;
      __redistrib_problem_nbody.support = support;
      __redistrib_problem_nbody.nb = nb;
      __redistrib_problem_nbody.stored = true;
    }
  }

  //
  // Solving the irradiation equations depending on the model
  //

  std::vector<std::vector<double>> F1, Fout;
  {
    bool st = false;

    char *s = PyString_AsString(omodel);

    switch (fnv1a_32::hash(s)) {

      case "Wilson"_hash32:
        st = only_reflection ?
          solve_radiosity_equation_Wilson_nbody(Lmat, R, F0, Fout):
          solve_radiosity_equation_with_redistribution_Wilson_nbody(Lmat, Dmat, R, F0, F1, Fout);
      break;

      case "Horvat"_hash32:
         st = only_reflection ?
          solve_radiosity_equation_Horvat_nbody(Lmat, R, F0, Fout):
          solve_radiosity_equation_with_redistribution_Horvat_nbody(Lmat, Dmat, R, F0, F1, Fout);
      break;

      default:
        raise_exception(fname +
          "::This radiosity-redistribution model =" +
          std::string(s) + " does not exist");
        return NULL;
    }

    if (only_reflection) F1 = F0;  // nothing happens to exitance !!!!

    if (!st) raise_exception(fname + "::slow convergence");
  }

  PyObject *results = PyDict_New();

  PyObject *oFout = PyList_New(nb), *oF1 = PyList_New(nb);

  for (int b = 0; b < nb; ++b) {
    PyList_SetItem(oFout, b, PyArray_FromVector(Fout[b]));
    PyList_SetItem(oF1, b, PyArray_FromVector(F1[b]));
  }

  PyDict_SetItemString(results, "radiosity", oFout);
  PyDict_SetItemString(results, "update-emittance", oF1);

  Py_DECREF (oFout);
  Py_DECREF (oF1);

  return results;
}
/*
  Calculate an rough approximation of the surface average updated
  exitance F_{0,b}' and radiosity F_{out,b} for both bodies b=A, B
  in a binary system of two spheres separated by distance d

  Python:

    dict = radiosity_redistrib_1dmodel(d, radiusA, reflectA, redistr_typeA,
                                          radiusB, reflectB, redistr_typeB)
  where positional parameters:

    d: float - distance between stars
    radiusA: float - radius of the star A
    reflectA: float - reflection of star A
    F0A: average exitance of star A
    redistr_typeA: int - redistribution type of star A
      0: global - uniform global redistribution
      1: horiz  - horizontal redistribution
      2: local - local redistribution

    radiusB: float - radius of the star B
    reflectb: float - reflection of star B
    F0B: average exitance of star B
    redistr_typeB: int - redistribution type of star B
      0: global - uniform global redistribution
      1: horiz  - horizontal redistribution
      2: local - local redistribution

Returns:

    dict - dictionary

  with keywords

    radiosityA: float - Surface average of radiosity for body A
    update-exitanceA: float - Surface average of updated exitance for body A
    radiosityB: float - Surface average of radiosity for body B
    update-exitanceB: float - Surface average of updated exitance for body B

Example:
  import libphoebe

  d=5
  radiusA=2.
  reflectA=0.3
  F0A=1.0
  redistr_typeA=0

  radiusB=1.
  reflectB=0.7
  F0B=2.0
  redistr_typeB=0

  res= libphoebe.radiosity_redistrib_1dmodel(d,
                                        radiusA, reflectA, F0A, redistr_typeA,
                                        radiusB, reflectB, F0B, redistr_typeB)

 {'update-emittanceB': 2.0410763114593298, 'update-emittanceA': 1.0206982972948087, 'radiosityB': 2.012322893437799, 'radiosityA': 1.014488808106366}

*/
static PyObject *radiosity_redistrib_1dmodel(PyObject *self, PyObject *args, PyObject *keywds) {

  auto fname = "radiosity_redistrib_1dmodel"_s;

  //
  // Reading arguments
  //

 char *kwlist[] = {
    (char*)"d",
    (char*)"radiusA",
    (char*)"reflectA",
    (char*)"F0A",
    (char*)"redistr_typeA",
    (char*)"radiusB",
    (char*)"reflectB",
    (char*)"F0B",
    (char*)"redistr_typeB",
    NULL
  };

  int rtypeA, rtypeB;

  double d, rA, rhoA, F0A, rB, rhoB, F0B;

  if (!PyArg_ParseTupleAndKeywords(
      args, keywds,  "ddddidddi", kwlist,
      &d,
      &rA,
      &rhoA,
      &F0A,
      &rtypeA,
      &rB,
      &rhoB,
      &F0B,
      &rtypeB)
    ){
    std::cerr << fname << "::Problem reading arguments\n";
    return NULL;
  }

  double
    /* limb-darkended radosity operator coefficient */
    LldAB = utils::sqr(rA/d)*0.5,
    LldBA = utils::sqr(rB/d)*0.5,

    /* Lambertian radosity operator coefficient */
    LLAB = LldAB,
    LLBA = LldBA,

    DA = (rtypeA == 0 || rtypeA == 1 ? 0.5 : 1),
    DB = (rtypeB == 0 || rtypeB == 1 ? 0.5 : 1),

    /* auxiliary variables */
    GA = LldBA*F0B,
    GB = LldAB*F0A,

    TAB = LldAB*DA*(1 - rhoA) + LLAB*rhoA,
    TBA = LldBA*DB*(1 - rhoB) + LLBA*rhoB,

    det = 1 - TAB*TBA,

    FinA = (GA + TBA*GB)/det,
    FinB = (TAB*GA + GB)/det,

    /* update-exitance: body A */
    F1Ad = F0A + DA*(1 - rhoA)*FinA,
    F1An = F0A + (1 - DA)*(1 - rhoA)*FinA,

    /* update-exitance: body B */
    F1Bd = F0B + DB*(1 - rhoB)*FinB,
    F1Bn = F0B + (1 - DB)*(1 - rhoB)*FinB,

    /* radiosity: body A */
    FoutAd = F1Ad + rhoA*FinA,
    FoutAn = F1An,

    /* radiosity: body B */
    FoutBd = F1Bd + rhoB*FinB,
    FoutBn = F1Bn;

  PyObject *results = PyDict_New();

  PyDict_SetItemStringStealRef(results, "update-emittanceA", PyFloat_FromDouble((F1Ad + F1An)/2));
  PyDict_SetItemStringStealRef(results, "radiosityA", PyFloat_FromDouble((FoutAd + FoutAn)/2));

  PyDict_SetItemStringStealRef(results, "update-emittanceB", PyFloat_FromDouble((F1Bd + F1Bn)/2));
  PyDict_SetItemStringStealRef(results, "radiosityB", PyFloat_FromDouble((FoutBd + FoutBn)/2));

  return results;
}

/*
  C++ wrapper for Python code:

  Calculate the central points corresponding to the mesh and Roche lobe.

  Python:

    dict = roche_centers(q, F, d, Omega0, V, T, <keyword>=[true,false])

  where parameters

    positional:

      q: float = M2/M1 - mass ratio
      F: float - synchronicity parameter
      d: float - separation between the two objects
      Omega0: float - value of the generalized Kopal potential
      V: 2-rank numpy array of vertices
      T: 2-rank numpy array of indices of vertices composing triangles

    keywords:

      centers: boolean, default False
      cnormals: boolean, default False
      cnormgrads: boolean, default False

  Returns:

    dictionary

  with keys

  centers:
    C: 2-rank numpy array of new centers

  cnormals: default false
    NatC: 2-rank numpy array of normals of centers

  cnormgrads: default false
    GatC: 1-rank numpy array of norms of gradients at centers
*/
static PyObject *roche_central_points(PyObject *self, PyObject *args,  PyObject *keywds){

  auto fname = "roche_central_points"_s;

  //
  // Reading arguments
  //

 char *kwlist[] = {
    (char*)"q",
    (char*)"F",
    (char*)"d",
    (char*)"Omega0",
    (char*)"vertices",
    (char*)"triangles",
    (char*)"centers",
    (char*)"cnormals",
    (char*)"cnormgrads",
    NULL};

  double q, F, d, Omega0;

  bool
    b_centers = false,
    b_cnormals = false,
    b_cnormgrads = false;

  PyArrayObject *oV,  *oT;

  PyObject
    *o_centers = 0,
    *o_cnormals = 0,
    *o_cnormgrads = 0;

  if (!PyArg_ParseTupleAndKeywords(
      args, keywds,  "ddddO!O!|O!O!O!", kwlist,
      &q, &F, &d, &Omega0,         // neccesary
      &PyArray_Type, &oV,
      &PyArray_Type, &oT,
      &PyBool_Type, &o_centers,    // optional
      &PyBool_Type, &o_cnormals,
      &PyBool_Type, &o_cnormgrads
      )){
    raise_exception(fname + "::Problem reading arguments.");
    return NULL;
  }

  if (o_centers) b_centers = PyObject_IsTrue(o_centers);
  if (o_cnormals) b_cnormals = PyObject_IsTrue(o_cnormals);
  if (o_cnormgrads) b_cnormgrads = PyObject_IsTrue(o_cnormgrads);


  if (!b_centers && !b_cnormals && !b_cnormgrads) {
     raise_exception(fname + "::Nothing to compute.");
     return NULL;
   }
  //
  // Storing data
  //

  std::vector<T3Dpoint<double>> V;
  PyArray_To3DPointVector(oV, V);

  std::vector<T3Dpoint<int>> Tr;
  PyArray_To3DPointVector(oT, Tr);

  //
  //  Init marching triangulation for the Roche lobe
  //

  double params[4] = {q, F, d, Omega0};

  Tmarching<double, Tgen_roche<double>> march(params);

  //
  // Calculate the central points
  //

  std::vector<double> *GatC = 0;

  std::vector<T3Dpoint<double>> *C = 0, *NatC = 0;

  if (b_centers) C = new std::vector<T3Dpoint<double>>;

  if (b_cnormals) NatC = new std::vector<T3Dpoint<double>>;

  if (b_cnormgrads) GatC = new std::vector<double>;

  if (!march.central_points(V, Tr, C, NatC, GatC)){
    raise_exception(fname + "::Problem with projection onto surface.");
    return NULL;
  }

  //
  // Returning results
  //

  PyObject *results = PyDict_New();

  if (b_centers) {
    PyDict_SetItemStringStealRef(results, "centers", PyArray_From3DPointVector(*C));
    delete C;
  }

  if (b_cnormals) {
    PyDict_SetItemStringStealRef(results, "cnormals", PyArray_From3DPointVector(*NatC));
    delete NatC;
  }

  if (b_cnormgrads) {
    PyDict_SetItemStringStealRef(results, "cnormgrads", PyArray_FromVector(*GatC));
    delete GatC;
  }

  return results;
}


/*
  C++ wrapper for Python code:

    Reprojecting the points into the Roche lobes.

  Python:

    dict = roche_reprojecting_vertices(V, q, F, d, Omega0, <keywords>=<value>)

  with arguments

  positionals: necessary
    V[][3] - 2-rank numpy array of vertices
    q: float = M2/M1 - mass ratio
    F: float - synchronicity parameter
    d: float - separation between the two objects
    Omega0: float - value of the generalized Kopal potential

  keywords:
    vertices: boolean, default False
    vnormals: boolean, default False
    vnormgrads:boolean, default False
    max_iter: integer, default 100

  Return: dictionary with keys

    vertices:
      V1[][3]    - 2-rank numpy array of vertices

    vnormals:
      NatV1[][3] - 2-rank numpy array of normals at vertices

    vnormgrads:
      GatV1[]    - 1-rank numpy array of norms of the gradients at central points


  Ref:
  * http://docs.scipy.org/doc/numpy-1.10.1/reference/arrays.ndarray.html
  * http://docs.scipy.org/doc/numpy/reference/c-api.array.html#creating-arrays
  * http://folk.uio.no/hpl/scripting/doc/python/NumPy/Numeric/numpy-13.html
*/

static PyObject *roche_reprojecting_vertices(PyObject *self, PyObject *args, PyObject *keywds) {

  //
  // Reading arguments
  //

  char *kwlist[] = {
    (char*)"V",
    (char*)"q",
    (char*)"F",
    (char*)"d",
    (char*)"Omega0",
    (char*)"vertices",
    (char*)"vnormals",
    (char*)"vnormgrads",
    (char*)"max_iter",
    NULL
  };

  PyArrayObject *oV;

  double q, F, d, Omega0;

  bool
    b_vertices = false,
    b_vnormals = false,
    b_vnormgrads = false;

  int max_iter = 100;

  PyObject
    *o_vertices = 0,
    *o_vnormals = 0,
    *o_vnormgrads = 0;

  if (!PyArg_ParseTupleAndKeywords(
      args, keywds,  "O!dddd|O!O!O!i", kwlist,
      &PyArray_Type, &oV,
      &q, &F, &d, &Omega0,
      &PyBool_Type, &o_vertices,
      &PyBool_Type, &o_vnormals,
      &PyBool_Type, &o_vnormgrads,
      &max_iter)){

    raise_exception("roche_reprojecting_vertices::Problem reading arguments");
    return NULL;
  }

  if (o_vertices) b_vertices = PyObject_IsTrue(o_vertices);
  if (o_vnormals) b_vnormals = PyObject_IsTrue(o_vnormals);
  if (o_vnormgrads) b_vnormgrads = PyObject_IsTrue(o_vnormgrads);

  if (!o_vertices && !o_vnormals && !o_vnormgrads) return NULL;

  double params[] = {q, F, d, Omega0};

  Tmarching<double, Tgen_roche<double>> march(params);

  double n[3], g, *pg = 0;

  std::vector<T3Dpoint<double>> V, *NatV = 0;

  std::vector<double> *GatV = 0;

  PyArray_To3DPointVector(oV, V);

  int Nv = V.size();

  if (b_vnormals) {
    NatV = new std::vector<T3Dpoint<double>>;
    NatV->reserve(Nv);
  }

  if (b_vnormgrads) {
    GatV = new std::vector<double>;
    GatV->reserve(Nv);
    pg = &g;
  }

  for (auto && v: V) {
    march.project_onto_potential(v.data, v.data, n, max_iter, pg);

    if (b_vnormals) NatV->emplace_back(n);
    if (b_vnormgrads) GatV->emplace_back(g);
  }

  PyObject *results = PyDict_New();

  if (b_vertices)
    PyDict_SetItemStringStealRef(results, "vertices", PyArray_From3DPointVector(V));

  if (b_vnormals) {
    PyDict_SetItemStringStealRef(results, "vnormals", PyArray_From3DPointVector(*NatV));
    delete NatV;
  }

  if (b_vnormgrads) {
    PyDict_SetItemStringStealRef(results, "vnormgrads", PyArray_FromVector(*GatV));
    delete GatV;
  }

  return results;
}

/*
  C++ wrapper for Python code:

    Calculating the horizon on the Roche lobes.

  Python:

    H = roche_horizon(v, q, F, d, Omega0, <keywords>=<value>)

  with arguments

  positionals: necessary
    v[3] - 1-rank numpy array of floats: direction of the viewer
    q: float = M2/M1 - mass ratio
    F: float - synchronicity parameter
    d: float - separation between the two objects
    Omega0: float - value of the generalized Kopal potential

  keywords:
    length: integer, default 1000,
      approximate number of points on a horizon
    choice: interr, default 0:
      0 - searching a point on left lobe
      1 - searching a point on right lobe
      2 - searching a point for contact binary case
  Return:
    H: 2-rank numpy array of 3D point on a horizon
*/

static PyObject *roche_horizon(PyObject *self, PyObject *args, PyObject *keywds) {

  auto fname = "roche_horizon"_s;

  //
  // Reading arguments
  //

  char *kwlist[] = {
    (char*)"v",
    (char*)"q",
    (char*)"F",
    (char*)"d",
    (char*)"Omega0",
    (char*)"length",
    (char*)"choice",
    NULL
  };

  PyArrayObject *oV;

  double q, F, d, Omega0;

  int
    length = 1000,
    choice  = 0,
    max_iter = 100;


  if (!PyArg_ParseTupleAndKeywords(
      args, keywds,  "O!dddd|ii", kwlist,
      &PyArray_Type, &oV,
      &q, &F, &d, &Omega0,
      &length,
      &choice)){
    raise_exception(fname + "::Problem reading arguments");
    return NULL;
  }

  double
    params[] = {q, F, d, Omega0},
    *view = (double*) PyArray_DATA(oV);

  double p[3];

  //
  //  Find a point on horizon
  //
  if (!gen_roche::point_on_horizon(p, view, choice, Omega0, q, F, d, max_iter)) {
    raise_exception(fname + "::Convergence to the point on horizon failed");
    return NULL;
  }

  //
  // Estimate the step
  //
  double dt = 0;

  if (choice == 0 || choice == 1)
    dt = utils::m_2pi*utils::hypot3(p)/length;
  else
    dt = 2*utils::m_2pi*utils::hypot3(p)/length;

  //
  //  Find the horizon
  //

  Thorizon<double, Tgen_roche<double>> horizon(params);

  std::vector<T3Dpoint<double>> H;

  if (!horizon.calc(H, view, p, dt)) {
   raise_exception(fname + "::Convergence to the point on horizon failed");
    return NULL;
  }

  return PyArray_From3DPointVector(H);
}

/*
  C++ wrapper for Python code:

    Calculating the horizon on the rotating star.

  Python:

    H = rotstar_horizon(v, q, F, d, Omega0, <keywords>=<value>)

  with arguments

  positionals: necessary
    v[3] - 1-rank numpy array of floats: direction of the viewer
    omega: float - parameter of the potential
    Omega0: float - value of the potential of the rotating star

  keywords:
    length: integer, default 1000,
      approximate number of points on a horizon

  Return:
    H: 2-rank numpy array of floats -- 3D points on a horizon
*/

static PyObject *rotstar_horizon(PyObject *self, PyObject *args, PyObject *keywds) {

  auto fname = "rotstar_horizon"_s;

  //
  // Reading arguments
  //

  char *kwlist[] = {
    (char*)"v",
    (char*)"omega",
    (char*)"Omega0",
    (char*)"length",
    NULL
  };

  PyArrayObject *oV;

  double omega, Omega0;

  int
    length = 1000;

  if (!PyArg_ParseTupleAndKeywords(
      args, keywds,  "O!dd|i", kwlist,
      &PyArray_Type, &oV,
      &omega, &Omega0,
      &length)){
    raise_exception(fname + "::Problem reading arguments");
    return NULL;
  }

  double
    params[] = {omega, Omega0},
    *view = (double*) PyArray_DATA(oV);

  double p[3];

  //
  //  Find a point on horizon
  //
  if (!rot_star::point_on_horizon(p, view, Omega0, omega)) {
    raise_exception(fname + "::Convergence to the point on horizon failed");
    return NULL;
  }

  //
  // Estimate the step
  //

  double dt = utils::m_2pi*utils::hypot3(p)/length;

  //
  //  Find the horizon
  //

  Thorizon<double, Trot_star<double>> horizon(params);

  std::vector<T3Dpoint<double>> H;

  if (!horizon.calc(H, view, p, dt)) {
    raise_exception(fname + "::Convergence to the point on horizon failed");
    return NULL;
  }

  return PyArray_From3DPointVector(H);
}


/*
  C++ wrapper for Python code:

  Calculating the horizon on the rotating star with misalignment at reference value Omega0 of the potential

    Omega (x,y,z; omega, s) = 1/|r| + 1/2 omega^2 |r - s(s*r)|^2

  with
    r = {x, y, z}
    s = {sx, sy, sz}    |s| = 1

  Aligned case is

    s = { 0, 0, 1.}

  Python:

    H = rotstar_misaligned_horizon(v, omega, misalignment, Omega0, <keywords>=<value>)

  with arguments

  positionals: necessary
    v[3] - 1-rank numpy array of floats: direction of the viewer
    omega: float - parameter of the potential
           Note:
           for comparison to Roche model (a=1): omega = F sqrt(1+q),
           for independent star of mass M : omega = angular velocity/sqrt(G M)
    misalignment:  in rotated coordinate system:
      float - angle between spin and orbital angular velocity vectors [rad]
              s = [sin(angle), 0, cos(angle)]
    or in canonical coordinate system:
      1-rank numpy array of length 3 = [sx, sy, sz]  |s| = 1

    Omega0: float - value of the potential of the rotating star

  keywords:
    length: integer, default 1000,
      approximate number of points on a horizon

  Return:
    H: 2-rank numpy array of floats -- 3D points on a horizon
*/

static PyObject *rotstar_misaligned_horizon(PyObject *self, PyObject *args, PyObject *keywds) {

  auto fname = "rotstar_misaligned_horizon"_s;

  //
  // Reading arguments
  //

  char *kwlist[] = {
    (char*)"v",
    (char*)"omega",
    (char*)"misalignment",
    (char*)"Omega0",
    (char*)"length",
    NULL
  };

  int length = 1000;

  PyObject *o_misalignment;

  PyArrayObject *oV;

  double pars[5];

  if (!PyArg_ParseTupleAndKeywords(
      args, keywds,  "O!dOd|i", kwlist,
      &PyArray_Type, &oV,
      pars,
      &o_misalignment,
      pars + 4,
      &length)
  ){
    raise_exception(fname + "::Problem reading arguments");
    return NULL;
  }

  double *view = (double*) PyArray_DATA(oV);

  if (PyFloat_Check(o_misalignment)) {
    double s = std::sin(PyFloat_AsDouble(o_misalignment));

    pars[1] = s;
    pars[2] = 0;
    pars[3] = std::sqrt(1. - s*s);

  } else if (PyArray_Check(o_misalignment)) {

    double *s = (double*) PyArray_DATA((PyArrayObject*)o_misalignment);
    for (int i = 0; i < 3; ++i) pars[1+i] = s[i];

  } else {
    raise_exception(fname + "::This type of misalignment is not supported.");
    return NULL;
  }

  //
  //  Find a point on horizon
  //
  double p[3];

  if (!rot_star::point_on_horizon(p, view, pars[4], pars[0], pars+1)) {
    raise_exception(fname + "::Convergence to the point on horizon failed");
    return NULL;
  }

  //
  // Estimate the step
  //

  double dt = utils::m_2pi*utils::hypot3(p)/length;

  //
  //  Find the horizon
  //

  Thorizon<double, Tmisaligned_rot_star<double>> horizon(pars);

  std::vector<T3Dpoint<double>> H;

  if (!horizon.calc(H, view, p, dt)) {
    raise_exception(fname + "::Convergence to the point on horizon failed");
    return NULL;
  }

  return PyArray_From3DPointVector(H);
}

/*
  C++ wrapper for Python code:

    Calculating the horizon on the generalied Roche lobes with
    misaligned spin and orbit angular velocity vectors.

  Python:

    H = roche_misaligned_horizon(v, q, F, d, misalignment, Omega0, <keywords>=<value>)

  with arguments

  positionals: necessary
    v[3] - 1-rank numpy array of floats: direction of the viewer
    q: float = M2/M1 - mass ratio
    F: float - synchronicity parameter
    d: float - separation between the two objects
    misalignment:  in rotated coordinate system:
        float - angle between spin and orbital angular velocity vectors [rad]
    or in canonical coordinate system:
        1-rank numpy array of length 3 = [sx, sy, sz]  |s| = 1
    Omega0: float - value of the generalized Kopal potential

  keywords:
    length: integer, default 1000,
      approximate number of points on a horizon
    choice: interr, default 0:
      0 - searching a point on left lobe
      1 - searching a point on right lobe
      2 - searching a point for contact case
  Return:
    H: 2-rank numpy array of 3D point on a horizon
*/

static PyObject *roche_misaligned_horizon(PyObject *self, PyObject *args, PyObject *keywds) {

  auto fname = "roche_misaligned_horizon"_s;

  //
  // Reading arguments
  //

  char *kwlist[] = {
    (char*)"v",
    (char*)"q",
    (char*)"F",
    (char*)"d",
    (char*)"misalignment",
    (char*)"Omega0",
    (char*)"length",
    (char*)"choice",
    NULL
  };

  PyObject *o_misalignment;

  PyArrayObject *oV;

  double q, F, d, Omega0;

  int
    length = 1000,
    choice  = 0,
    max_iter = 100;

  if (!PyArg_ParseTupleAndKeywords(
        args, keywds,  "O!dddOd|ii", kwlist,
        &PyArray_Type, &oV,
        &q, &F, &d, &o_misalignment, &Omega0,
        &length, &choice)
  ){
    raise_exception(fname + "::Problem reading arguments.");
    return NULL;
  }

  //
  // Determine misalignment and find a point on horizon
  //

  bool rotated, ok, aligned;

  double
    theta = 0, *s = 0, p[3],
    *view = (double*)PyArray_DATA(oV);

  if (PyFloat_Check(o_misalignment)) {

    theta = PyFloat_AsDouble(o_misalignment);
    aligned = (std::sin(theta) == 0); // theta ~0, pi => aligned
    ok = misaligned_roche::point_on_horizon(p, view, choice, Omega0, q, F, d, theta, max_iter);
    rotated = true;

  } else if (PyArray_Check(o_misalignment) &&
    PyArray_TYPE((PyArrayObject *) o_misalignment) == NPY_DOUBLE) {

    s = (double*) PyArray_DATA((PyArrayObject*)o_misalignment);
    aligned = (s[0] == 0 && s[1] == 0);
    // we could work with s[0]==0, calculate aligned case make simple
    // rotation around x-axis
    ok = misaligned_roche::point_on_horizon(p, view, choice, Omega0, q, F, d, s, max_iter);
    rotated = false;
  } else {
    raise_exception(fname + "::This type of misalignment is not supported.");
    return NULL;
  }

  if (!ok) {
    raise_exception(fname + "::Convergence to the point on horizon failed.");
    return NULL;
  }

  //
  // Estimate the step
  //
  double dt = 0;

  if (choice == 0 || choice == 1)
    dt = utils::m_2pi*utils::hypot3(p)/length;
  else
    dt = 2*utils::m_2pi*utils::hypot3(p)/length;

  //
  //  Find the horizon
  //
  std::vector<T3Dpoint<double>> H;
  if (aligned) {
    double params[] = {q, F, d, Omega0};
    Thorizon<double, Tgen_roche<double>> horizon(params);
    ok = horizon.calc(H, view, p, dt);
  } else {
    if (rotated) {
      double params[] = {q, F, d, theta, Omega0};
      Thorizon<double, Tmisaligned_rotated_roche<double>> horizon(params);
      ok = horizon.calc(H, view, p, dt);
    } else {
      double params[] = {q, F, d, s[0], s[1], s[2], Omega0};
      Thorizon<double, Tmisaligned_roche<double>> horizon(params);
      ok = horizon.calc(H, view, p, dt);
    }
  }

  if (!ok) {
    raise_exception(fname + "::Finding horizon failed.");
    return NULL;
  }

  return PyArray_From3DPointVector(H);
}


/*
  C++ wrapper for Python code:

    Calculation of the ranges of Roche lobes on x-axix

  Python:

    xrange = roche_xrange(q, F, d, Omega0, <keywords>=<value>)

  with arguments

  positionals: necessary
    q: float = M2/M1 - mass ratio
    F: float - synchronicity parameter
    d: float - separation between the two objects
    Omega0: float - value of the generalized Kopal potential

  keywords:
    choice: integer, default 0:
      0 - searching a point on left lobe
      1 - searching a point on right lobe
      2 - searching a point for contact binary case

  Return:
    xrange: 1-rank numpy array of two numbers p
*/

static PyObject *roche_xrange(PyObject *self, PyObject *args, PyObject *keywds) {

  auto fname = "roche_xrange"_s;

  //
  // Reading arguments
  //

  char *kwlist[] = {
    (char*)"q",
    (char*)"F",
    (char*)"d",
    (char*)"Omega0",
    (char*)"choice",
    NULL
  };

  double q, F, d, Omega0;

  int choice  = 0;

  if (!PyArg_ParseTupleAndKeywords(
      args, keywds,  "dddd|i", kwlist,
      &q, &F, &d, &Omega0, &choice)){
    raise_exception(fname + "::Problem reading arguments");
    return NULL;
  }

  if (choice < 0 || choice > 2) {
    raise_exception(fname + "::This choice of computation is not supported");
    return NULL;
  }

  double xrange[2];

  if (!gen_roche::lobe_xrange(xrange, choice, Omega0, q, F, d, true)){
    raise_exception(fname + "::Determining lobe's boundaries failed");
    return NULL;
  }

  return PyArray_FromVector(2, xrange);
}

/*
  C++ wrapper for Python code:

  Rastering of Roche lobes -- determining a square 3D grid inside a
  Roche lobe with points/vertices determined by formula

    vec{r}(i_1,i_2,i_3) = vec{r}_0 + (L_1 i_1, L_2 i_2, L_3 i_3)

  with indices

    i_k in [0, N_k - 1] : k = 1,2,3

  and step sizes

    L_k : k = 1,2,3

  Python:

    dict = roche_square_grid(q, F, d, dims, <keywords>=<value> )

  with arguments

  positionals: necessary

    q: float = M2/M1 - mass ratio
    F: float - synchronicity parameter
    d: float - separation between the two objects
    Omega0: float - value of the generalized Kopal potential
    dims: 1-rank numpy arrays of 3 integers = [N_0, N_1, N_2]

  keywords: optional
    choice: integer, default 0:
      0 - searching a point on left lobe
      1 - searching a point on right lobe
      2 - searching a point for contact binary case

    boundary_list: boolean, default false
      return the list of boundary points

    boundary_mark: boolean, default false
      mark boundary point by 2 in the mask

  Return: a dictionary with keyword

    bmask: 3-rank numpy array of uint8, representing binary mask
      b[i1,i2,i3] in {0,1,2}
        b == 2: boundary point (if marking enabled)
        b == 1: point means that a point is in Roche lobe
        b == 0: othewise
      and indices are
        i_k in [0, N_k -1]

    bbox:
      2-rank numpy array of float = [[xmin,xmax],[ymin,ymax],[zmin,zmax]]

    origin: origin of grid r0 = [x, y, z]
      1-rank numpy of 3 floats

    steps: step sizes/cell dimensions [L_1, L_2, L_3]
      1-rank numpy of 3 floats

    boundary:
      2-rank numpy array of int: vector of triples of indices
*/


static PyObject *roche_square_grid(PyObject *self, PyObject *args, PyObject *keywds) {

  auto fname = "roche_square_grid"_s;

  //
  // Reading arguments
  //

  char *kwlist[] = {
    (char*)"q",
    (char*)"F",
    (char*)"d",
    (char*)"Omega0",
    (char*)"dims",
    (char*)"choice",
    (char*)"boundary_list",
    (char*)"boundary_mark",
    NULL
  };

  double q, F, d, Omega0;

  int choice  = 0;

  bool
    b_boundary_list = false,
    b_boundary_mark = false;

  PyArrayObject *o_dims;

  PyObject
    *o_boundary_list = 0,
    *o_boundary_mark = 0;

  if (!PyArg_ParseTupleAndKeywords(
      args, keywds,  "ddddO!|iO!O!", kwlist,
      &q, &F, &d, &Omega0,    // necessary
      &PyArray_Type, &o_dims,
      &choice,                // optional
      &PyBool_Type, &o_boundary_list,
      &PyBool_Type, &o_boundary_mark
      )){
    raise_exception(fname + "::Problem reading arguments");
    return NULL;
  }

  if (choice < 0 || choice > 2) {
    raise_exception(fname + "::This choice is not supported");
    return NULL;
  }

  int dims[3];
  {
    void *p = PyArray_DATA(o_dims);

    int size = PyArray_ITEMSIZE(o_dims);

    if (size == sizeof(int))
      for (int i = 0; i < 3; ++i) dims[i] = ((int*)p)[i];
    else if (size == sizeof(long))
      for (int i = 0; i < 3; ++i) dims[i] = ((long*)p)[i];
    else  {
      raise_exception(fname + "::This type of dims is not supported");
      return NULL;
    }
  }

  if (o_boundary_list) b_boundary_list = PyObject_IsTrue(o_boundary_list);
  if (o_boundary_mark) b_boundary_mark = PyObject_IsTrue(o_boundary_mark);

  //
  // Determining the ranges
  //

  double ranges[3][2];

  bool checks = true;
  // x - range
  if (!gen_roche::lobe_xrange(ranges[0], choice, Omega0, q, F, d, checks)) {
    raise_exception(fname + "::Failed to obtain xrange");
    return NULL;
  }

  switch (choice) {

    case 0: // left lobe
      // y - range
      ranges[1][0] = -(ranges[1][1] = gen_roche::lobe_ybound_L(Omega0, q, F, d));
      // z - range
      ranges[2][0] = -(ranges[2][1] = gen_roche::poleL(Omega0, q, F, d));
      break;

    case 1: // right lobe
      // y - range
      ranges[1][0] = -(ranges[1][1] = gen_roche::lobe_ybound_R(Omega0, q, F, d));
      // z -range
      ranges[2][0] = -(ranges[2][1] = gen_roche::poleR(Omega0, q, F, d));
      break;

    default:
      // y - range
      ranges[1][0] = -(ranges[1][1] =
        std::max(
          gen_roche::lobe_ybound_L(Omega0, q, F, d),
          gen_roche::lobe_ybound_R(Omega0, q, F, d)
        ));

      // z -range
      ranges[2][0] = -(ranges[2][1] =
        std::max(
          gen_roche::poleL(Omega0, q, F, d),
          gen_roche::poleR(Omega0, q, F, d)
        ));
  }

    // extend the ranges for better subdivision

  for (int i = 0; i < 3; ++i){
    ranges[i][0] += 0.1*ranges[i][0];
    ranges[i][1] -= 0.1*ranges[i][0];
  }

  //
  // Determining characteristics of the grid
  //
  double r0[3], L[3];
  for (int i = 0; i < 3; ++i){
    r0[i] = ranges[i][0];
    L[i] = (ranges[i][1] - ranges[i][0])/(dims[i]-1);
  }

  //
  // Scan over the Roche lobe
  //
  int size = dims[0]*dims[1]*dims[2];

  npy_intp nd[3];
  for (int i = 0; i < 3; ++i) nd[i] = dims[i];

  #if defined(USING_SimpleNewFromData)
  std::uint8_t *mask = new std::uint8_t [size];
  PyObject *o_mask = PyArray_SimpleNewFromData(3, nd, NPY_UINT8, mask);
  PyArray_ENABLEFLAGS((PyArrayObject *)o_mask, NPY_ARRAY_OWNDATA);
  #else
  PyObject *o_mask = PyArray_SimpleNew(3, nd, NPY_UINT8);
  std::uint8_t *mask = (uint8_t *)PyArray_DATA((PyArrayObject*)o_mask);
  #endif

  {
    double params[4] = {q, F, d, Omega0}, r[3];

    Tgen_roche<double> roche(params);

    std::uint8_t *m = mask;

    std::memset(m, 0, size);

    int u[3];

    for (u[0] = 0; u[0] < dims[0]; ++u[0])
      for (u[1] = 0; u[1] < dims[1]; ++u[1])
        for (u[2] = 0; u[2] < dims[2]; ++u[2], ++m) {

          for (int i = 0; i < 3; ++i) r[i] = r0[i] + u[i]*L[i];

          if (roche.constraint(r) <= 0) *m = 1;
        }

  }

  //
  // Mark boundary points
  //

  std::vector<int> bpoints;

  if (b_boundary_list || b_boundary_mark) {

    int index, u[3];

    std::uint8_t b, *m_prev, *m = mask;

    // scan along z direction
    for (u[0] = 0; u[0] < dims[0]; ++u[0])
      for (u[1] = 0; u[1] < dims[1]; ++u[1]) {
        b = 0;
        for (u[2] = 0; u[2] < dims[2]; ++u[2], ++m) {

          if (b == 0 && *m != 0) {
            if (b_boundary_mark) *m = 2;
            if (b_boundary_list)
              bpoints.push_back(u[2] + dims[2]*(u[1] + u[0]*dims[1]));
            b = 1;
          } else if (b == 1 && *m == 0) {
            if (b_boundary_mark) *m_prev = 2;
            if (b_boundary_list)
              bpoints.push_back(u[2] + dims[2]*(u[1] + u[0]*dims[1]));
            b = 0;
          }

          m_prev = m;
        }
      }

    // scan along y direction
    for (u[0] = 0; u[0] < dims[0]; ++u[0])
      for (u[2] = 0; u[2] < dims[2]; ++u[2]) {
        b = 0;
        for (u[1] = 0; u[1] < dims[1]; ++u[1]) {

          m = mask + (index = u[2] + dims[2]*(u[1] + u[0]*dims[1]));

          if (b == 0 && *m != 0) {
            if (b_boundary_mark) *m = 2;
            if (b_boundary_list) bpoints.push_back(index);
            b = 1;
          } else if (b == 1 && *m == 0) {
            if (b_boundary_mark) *m_prev = 2;
            if (b_boundary_list) bpoints.push_back(index);
            b = 0;
          }

          m_prev = m;
        }
      }

    // scan along x direction
    for (u[1] = 0; u[1] < dims[1]; ++u[1])
      for (u[2] = 0; u[2] < dims[2]; ++u[2]) {
        b = 0;
        for (u[0] = 0; u[0] < dims[0]; ++u[0]) {

          m = mask + (index = u[2] + dims[2]*(u[1] + u[0]*dims[1]));

          if (b == 0 && *m != 0) {
            if (b_boundary_mark) *m = 2;
            if (b_boundary_list) bpoints.push_back(index);
            b = 1;
          } else if (b == 1 && *m == 0) {
            if (b_boundary_mark) *m_prev = 2;
            if (b_boundary_list) bpoints.push_back(index);
            b = 0;
          }

          m_prev = m;
        }
      }
  }

  //
  // Returning results
  //

  nd[0] = 3;
  nd[1] = 2;

  #if defined(USING_SimpleNewFromData)
  double
    *origin = new double [3],
    *steps = new double [3],
    *bbox = new double [6];

  for (int i = 0; i < 3; ++i){
    origin[i] = r0[i];
    steps[i] = L[i];
    bbox[2*i] = ranges[i][0];
    bbox[2*i + 1] = ranges[i][1];
  }

  PyObject
    *o_origin = PyArray_SimpleNewFromData(1, nd, NPY_DOUBLE, origin),
    *o_steps = PyArray_SimpleNewFromData(1, nd, NPY_DOUBLE, steps),
    *o_bbox = PyArray_SimpleNewFromData(2, nd, NPY_DOUBLE, bbox);

  PyArray_ENABLEFLAGS((PyArrayObject *)o_origin, NPY_ARRAY_OWNDATA);
  PyArray_ENABLEFLAGS((PyArrayObject *)o_steps, NPY_ARRAY_OWNDATA);
  PyArray_ENABLEFLAGS((PyArrayObject *)o_bbox, NPY_ARRAY_OWNDATA);

  // storing the mask

  #else

  PyObject
    *o_origin = PyArray_SimpleNew(1, nd, NPY_DOUBLE),
    *o_steps = PyArray_SimpleNew(1, nd, NPY_DOUBLE),
    *o_bbox = PyArray_SimpleNew(2, nd, NPY_DOUBLE);

  double
    *origin = (double*) PyArray_DATA((PyArrayObject *)o_origin),
    *steps = (double*) PyArray_DATA((PyArrayObject *)o_steps),
    *bbox = (double*) PyArray_DATA((PyArrayObject *)o_bbox);

  for (int i = 0; i < 3; ++i){
    origin[i] = r0[i];
    steps[i] = L[i];
    bbox[2*i] = ranges[i][0];
    bbox[2*i + 1] = ranges[i][1];
  }
  #endif

  PyObject *results = PyDict_New();
  PyDict_SetItemStringStealRef(results, "origin", o_origin);
  PyDict_SetItemStringStealRef(results, "steps", o_steps);
  PyDict_SetItemStringStealRef(results, "bbox", o_bbox);
  PyDict_SetItemStringStealRef(results, "mask", o_mask);


  if (b_boundary_list) {
    nd[0] = bpoints.size();
    nd[1] = 3;

    PyObject *o_blist = PyArray_SimpleNew(2, nd, NPY_INT);

    void *p = PyArray_DATA((PyArrayObject*)o_blist);

    int l[2] = {dims[1]*dims[2], dims[2]},
        size = PyArray_ITEMSIZE((PyArrayObject*)o_blist);

    // index = u[2] + dims[2]*(u[1] + u[0]*dims[1]));

    if (size == sizeof(int)) {

      int *q = (int*)p;

      for (auto && b : bpoints) {
        q[0] = b/l[0];

        b -= q[0]*l[0];

        q[1] = b/l[1];

        q[2] = b - q[1]*l[1];

        q += 3;
      }

    } else if (size == sizeof(long)) {
      long *q = (long*)p;

      for (auto && b : bpoints) {
        q[0] = b/l[0];

        b -= q[0]*l[0];

        q[1] = b/l[1];

        q[2] = b - q[1]*l[1];

        q += 3;
      }
    }

    PyDict_SetItemStringStealRef(results, "boundary", o_blist);
  }

  return results;
}


/*
  C++ wrapper for Python code:

    Calculating the limb darkening function D(mu) in speherical coordinates

    vec r = r (sin(theta) cos(phi), sin(theta) sin(phi), cos(theta))

    and mu=cos(theta)

  Python:

    value = ld_D(mu, descr, params)

  with arguments

    mu: float
    descr: string
           supported ld models:
              "uniform"     0 parameters
              "linear"      1 parameters
              "quadratic"   2 parameters
              "nonlinear"   3 parameters
              "logarithmic" 2 parameters
              "square_root" 2 parameters
              "power"       4 parameters
    params: 1-rank numpy array
  Return:
    value of D(mu) for a given LD model
*/

static PyObject *ld_D(PyObject *self, PyObject *args, PyObject *keywds) {

  auto fname = "ld_D"_s;

  //
  // Reading arguments
  //

  char *kwlist[] = {
    (char*)"mu",
    (char*)"descr",
    (char*)"params",
    NULL
  };

  double mu;

  PyObject *o_descr;

  PyArrayObject *o_params;

  if (!PyArg_ParseTupleAndKeywords(args, keywds,  "dO!O!", kwlist,
        &mu,
        &PyString_Type, &o_descr,
        &PyArray_Type,  &o_params)
      ){
    raise_exception(fname + "::Problem reading arguments");
    return NULL;
  }

  TLDmodel_type type = LD::type(PyString_AsString(o_descr));

  if (type == NONE) {
    raise_exception(fname + "::This model is not supported");
    return NULL;
  }

  return PyFloat_FromDouble(LD::D(type, mu, (double*)PyArray_DATA(o_params)));
}


/*
  C++ wrapper for Python code:

    Calculating integral of limb darkening function D(mu) over the
    unit half sphere:

    int_0^pi 2pi cos(theta) sin(theta) D(cos(theta))

  Python:

    value = ld_D0(descr, params)

  with arguments

    descr: string
           supported ld models:
              "uniform"     0 parameters
              "linear"      1 parameters
              "quadratic"   2 parameters
              "nonlinear"   3 parameters
              "logarithmic" 2 parameters
              "square_root" 2 parameters
              "power "      4 parameters
    params: 1-rank numpy array

  Return:
    value of integrated D(mu) for a given LD model
*/

static PyObject *ld_D0(PyObject *self, PyObject *args, PyObject *keywds) {

  auto fname = "ld_D0"_s;

  //
  // Reading arguments
  //

  char *kwlist[] = {
    (char*)"descr",
    (char*)"params",
    NULL
  };

  PyObject *o_descr;

  PyArrayObject *o_params;

  if (!PyArg_ParseTupleAndKeywords(args, keywds,  "O!O!", kwlist,
        &PyString_Type, &o_descr,
        &PyArray_Type,  &o_params)
      ){
    raise_exception(fname + "::Problem reading arguments");
    return NULL;
  }

  TLDmodel_type type = LD::type(PyString_AsString(o_descr));

  if (type == NONE) {
    raise_exception(fname + "::This model is not supported");
    return NULL;
  }

  return PyFloat_FromDouble(LD::D0(type, (double*)PyArray_DATA(o_params)));
}


/*
  C++ wrapper for Python code:

    Calculating the gradient fo the limb darkening function D(mu)
    with respect to parameters at constant argument in speherical coordinates

    vec r = r (sin(theta) cos(phi), sin(theta) sin(phi), cos(theta))

    and mu = cos(theta)

  Python:

    grad_{parameters} D = ld_gradparD(mu, descr, params)

  with arguments

    mu: float
    descr: string:
          "uniform"     0 parameters
          "linear"      1 parameters
          "quadratic"   2 parameters
          "nonlinear"   3 parameters
          "logarithmic" 2 parameters
          "square_root" 2 parameters
          "power"       4 parameters

    params: 1-rank numpy array

  Return:
    1-rank numpy array of floats: gradient of the function D(mu) w.r.t. parameters
*/

static PyObject *ld_gradparD(PyObject *self, PyObject *args, PyObject *keywds) {

  auto fname = "ld_gradparD"_s;

  //
  // Reading arguments
  //

  char *kwlist[] = {
    (char*)"mu",
    (char*)"descr",
    (char*)"params",
    NULL
  };

  double mu;

  PyObject *o_descr;

  PyArrayObject *o_params;

  if (!PyArg_ParseTupleAndKeywords(args, keywds,  "dO!O!", kwlist,
        &mu,
        &PyString_Type, &o_descr,
        &PyArray_Type,  &o_params)
      ) {
    raise_exception(fname + "::Problem reading arguments");
    return NULL;
  }

  TLDmodel_type type = LD::type(PyString_AsString(o_descr));

  if (type == NONE) {
    raise_exception(fname + "::This model is not supported");
    return NULL;
  }

  int nr_par = LD::nrpar(type);

  npy_intp dims = nr_par;

  #if defined(USING_SimpleNewFromData)
  double *g = new double [nr_par];
  LD::gradparD(type, mu, (double*)PyArray_DATA(o_params), g);
  PyObject *results = PyArray_SimpleNewFromData(1, &dims, NPY_DOUBLE, g);
  PyArray_ENABLEFLAGS((PyArrayObject *)results, NPY_ARRAY_OWNDATA);
  #else
  PyObject *results = PyArray_SimpleNew(1, &dims, NPY_DOUBLE);
  double *g = (double *)PyArray_DATA((PyArrayObject *)results);
  LD::gradparD(type, mu, (double*)PyArray_DATA(o_params), g);
  #endif

  return results;
}


/*
  C++ wrapper for Python code:

    Determining number of float parameters particula
    limb darkening model

  Python:

    value = ld_nrpar(descr)

  with arguments

    descr: string (bytes)
          supported ld models:
            "uniform"     0 parameters
            "linear"      1 parameters
            "quadratic"   2 parameters
            "nonlinear"   3 parameters
            "logarithmic" 2 parameters
            "square_root" 2 parameters
            "power"       4 parameters
  Return:
    int: number of parameters
*/

static PyObject *ld_nrpar(PyObject *self, PyObject *args, PyObject *keywds) {

  auto fname = "ld_nrpar"_s;

  //
  // Reading arguments
  //

  char *kwlist[] = {
    (char*)"descr",
    NULL
  };

  PyObject *o_descr;

  if (!PyArg_ParseTupleAndKeywords(args, keywds,  "O!", kwlist,
        &PyString_Type, &o_descr)
      ){
    raise_exception(fname + "::Problem reading arguments");
    return NULL;
  }

  TLDmodel_type type = LD::type(PyString_AsString(o_descr));

  if (type == NONE) {
    raise_exception(fname + "::This model is not supported");
    return NULL;
  }

  return PyInt_FromLong(LD::nrpar(type));
}


/*
  C++ wrapper for Python code:

    Check the parameters of the particular limb darkening model

  Python:

    value = ld_check(descr, params, strict=False)

  with arguments

    descr: string (bytes)
          supported ld models:
            "uniform"     0 parameters
            "linear"      1 parameters
            "quadratic"   2 parameters
            "nonlinear"   3 parameters
            "logarithmic" 2 parameters
            "square_root" 2 parameters
            "power"       4 parameters

    params: 1-rank numpy array of float

  optional

    strict: Boolean, default False

    strict checking: if D(mu) in [0,1] for all mu in [0,1]
    loose (non-strict): if D(mu) >=0 for all mu in [0,1]

  Return:
    true: if parameters pass the checks, false otherwise

  Example:

  import numpy as np
  import libphoebe

  print ld_check("nonlinear", np.array([2.0, 0.2, 3]))
  print ld_check("logarithmic", np.array([0., 0.]))
  print ld_check("logarithmic", np.array([0.6, -1]))
  print ld_check("logarithmic", np.array([0.6, -2]))

  False
  True
  True
  False

*/

static PyObject *ld_check(PyObject *self, PyObject *args, PyObject *keywds) {

  auto fname = "ld_check"_s;

  //
  // Reading arguments
  //

  char *kwlist[] = {
    (char*)"descr",
    (char*)"params",
    (char*)"strict",
    NULL
  };

  bool strict = false;

  PyObject *o_descr, *o_strict = 0;

  PyArrayObject *o_params;

  if (!PyArg_ParseTupleAndKeywords(args, keywds,  "O!O!|O!", kwlist,
        &PyString_Type, &o_descr,
        &PyArray_Type,  &o_params,
        &PyBool_Type,   &o_strict )
      ){
    raise_exception(fname + "::Problem reading arguments");
    return NULL;
  }

  if (o_strict) strict = PyObject_IsTrue(o_strict);

  TLDmodel_type type = LD::type(PyString_AsString(o_descr));

  if (type == NONE) {
    raise_exception(fname + "::This model is not supported");
    return NULL;
  }

  if (strict)
    return PyBool_FromLong(LD::check_strict(type, (double*)PyArray_DATA(o_params)));

  return PyBool_FromLong(LD::check(type, (double*)PyArray_DATA(o_params)));

}

/*
  C++ wrapper for Python code:

    Reading files with expansion coefficients needed for
    Wilson-Devinney type of atmospheres.

  Python:

    dict = wd_readdata(filename_planck, filename_atm)

  with arguments

    filename: string - filename of the file loaded

  Returns: dictionary with keys

    planck_table: coefficients for calculating Planck intensity
      1-rank numpy array of floats

    atm_table: coefficients for calculating light intensity with atmospheres
      1-rank numpy array of floats
*/

static PyObject *wd_readdata(PyObject *self, PyObject *args, PyObject *keywds) {
  auto fname ="wd_readdata"_s;
  //
  // Reading arguments
  //

  char *kwlist[] = {
    (char*)"filename_planck",
    (char*)"filename_atm",
    NULL
  };

  PyObject *ofilename_planck, *ofilename_atm;

  if (!PyArg_ParseTupleAndKeywords(
      args, keywds,  "O!O!", kwlist,
      &PyString_Type, &ofilename_planck,
      &PyString_Type, &ofilename_atm)
      ) {

    raise_exception(fname + "::Problem reading arguments");
    return NULL;
  }

  npy_intp planck_dims = wd_atm::N_planck, atm_dims = wd_atm::N_atm;

  #if defined(USING_SimpleNewFromData)
  double
    *planck_table = new double[wd_atm::N_planck],
    *atm_table = new double[wd_atm::N_atm];

  PyObject
    *py_planck = PyArray_SimpleNewFromData(1, &planck_dims, NPY_DOUBLE, planck_table),
    *py_atm = PyArray_SimpleNewFromData(1, &atm_dims, NPY_DOUBLE, atm_table);

  PyArray_ENABLEFLAGS((PyArrayObject *)py_planck, NPY_ARRAY_OWNDATA);
  PyArray_ENABLEFLAGS((PyArrayObject *)py_atm, NPY_ARRAY_OWNDATA);
  #else
  PyObject
    *py_planck = PyArray_SimpleNew(1, &planck_dims, NPY_DOUBLE),
    *py_atm = PyArray_SimpleNew(1, &atm_dims, NPY_DOUBLE);

  double
    *planck_table = (double*)PyArray_DATA((PyArrayObject *)py_planck),
    *atm_table = (double*)PyArray_DATA((PyArrayObject *)py_atm);
  #endif

  //
  // Reading
  //
	
  int len[2] = {
		wd_atm::read_data<double, wd_atm::N_planck>(PyString_AsString(ofilename_planck), planck_table),
		wd_atm::read_data<double, wd_atm::N_atm>(PyString_AsString(ofilename_atm), atm_table)
	};
	
  //
  // Checks
  //
  std::string err_msg;
<<<<<<< HEAD

  if (len[0] == -1)
    err_msg = "\nProblem opening the planck file: \""_s + PyString_AsString(ofilename_planck) + "\"."_s;
  else if (len[1] == -2)
    err_msg = "\nPlanck file:\""_s + PyString_AsString(ofilename_planck)+ "\"likely does not exist."_s;
  else if (len[0] != wd_atm::N_planck)
    err_msg = "\nWrong size read, len= "_s + std::to_string(len[0]) + " len_expected="_s + std::to_string(wd_atm::N_planck);

  if (len[1] == -1)
    err_msg += "\nProblem opening the atm file:\""_s + PyString_AsString(ofilename_atm) + "\"."_s;
  else if (len[1] == -2)
    err_msg = "\nAtm file:\""_s + PyString_AsString(ofilename_atm)+ "\"likely does not exist."_s;
  else if (len[1] != wd_atm::N_atm)
    err_msg += "\nWrong size read, len= "_s + std::to_string(len[1]) + " len_expected="_s + std::to_string(wd_atm::N_atm);


=======
  
  if (len[0] < 0)
    err_msg = "\nProblem opening the planck file:"_s + PyString_AsString(ofilename_planck);
  else if (len[0] != wd_atm::N_planck)
    err_msg = "\nWrong size read, len= "_s + std::to_string(len[0]) + " len_expected="_s + std::to_string(wd_atm::N_planck);
  
  if (len[1] < 0)
    err_msg += "\nProblem opening the atm file:"_s + PyString_AsString(ofilename_atm);
  else if (len[1] != wd_atm::N_atm)
    err_msg += "\nWrong size read, len= "_s + std::to_string(len[1]) + " len_expected="_s + std::to_string(wd_atm::N_atm);
 
 
>>>>>>> a28e250f
  if (err_msg.size() != 0) {
    raise_exception(fname + "::Problem reading data." + err_msg);
    delete [] planck_table;
    delete [] atm_table;
    return NULL;
  }

  //
  // Returning results
  //

  PyObject *results = PyDict_New();
  PyDict_SetItemStringStealRef(results, "planck_table", py_planck);
  PyDict_SetItemStringStealRef(results, "atm_table", py_atm);

  return results;
}
#if 0
/*
  C++ wrapper for Python code:

    Computing Planck central intensity and its logarithm. Works for
    tempratues in the range [500,500300] K.

  Python:

    result = wd_planckint(t, ifil, planck_table)

  Input:

    t: float - temperature
    ifil: integer - index of the filter 1,2, ...
    planck_table: 1-rank numpy array of floats - array of coefficients

  Return:

    result : 1-rank numpy array of floats = [ylog, y]

  with
    ylog: float - log of Planck central intensity
    y: float - Planck central intensity

*/
static PyObject *wd_planckint(PyObject *self, PyObject *args, PyObject *keywds) {

  //
  // Reading arguments
  //

  char *kwlist[] = {
    (char*)"t",
    (char*)"ifil",
    (char*)"planck_table",
    NULL
  };

  int ifil;

  double t;

  PyArrayObject *oplanck_table;

  if (!PyArg_ParseTupleAndKeywords(
        args, keywds, "diO!", kwlist,
        &t, &ifil, &PyArray_Type, &oplanck_table
      )) {
    raise_exception("wd_planckint::Problem reading arguments");
    return NULL;
  }

  //
  // Calculate without checks
  //

  double y[2];
  wd_atm::planckint(t, ifil,
                    (double*) PyArray_DATA(oplanck_table),
                    y[0], y[1]);


  return PyArray_FromVector(2,y);
}
#else
/*
  C++ wrapper for Python code:

    Computing the logarithm of the Planck central intensity. Works for
    temperatures in the range [500,500300] K.

  Python:

    result = wd_planckint(t, ifil, planck_table)

  Minimal testing script:

    import libphoebe as lph
    import numpy as np

    planck="..../wd/atmcofplanck.dat"
    atm="..../wd/atmcof.dat"

    d = lph.wd_readdata(planck, atm)

    temps = np.array([1000., 2000.])

    print lph.wd_planckint(temps, 1, d["planck_table"])

    returns:

    [-0.28885608  8.45013452]

  Input:

  positional: necessary

    t:  float - temperature or
        1-rank numpy array of float - temperatures

    ifil: integer - index of the filter 1,2, ...
    planck_table: 1-rank numpy array of floats - array of coefficients

  Return:

    result :
      ylog: float - log of Planck central intensity or
      1- rank numpy array of floats - log of Planck central intensities

    Note:
      In the case of errors in calculations ylog/entry in numpy array is NaN.
*/
static PyObject *wd_planckint(PyObject *self, PyObject *args, PyObject *keywds) {

  auto fname = "wd_planckint"_s;

  //
  // Reading arguments
  //

  char *kwlist[] = {
    (char*)"t",
    (char*)"ifil",
    (char*)"planck_table",
    NULL
  };

  int ifil;

  PyObject *ot;

  PyArrayObject *oplanck_table;

  if (!PyArg_ParseTupleAndKeywords(
        args, keywds, "OiO!", kwlist,
        &ot, &ifil, &PyArray_Type, &oplanck_table)
      ) {

    raise_exception(fname + "::Problem reading arguments");

    return NULL;
  }

  double *planck_table = (double*) PyArray_DATA(oplanck_table);

  if (PyFloat_Check(ot)) { // argument if float

    double ylog, t = PyFloat_AS_DOUBLE(ot);

    //
    //  Calculate ylog and return
    //

    if (wd_atm::planckint_onlylog(t, ifil, planck_table, ylog))
      return PyFloat_FromDouble(ylog);
    else {
      raise_exception(fname + "::Failed to calculate Planck central intensity");
      return PyFloat_FromDouble(std::numeric_limits<double>::quiet_NaN());
    }

  } else if (
    PyArray_Check(ot) &&
    PyArray_TYPE((PyArrayObject *) ot) == NPY_DOUBLE
    ) {  // argument is a numpy array of float(double)

    int n = PyArray_DIM((PyArrayObject *)ot, 0);

    if (n == 0) {
      raise_exception(fname + "::Arrays of zero length");
      return NULL;
    }

    double *t =  (double*) PyArray_DATA((PyArrayObject *)ot);

    //
    // Prepare space for results
    //

    npy_intp dims = n;

    #if defined(USING_SimpleNewFromData)
    double *results = new double [n];
    PyObject *oresults = PyArray_SimpleNewFromData(1, &dims, NPY_DOUBLE, results);
    PyArray_ENABLEFLAGS((PyArrayObject *)oresults, NPY_ARRAY_OWNDATA);
    #else
    PyObject *oresults = PyArray_SimpleNew(1, &dims, NPY_DOUBLE);
    double *results = (double *)PyArray_DATA((PyArrayObject *)oresults);
    #endif

    //
    //  Calculate ylog for an array
    //

    bool ok = true;

    for (double *r = results, *r_e = r + n; r != r_e;  ++r, ++t)
      if (!wd_atm::planckint_onlylog(*t, ifil, planck_table, *r)) {
        *r = std::numeric_limits<double>::quiet_NaN();
        ok = false;
      }

    if (!ok)
      raise_exception(fname + "::Failed to calculate Planck central intensity at least once");

    return oresults;
  }

  raise_exception(fname + "::This type of temperature input is not supported");
  return NULL;
}


#endif

#if 0
/*
  C++ wrapper for Python code:

    Calculation of the light intensity and their logarithm
    for a star with a certain atmosphere model.

  Python:

    results = wd_atmint(t, logg, abunin, ifil, planck_table, atm_table)

  Input:

   t:float - temperature
   logg:float - logarithm of surface gravity
   abunin:float - abundance/metallicity
   ifil: integer - index of the filter 1,2, ...
   planck_table: 1-rank numpy array of float - planck table
   atm_table: 1-rank numpy array of float - atmospheres table

  Return:

    result : 1-rank numpy array of floats = [xintlog, xint, abunin]

  with

    xintlog - log of intensity
    xint - intensity
    abunin -  the allowed value nearest to the input value.
*/
static PyObject *wd_atmint(PyObject *self, PyObject *args, PyObject *keywds) {

  //
  // Reading arguments
  //

  char *kwlist[] = {
    (char*)"t",
    (char*)"logg",
    (char*)"abunin",
    (char*)"ifil",
    (char*)"planck_table",
    (char*)"atm_table",
    NULL
  };

  int ifil;

  double t, logg, abunin;

  PyArrayObject *oplanck_table, *oatm_table;

  if (!PyArg_ParseTupleAndKeywords(
        args, keywds, "dddiO!O!", kwlist,
        &t, &logg, &abunin, &ifil,
        &PyArray_Type, &oplanck_table,
        &PyArray_Type, &oatm_table
      )) {

    raise_exception("wd_atmint::Problem reading arguments\n");
    return NULL;
  }

  //
  // Calculate without checks
  //

  double y[3];

  y[2] = abunin;

  wd_atm::atmx(t, logg, y[2], ifil,
              (double*)PyArray_DATA(oplanck_table),
              (double*)PyArray_DATA(oatm_table),
              y[0], y[1]);

  return PyArray_FromVector(3, y);
}
#else
/*
  C++ wrapper for Python code:

    Calculation of logarithm the light intensity from a star with a certain
    atmosphere model.

  Python:

    results = wd_atmint(t, logg, abunin, ifil, planck_table, atm_table, <keywords>=<value>)

  Input:

  positional: necessary

   t:float - temperature or
     1-rank numpy array of floats - temperatures

   logg:float - logarithm of surface gravity or
        1-rank numpy array of floats - temperatures

   abunin:float - abundance/metallicity
          1-rank numpy of floats - abundances

   ifil: integer - index of the filter 1,2, ...
   planck_table: 1-rank numpy array of float - planck table
   atm_table: 1-rank numpy array of float - atmospheres table

  keywords: optional

    return_abunin: boolean, default false
    if allowed value of abunin should be returned

  Return:

    if t is float:
      if return_abunin == true:
        result : 1-rank numpy array of floats = [xintlog, abunin]
      else
        result: float = xintlog
    else
      if return_abunin == true:
        result : 2-rank numpy array of float -- array of [xintlog, abunin]
      else
        result: 1-rank numpy array of floats -- xintlogs

  with

    xintlog - log of intensity
    abunin -  allowed value nearest to the input value.
*/
static PyObject *wd_atmint(PyObject *self, PyObject *args, PyObject *keywds) {

  auto fname = "wd_atmint"_s;

  //
  // Reading arguments
  //

  char *kwlist[] = {
    (char*)"t",
    (char*)"logg",
    (char*)"abunin",
    (char*)"ifil",
    (char*)"planck_table",
    (char*)"atm_table",
    (char*)"return_abunin",
    NULL
  };

  int ifil;

  bool return_abunin = false;

  PyObject *ot, *ologg, *oabunin, *oreturn_abunin = 0;

  PyArrayObject *oplanck_table, *oatm_table;

  if (!PyArg_ParseTupleAndKeywords(
        args, keywds, "OOOiO!O!|O!", kwlist,
        &ot, &ologg, &oabunin, &ifil,
        &PyArray_Type, &oplanck_table,
        &PyArray_Type, &oatm_table,
        &PyBool_Type, &oreturn_abunin
      )) {
    raise_exception(fname + "::Problem reading arguments\n");
    return NULL;
  }

  if (oreturn_abunin) return_abunin = PyBool_Check(oreturn_abunin);

  //
  // Check type of temperature argument and read them
  //

  double t, logg, abunin, *pt, *plogg, *pabunin;

  int n = -2;

  if (PyFloat_Check(ot)){
    n = -1;
    // arguments
    t = PyFloat_AS_DOUBLE(ot),
    logg = PyFloat_AS_DOUBLE(ologg),
    abunin = PyFloat_AS_DOUBLE(oabunin);

  } else if (
    PyArray_Check(ot) &&
    PyArray_TYPE((PyArrayObject *) ot) == NPY_DOUBLE
  ) {

    n = PyArray_DIM((PyArrayObject *)ot, 0);

    if (n == 0) {
      raise_exception(fname + "::Arrays are of zero length");
      return NULL;
    }

    // arguments
    pt = (double*)PyArray_DATA((PyArrayObject *)ot),
    plogg = (double*)PyArray_DATA((PyArrayObject *)ologg),
    pabunin = (double*)PyArray_DATA((PyArrayObject *)oabunin);

  } else {
    raise_exception(fname + "::This type of temperature input is not supported");
    return NULL;
  }

  //
  // Do calculations and storing it in PyObject
  //

  PyObject *oresults;

  double *planck_table = (double*)PyArray_DATA(oplanck_table),
         *atm_table = (double*)PyArray_DATA(oatm_table);

  if (return_abunin) {   // returning also abundances

    //
    //  Calculate yintlog and abundance
    //

    if (n == -1){ // single calculation

      // prepare numpy array to store the results
      npy_intp dims = 2;

      #if defined(USING_SimpleNewFromData)
      double *r = new double[2];
      oresults = PyArray_SimpleNewFromData(1, &dims, NPY_DOUBLE, r);
      PyArray_ENABLEFLAGS((PyArrayObject *)oresults, NPY_ARRAY_OWNDATA);
      #else
      oresults = PyArray_SimpleNew(1, &dims, NPY_DOUBLE);
      double *r = (double*)PyArray_DATA((PyArrayObject *)oresults);
      #endif

      r[1] = abunin;

      // do calculation
      if (!wd_atm::atmx_onlylog(t, logg, r[1], ifil, planck_table, atm_table, r[0])) {
        raise_exception(fname + "::Failed to calculate logarithm of intensity");
        r[0] = std::numeric_limits<double>::quiet_NaN();
      }

    } else {  // calculation whole array


      // prepare numpy array to store the results
      npy_intp dims[2] = {n, 2};

      #if defined(USING_SimpleNewFromData)
      double *results = new  double [2*n]; // to store results
      oresults = PyArray_SimpleNewFromData(2, dims, NPY_DOUBLE, results);
      PyArray_ENABLEFLAGS((PyArrayObject *)oresults, NPY_ARRAY_OWNDATA);
      #else
      oresults = PyArray_SimpleNew(2, dims, NPY_DOUBLE);
      double *results = (double*)PyArray_DATA((PyArrayObject *)oresults);
      #endif

      bool ok = true;
      for (double *r = results, *r_e = r + 2*n; r != r_e; r += 2, ++pt, ++plogg, ++pabunin){

        r[1] = *pabunin;

        if (!wd_atm::atmx_onlylog(*pt, *plogg, r[1], ifil, planck_table, atm_table, r[0])) {
          r[0] = std::numeric_limits<double>::quiet_NaN();
          ok = false;
        }
      }

      if (!ok)
        raise_exception(fname + "::Failed to calculate logarithm of intensity at least once");
    }


  } else {                    // returning only logarithm of intensities

    //
    //  Calculate yintlogs
    //

    if (n == -1){ // single calculation

      double r; // log of intensity

      if (wd_atm::atmx_onlylog(t, logg, abunin, ifil, planck_table, atm_table, r))
        oresults = PyFloat_FromDouble(r);
      else {
        raise_exception(fname + "::Failed to calculate logarithm of intensity");
        oresults = PyFloat_FromDouble(std::numeric_limits<double>::quiet_NaN());
      }

    } else { // calculation whole array

      // prepare numpy array to store the results
      npy_intp dims = n;

      #if defined(USING_SimpleNewFromData)
      double *results = new double [n];
      oresults = PyArray_SimpleNewFromData(1, &dims, NPY_DOUBLE, results);
      PyArray_ENABLEFLAGS((PyArrayObject *)oresults, NPY_ARRAY_OWNDATA);
      #else
      oresults = PyArray_SimpleNew(1, &dims, NPY_DOUBLE);
      double *results = (double*)PyArray_DATA((PyArrayObject *)oresults);
      #endif

      double tmp;

      bool ok = true;

      for (double *r = results, *r_e = r + n; r != r_e; ++r, ++pt, ++plogg, ++pabunin){

        tmp = *pabunin;

        if (!wd_atm::atmx_onlylog(*pt, *plogg, tmp, ifil, planck_table, atm_table, *r)) {
          *r = std::numeric_limits<double>::quiet_NaN();
          ok = false;
        }
      }

      if (!ok)
        raise_exception(fname + "::Failed to calculate logarithm of intensity at least once");
    }
  }

  return oresults;
}

#endif

/*
  C++ wrapper for python code:

    Multi-dimensional linear interpolation of gridded data. Gridded data
    means data ordered in a grid.

  Python:

    results = interp(req, axes, grid)

  with arguments:
    req: 2-rank numpy array = MxN array (M rows, N columns) where
        each column stores the value along the respective axis and
        each row corresponds to a single point to be interpolated;

    axes: tuple of N numpy arrays, with each array holding all unique
          vertices along its respective axis in ascending order

    grid: N+1-rank numpy array =  N1xN2x...xNNxNv array,
          where Ni are lengths of individual axes, and the last element
          is the vertex value of dimension Nv

  Example: we have the following vertices with corresponding values:

    v0 = (0, 2), f(v0) = 5
    v1 = (0, 3), f(v0) = 6
    v2 = (1, 3), f(v0) = 7
    v3 = (1, 2), f(v0) = 8

  We are interested in f(0.5, 2.5) and f(0.75, 2.25). Note that
  all values need to be floats, thus:

    req = np.array([[0.5, 2.5], [0.75, 2.25]])
    axes = (np.array([0.0, 1.0]), np.array([2.0, 3.0]))
    grid = np.array([[[5.0], [6.0]], [[7.0], [8.0]]])

  Return:
    2-rank numpy array = MxNv array of interpolated values
*/

static PyObject *interp(PyObject *self, PyObject *args, PyObject *keywds) {
    char *kwlist[] = {
        (char*)"req",
        (char*)"axes",
        (char*)"grid",
        NULL
    };

    PyObject *o_axes;

    // PyObject *o_req, *o_grid;
    PyArrayObject *o_req, *o_grid;

    if (!PyArg_ParseTupleAndKeywords(
          args, keywds, "O!O!O!", kwlist,
          &PyArray_Type, &o_req,
          &PyTuple_Type, &o_axes,
          &PyArray_Type, &o_grid))
        {
          raise_exception("interp::argument type mismatch: req and grid need to be numpy arrays and axes a tuple of numpy arrays.");
          return NULL;
        }

    // if (!PyArg_ParseTuple(args, "OOO", &o_req, &o_axes, &o_grid)) {
    //     raise_exception("arguments for interp(req, axes, grid) could not be parsed.");
    //     return NULL;
    // }

    // if (!PyArray_Check(o_req)) {
    //     raise_exception("argument `req` should be a numpy array.");
    // }

    // if (!PyArray_Check(o_grid)) {
    //     raise_exception("argument `grid` should be a numpy array.");
    // }

    // if (!PyArray_Check(o_axes) && !PyList_Check(o_axes) && !PyTuple_Check(o_axes)) {
    //     raise_exception("argument `axes` should be a numpy array, a list or a tuple.");
    // }

     PyArrayObject
      *o_req1 = (PyArrayObject *)PyArray_FROM_OTF((PyObject *)o_req, NPY_DOUBLE, NPY_ARRAY_IN_ARRAY),
      *o_grid1 = (PyArrayObject *)PyArray_FROM_OTF((PyObject *)o_grid, NPY_DOUBLE, NPY_ARRAY_IN_ARRAY);

    // PyArrayObject
    //     *o_req1 = (PyArrayObject *) PyArray_FromObject((PyObject *) o_req, NPY_DOUBLE, 0, 0),
    //     *o_grid1 = (PyArrayObject *) PyArray_FromObject((PyObject *) o_grid, NPY_DOUBLE, 0, 0);

    if (!o_req1 ||!o_grid1) {
        if (!o_req1) raise_exception("argument `req` is not a correctly shaped numpy array.");
        if (!o_grid1) raise_exception("argument `grid` is not a correctly shaped numpy array.");

        Py_DECREF(o_req1);
        Py_DECREF(o_grid1);
        return NULL;
    }

    /* number of axes: */
    int Na;
    if (PyList_Check(o_axes))
        Na = PyList_Size(o_axes);
    else if (PyTuple_Check(o_axes))
        Na = PyTuple_Size(o_axes);
    else /* if (PyArray_Check(o_axes)) */
        Na = PyArray_DIM((PyArrayObject *) o_axes, 0);

    int Np = PyArray_DIM(o_req1, 0),     /* number of points */
        Nv = PyArray_DIM(o_grid1, Na),   /* number of values interpolated */
        Nr = Np*Nv;                      /* number of returned values */

    double
        *Q = (double *) PyArray_DATA(o_req1),  // requested values
        *G = (double *) PyArray_DATA(o_grid1); // grid of values

    // Unpack the axes
    int *L = new int [Na];      // number of values in axes
    double **A = new double* [Na]; // pointers to tuples in axes

    {
        PyArrayObject *p;
        for (int i = 0; i < Na; ++i) {
            if (PyList_Check(o_axes))
                p = (PyArrayObject *) PyList_GET_ITEM(o_axes, i); // no checks, borrows reference
            else if (PyTuple_Check(o_axes))
                p = (PyArrayObject *) PyTuple_GET_ITEM(o_axes, i); // no checks, borrows reference
            else /* if (PyArray_Check(o_axes)) */
                /* handle me */
                p = (PyArrayObject *) o_axes;

            L[i] = (int) PyArray_DIM(p, 0);
            A[i] = (double *) PyArray_DATA(p);
        }
    }

  //
  // Prepare for returned values
  //
  npy_intp dims[2] = {Np, Nv};

  #if defined(USING_SimpleNewFromData)
  double *R = new double [Nr];
	PyObject *o_ret = PyArray_SimpleNewFromData(2, dims, NPY_DOUBLE, R);
  PyArray_ENABLEFLAGS((PyArrayObject *)o_ret, NPY_ARRAY_OWNDATA);
  #else
	PyObject *o_ret = PyArray_SimpleNew(2, dims, NPY_DOUBLE);
  double *R = (double *) PyArray_DATA((PyArrayObject *)o_ret);
  #endif

  //
  // Do interpolation
  //

  Tlinear_interpolation<double> lin_iterp(Na, Nv, L, A, G);

  for (double *q = Q, *r = R, *re = r + Nr; r != re; q += Na, r += Nv)
    lin_iterp.get(q, r);

  // clean copies of objects
  Py_DECREF(o_req1);
  Py_DECREF(o_grid1);

  // Clean data about axes
  delete [] L;
  delete [] A;

  return o_ret;
}

/*
  Calculate cosine of the angle of scalar projections

    r[i] = x[i].y[i]/(|x[i]| |y[i]|)    i = 0, ..., n -1

  Input:
    x : 2-rank numpy array
    y : 2-rank numpy array

  Return:
    r: 1- rank numpy array
*/
static PyObject *scalproj_cosangle(PyObject *self, PyObject *args) {

  auto fname = "vec_proj"_s;

  PyArrayObject *o_x, *o_y;

  if  (!PyArg_ParseTuple(args,
        "O!O!",
        &PyArray_Type, &o_x,
        &PyArray_Type, &o_y)
      ){
    raise_exception(fname +  "::Problem reading arguments");
    return NULL;
  }

  int n = PyArray_DIM(o_x, 0);

  npy_intp dims = n;

  double
    s, x, y,
    *px = (double*)PyArray_DATA(o_x),
    *py = (double*)PyArray_DATA(o_y);

  #if defined(USING_SimpleNewFromData)
  double *r = new double [n];
  PyObject *o_r = PyArray_SimpleNewFromData(1, &dims, NPY_DOUBLE, r);
  PyArray_ENABLEFLAGS((PyArrayObject *)o_r, NPY_ARRAY_OWNDATA);
  #else
  PyObject *o_r = PyArray_SimpleNew(1, &dims, NPY_DOUBLE);
  double *r = (double *)PyArray_DATA((PyArrayObject *)o_r);
  #endif

  for (double *p = r, *pe = r + n; pe != p; ++p) {

    s = x = y = 0;
    for (int i = 0; i < 3; ++i, ++px, ++py) {
     s += (*px)*(*py);
     x += (*px)*(*px);
     y += (*py)*(*py);
    }

    *p = s/std::sqrt(x*y);
  }

  return o_r;
}


/*
  C++ wrapper for Python code:

  Calculate the area, volume and dvolume/dOmega of the left or right
  side of the "Roche" contact lobe defined as equipotential of the generalized
  Kopal potential Omega:

      Omega_0 = Omega(x,y,z)

  assuming F = 1. We divide the Roche contact lobe on sides by cutting
  it with a plane x=const.

  Python:

    dict = roche_contact_partial_area_volume(x, q, d, Omega0, <keyword>=<value>)

  where parameters are

  positionals:
    x: float - plane dividing left and right side
    q: float = M2/M1 - mass ratio
    d: float - separation between the two objects
    Omega: float - value potential

  keywords:
    choice: integer, default 0
            0 for discussing left lobe
            1 for discussing right lobe

    larea: boolean, default True
    lvolume: boolean, default True
    ldvolume: boolean, default True

    epsA : float, default 1e-12
      relative precision of the area

    epsV : float, default 1e-12
      relative precision of the volume

    epsdV : float, default 1e-12
      relative precision of the dvolume/dOmega

  Returns:

    dictionary

  with keywords
    larea: area of the left or right Roche lobe
      float:

    lvolume: volume of the left or right Roche lobe
      float:

    ldvolume: dvolume/dOmega of the left or right Roche lobe
      float:

    Example:
    import libphoebe

    x=0.7       # where we cut it
    choice = 0  # 0 for left and 1 for right
    q=0.1
    Omega0=1.9
    d=1.

    res=libphoebe.roche_contact_partial_area_volume(x, q, d, Omega0, choice)

    {'larea': 4.587028506379938, 'lvolume': 0.9331872042603445, 'ldvolume': -2.117861555286342}
*/


static PyObject *roche_contact_partial_area_volume(PyObject *self, PyObject *args, PyObject *keywds) {

  auto fname = "roche_contact_partial_area_volume"_s;

  //
  // Reading arguments
  //

  char *kwlist[] = {
    (char*)"x",
    (char*)"q",
    (char*)"d",
    (char*)"Omega0",
    (char*)"choice",
    (char*)"larea",
    (char*)"lvolume",
    (char*)"ldvolume",
    (char*)"epsA",
    (char*)"epsV",
    (char*)"epsdV",
    NULL};

  int choice = 0;

  double eps[3] = {1e-12, 1e-12, 1e-12};

  bool b_r[3] = {true, true, true}; // b_larea, b_lvolume, b_ldvolume

  PyObject *o_r[3] = {0, 0, 0};     // *o_larea = 0, *o_lvolume = 0, *o_ldvolume

  double x, q, d, Omega0;

  if (!PyArg_ParseTupleAndKeywords(
      args, keywds,  "dddd|iO!O!O!ddd", kwlist,
      &x, &q, &d, &Omega0,  // necessary
      &choice,
      &PyBool_Type, o_r,
      &PyBool_Type, o_r + 1,
      &PyBool_Type, o_r + 2,
      eps, eps + 1, eps + 2
      )
    ) {

    raise_exception(fname + "::Problem reading arguments");
    return NULL;
  }

  unsigned res_choice = 0;

  //
  // Read boolean variables and define result-choice
  //
  for (int i = 0, j = 1; i < 3; ++i, j <<= 1) {
    if (o_r[i]) b_r[i] = PyObject_IsTrue(o_r[i]);
    if (b_r[i]) res_choice += j;
  }

  if (res_choice == 0) {
    raise_exception(fname + "::Nothing is computed.");
    return NULL;
  }

  if (choice != 0 && choice != 1){
    raise_exception(fname + "::This choice of sides is not possible.");
    return NULL;
  }

  if (verbosity_level >=4)
    report_stream << fname
      << ":: q=" << q
      << " d=" << d
      << " Omega0=" << Omega0
      << " res_choice=" << res_choice << '\n';

  //
  // Choosing boundaries on x-axis
  //

  double xrange0[2], xrange[2];

  if (!gen_roche::lobe_xrange(xrange0, 2, Omega0, q, 1., d, true)){
    raise_exception(fname + "::Determining lobe's boundaries failed");
    return NULL;
  }

  if (verbosity_level >=4)
    report_stream << fname + "::xrange=" << xrange0[0] << ':' <<  xrange0[1] << '\n';

  if (x < xrange0[0] || xrange0[1] < x) {
    raise_exception(fname + "::Plane cutting lobe is outside xrange.");
    return NULL;
  }

  if (choice == 0) {
    xrange[0] = xrange0[0];
    xrange[1] = x;
  } else {
    xrange[0] = x;
    xrange[1] = xrange0[1];
  }

  //
  // Calculate area and volume:
  //

  const int m_min = 1 << 6;  // minimal number of points along x-axis

  int m0 = m_min,            // starting number of points alomg x-axis
      dir = (choice == 0 ? 1 : -1);

  bool
    polish = false,
    adjust = true;

  double r[3], p[2][3], e;

  //
  // one step adjustment of precison for area and volume
  // calculation
  //

  do {

    for (int i = 0, m = m0; i < 2; ++i, m <<= 1) {

      gen_roche::area_volume_directed_integration(p[i], res_choice, dir, xrange, Omega0, q, 1., d, m, polish);

      if (verbosity_level >=4)
        report_stream  << fname + "::m=" << m << " P:" << p[i][0] << '\t' << p[i][1] << '\t' << p[i][2] << '\n';
    }

    // best approximation
    for (int i = 0; i < 3; ++i) if (b_r[i]) {
      r[i] = (16*p[1][i] - p[0][i])/15;

      if (verbosity_level >=4)
        report_stream  << fname << "::B:" << i << ":" << r[i] << '\n';
    }

    if (adjust) {

      // extrapolation based on assumption
      //   I = I0 + a_1 h^4
      // estimating errors. This seems to be valid for well behaved functions.

      int m0_next = m0;

      adjust = false;

      for (int i = 0; i < 3; ++i) if (b_r[i]) {

        // relative error
        e = std::max(std::abs(p[0][i]/r[i] - 1), 16*std::abs(p[1][i]/r[i] - 1));

        if (verbosity_level >=4)
          report_stream  << fname << "::err=" << e << " m0=" << m0 << '\n';

        if (e > eps[i]) {
          int k = int(1.1*m0*std::pow(e/eps[i], 0.25));
          if (k > m0_next) {
            m0_next = k;
            adjust = true;
          }
        }
      }

      if (adjust) m0 = m0_next;
    }

  } while (adjust);

  PyObject *results = PyDict_New();

  const char *str[3] =  {"larea", "lvolume", "ldvolume"};

  for (int i = 0; i < 3; ++i) if (b_r[i])
    PyDict_SetItemStringStealRef(results, str[i], PyFloat_FromDouble(r[i]));

  return results;
}




/*
  C++ wrapper for Python code:

  Calculate the minimal distance r of the neck from x axis of the contact
  Roche lobe at angle phi from y axis:

      Omega_0 = Omega(x, r cos(phi), r sin(phi))


  assuming F = 1.

  Python:

    dict = roche_contact_neck_min(phi, q, d, Omega0)

  where parameters are

  positionals:
    q: float = M2/M1 - mass ratio
    d: float - separation between the two objects
    Omega: float - value potential
    phi: angle
      for minimal distance in
        xy plane phi = 0
        xz plane phi = pi/2

  Returns:
      dictionary

  with keywords

    rmin: minimal distance
      float:

    xmin: position of minimum
      float:

  Example:
    import numpy as np
    import libphoebe

    q=0.1
    d=1.
    Omega0 = 1.9

    for phi in np.linspace(0,np.pi/2, 4):
      print libphoebe.roche_contact_neck_min(phi, q, d, Omega0)


    {'xmin': 0.742892957853368, 'rmin': 0.14601804638933566}
    {'xmin': 0.7415676153921865, 'rmin': 0.14223055177447497}
    {'xmin': 0.7393157248476556, 'rmin': 0.13553553766381343}
    {'xmin': 0.7383492639142092, 'rmin': 0.13255145166593718}

*/


static PyObject *roche_contact_neck_min(PyObject *self, PyObject *args, PyObject *keywds) {

  auto fname = "roche_contact_neck_min"_s;

  //
  // Reading arguments
  //

  char *kwlist[] = {
    (char*)"phi",
    (char*)"q",
    (char*)"d",
    (char*)"Omega0",
    NULL};


  double q, d, Omega0, phi;

  if (!PyArg_ParseTupleAndKeywords(
        args, keywds,  "dddd", kwlist,
        &phi, &q, &d, &Omega0)
    ) {
    raise_exception(fname + "::Problem reading arguments");
    return NULL;
  }

  double u[2];

  if (!contact::neck_min(u, std::cos(phi), q, d, Omega0)) {
    raise_exception(fname + "::Slow convergence");
    return NULL;
  }

  PyObject *results = PyDict_New();

  PyDict_SetItemStringStealRef(results, "xmin", PyFloat_FromDouble(u[0]));
  PyDict_SetItemStringStealRef(results, "rmin", PyFloat_FromDouble(u[1]));

  return results;
}

/*
  C++ wrapper for Python code:

  Calculate the value of the generalized Kopal potential Omega1 corresponding
  to parameters (q,F,d) and the volume of the Roche lobes equals to vol.

  The Roche lobe(s) is defined as equipotential of the generalized
  Kopal potential Omega:

      Omega_i = Omega(x,y,z; q, F, d)

  Python:

    Omega1 = roche_contact_Omega_at_partial_vol(vol, phi, q, d, <keyword>=<value>)

  where parameters are

  positionals:
    vol: float - volume of the Roche lobe
    q: float = M2/M1 - mass ratio
    d: float - separation between the two objects

  keywords: (optional)
    Omega0: float - guess for value potential Omega1
    choice: integer, default 0
            0 for discussing left lobe
            1 for discussing right lobe
    precision: float, default 1e-12
      aka relative precision
    accuracy: float, default 1e-12
      aka absolute precision
    max_iter: integer, default 100
      maximal number of iterations in the Newton-Raphson

  Returns:

    Omega1 : float
      value of the Kopal potential for (q,F,d) at which the lobe has the given volume
*/

static PyObject *roche_contact_Omega_at_partial_vol(PyObject *self, PyObject *args, PyObject *keywds) {

  auto fname = "roche_contact_Omega_at_partial_vol"_s;

  if (verbosity_level>=4)
    report_stream << fname << "::START" << std::endl;

  //
  // Reading arguments
  //

  char *kwlist[] = {
    (char*)"vol",
    (char*)"phi",
    (char*)"q",
    (char*)"d",
    (char*)"Omega0",
    (char*)"choice",
    (char*)"precision",
    (char*)"accuracy",
    (char*)"max_iter",
    NULL};

  int
    choice = 0;

  double
    vol, phi, q, d,
    Omega0 = nan(""),
    precision = 1e-12,
    accuracy = 1e-12;

  int max_iter = 20;

  if (!PyArg_ParseTupleAndKeywords(
        args, keywds,  "dddd|diddi", kwlist,
        &vol, &phi, &q, &d,  // necessary
        &Omega0,
        &choice,
        &precision,
        &accuracy,
        &max_iter
      )
    ) {
    raise_exception(fname + "::Problem reading arguments");
    return NULL;
  }

  if (choice != 0 && choice != 1){
    raise_exception(fname + "::This choice of sides is not possible.");
    return NULL;
  }

  //
  //  Getting minimal volume and maximal permitted Omega
  //
  if (verbosity_level>=4)
    report_stream << fname + "::calculate minimal critical volume ...\n";

  double buf[3], Omega_min, Omega_max, vol_min, vol_max;

  if (!gen_roche::critical_area_volume(2, (choice == 0 ? q : 1/q), 1., d, Omega_max, buf)){
    raise_exception(fname + "::Determining lobe's boundaries failed");
    return NULL;
  }

  vol_min = buf[1];

  //
  //  Getting maximal volume and minimal permitted Omega
  //

  if (verbosity_level>=4)
    report_stream << fname << "::calculate maximal critical volume ...\n";

  double OmegaC[3], L[3];

  gen_roche::critical_potential(OmegaC, L, 2+4, q, 1., d);

  Omega_min = std::max(OmegaC[1], OmegaC[2]);

  if (verbosity_level >=4)
    report_stream << fname + "::L2=" << L[1] << " L3=" <<  L[2] << '\n';

  double cos_phi = std::cos(phi), xrange[2], u[2], b = d*d*d*(1 + q);

  if (!contact::neck_min(u, cos_phi, q, d, Omega_min)){
    raise_exception(fname + "::Calculating neck minimum failed. 1.");

    if (verbosity_level>=4) report_stream << fname + "::END" << std::endl;

    return NULL;
  }

  if (u[0] < L[1] || L[2] < u[0]) {
    raise_exception(fname + "::Plane cutting lobe is outside [L2,L3].");

    if (verbosity_level>=4) report_stream << fname + "::END" << std::endl;

    return NULL;
  }

  if (choice == 0) {
    xrange[0] = (OmegaC[1] > OmegaC[2] ? L[1] : d*gen_roche::left_lobe_left_xborder(d*Omega_min, q, b));
    xrange[1] = u[0];
  } else {
    xrange[0] = u[0];
    xrange[1] = (OmegaC[1] < OmegaC[2] ? L[2] : d*gen_roche::right_lobe_right_xborder(d*Omega_min, q, b));
  }

  int dir = (choice == 0 ? 1 : -1);
  gen_roche::area_volume_directed_integration(buf, 2, dir, xrange, Omega_min, q, 1., d, 1 << 14);

  vol_max = buf[1];

  if (vol < vol_min  || vol > vol_max){
    raise_exception(fname + "::Volume is outside bounds.");

    if (verbosity_level >= 2)
      report_stream << fname + "::vol=" << vol << " vol_min=" << vol_min << " vol_max=" << vol_max << '\n';

    if (verbosity_level>=4) report_stream << fname + "::END" << std::endl;

    return NULL;
  }

  if (verbosity_level >= 4)
    report_stream << fname
      << "::Omega_min=" << Omega_min << " Omega_max=" << Omega_max
      << " vol_min=" << vol_min << " vol_max=" << vol_max << '\n';

  //
  // If Omega0 is not set, we estimate it
  //

  if (std::isnan(Omega0)) {

   double f = (vol - vol_min)/(vol_max - vol_min);

   Omega0 = Omega_min*f + Omega_max*(1 - f);
  }

  //
  // Checking estimate of the Omega0
  //
  if (Omega0 < Omega_min || Omega0 > Omega_max) {
    raise_exception(fname + "::The estimated Omega is outside bounds.");

    if (verbosity_level >= 2)
      report_stream << fname + "::Omega0=" << Omega0 << " Omega_min=" << Omega_min << " Omega_max=" << Omega_max << '\n';

    if (verbosity_level>=4) report_stream << fname + "::END" << std::endl;

    return NULL;
  }

  if (verbosity_level >= 4)
      report_stream
        << fname + "::vol=" << vol << " q=" << q << " Omega0=" << Omega0
        << " d=" << d << " choice=" << choice << std::endl;

  //
  // Trying to calculate Omega at given volume
  //
  const int m_min = 1 << 8;  // minimal number of points along x-axis

  int
    m0 = m_min,  // minimal number of points along x-axis
    it = 0;      // number of iterations

  // expected precisions of the integrals
  double eps = precision/2;

  // adaptive calculation of the volume
  // permitting adjustment just once as it not necessary stable
  bool adjust = true;

  double v[2], w[2], p[2], t;

   // first step of secant method
  if (Omega0 - Omega_min < Omega_max - Omega0) {
    v[0] = vol_max - vol;
    w[0] = Omega_min;
  } else {
    v[0] = vol_min - vol;
    w[0] = Omega_max;
  }

  w[1] = Omega0;

  do {

    if (!contact::neck_min(u, cos_phi, q, d, w[1])){
      raise_exception(fname + "::Calculating neck minimum failed.2");

      if (verbosity_level>=4) report_stream << fname + "::END" << std::endl;

      return NULL;
    }

    if (choice == 0) {
      xrange[0] = d*gen_roche::left_lobe_left_xborder(d*w[1], q, b);
      xrange[1] = u[0];
    } else {
      xrange[0] = u[0];
      xrange[1] = d*gen_roche::right_lobe_right_xborder(d*w[1], q, b);
    }

    if (std::isnan(xrange[0]) || std::isnan(xrange[1])) {
      raise_exception(fname + "::Determining lobe's boundaries failed");

      if (verbosity_level>=4) report_stream << fname + "::END" << std::endl;

      return NULL;
    }

    //
    // calculate the volume at w[1]
    //
    do {


      for (int i = 0, m = m0; i < 2; ++i, m <<= 1) {
        gen_roche::area_volume_directed_integration(buf, 2, dir, xrange, w[1], q, 1., d, m);

        p[i] = buf[1];
      }

      // extrapolations based on the expansion
      // I = I0 + a1 h^4 + a2 h^5 + ...
      // result should have relative precision better than 1e-12

      v[1] = (16*p[1] - p[0])/15;

      if (adjust) {

        // relative error
        double e = std::max(std::abs(p[0]/v[1] - 1), 16*std::abs(p[1]/v[1] - 1));

        if (e > eps)
          m0 = int(1.1*m0*std::pow(e/eps, 0.25));
        else adjust = false;

        if (verbosity_level>=4)
          report_stream << fname << "::m=" <<  m0 << " V=" << v[1] << " e =" << e << '\n';
      }
    } while (adjust);

    // interested only in volume - <target volume>
    v[1] -= vol;

    // secant method step
    t = w[1] - v[1]*(w[1] - w[0])/(v[1] - v[0]);

    v[0]  = v[1];
    w[0] = w[1];
    w[1] = t;

    if (verbosity_level>=4)
      report_stream
        << fname + "::Omega=" << w[0] << " dV=" << v[0]
        << " dOmega=" << w[1] - w[0]  << " Omega*=" << w[1]<< '\n';

  } while (std::abs(w[0] - w[1]) > accuracy + precision*w[1] && ++it < max_iter);

  if (it >= max_iter){
    raise_exception(fname + "::Maximum number of iterations exceeded");

    if (verbosity_level>=4) report_stream << fname + "::END" << std::endl;

    return NULL;
  }

  if (verbosity_level>=4)
    report_stream << fname << "::END" << std::endl;

  return PyFloat_FromDouble(w[1]);
}


/*
  Computes monochromatic blackbody intensity in W/m^3 using the
  Planck function:

    intensity = planck_function (lam, Teff)

    B_\lambda (\lambda ,T)= \frac {2hc^2}{\lambda^5}\frac {1}{e^{\frac {hc}{\lambda k_{\mathrm {B} }T}}-1}

  Input:
    lam : wavelength in m
      float
    or
      1- rank numpy array

    Teff: effective temperature in K
      float
    or
      1- rank numpy array

  Returns: monochromatic blackbody intensity:
      float : if lam and Teff are float
    or
      1-rank numpy array : if lam or Teff are 1-rank numpy arrays
    or
      2-rank numpy array : if lam and Teff are 1-rank numpy arrays
*/
static PyObject *planck_function(PyObject *self, PyObject *args) {

  const double A = 1.1910429526245747e-16; // = 2 h c^2 [m4 kg / s3];
  const double B = 0.014387773538277205;   // = hc/k [mK];

  const char *fname = "planck_function";

  //
  // Reading arguments
  //

  PyObject *o_lam, *o_Teff;

  if (!PyArg_ParseTuple(args, "OO", &o_lam, &o_Teff)) {
    std::cerr << fname << "::Problem reading arguments\n";
    return NULL;
  }

  //
  // Read lambdas
  //
  int n_lam = -1;
  double *p_lam, lam;

  if (PyFloat_Check(o_lam)) {
    lam =  PyFloat_AS_DOUBLE(o_lam);
    p_lam = &lam;
  } else if (PyArray_Check(o_lam)) {
    n_lam = PyArray_DIM((PyArrayObject *)o_lam, 0);
    p_lam = (double*)PyArray_DATA((PyArrayObject *)o_lam);
  } else {
    std::cerr << fname << ":: This type of input of lambdas is not supported\n";
    return NULL;
  }

  //
  // Read tempeatures
  //

  int n_Teff = -1;
  double *p_Teff, Teff;

  if (PyFloat_Check(o_Teff)) {
    Teff = PyFloat_AS_DOUBLE(o_Teff);
    p_Teff = &Teff;
  } else if (PyArray_Check(o_Teff)) {
    n_Teff = PyArray_DIM((PyArrayObject*)o_Teff, 0);
    p_Teff = (double*)PyArray_DATA((PyArrayObject *)o_Teff);
  } else {
    std::cerr << fname << ":: This type of input of Teff is not supported\n";
    return NULL;
  }

  //
  // if both arguments are float the result if float
  //
  if (n_lam < 0 && n_Teff < 0)
    return (lam == 0 ? 0 : PyFloat_FromDouble(A/std::pow(lam,5)/(std::exp(B/(lam*Teff)) - 1)));

  //
  // At least one of the arguments is numpy array and
  // the result is numpy array
  //
  npy_intp dims[2];
  PyObject *o_r;

  if (n_lam < 0 && n_Teff > 0) {        // Teff is array => result is array
    n_lam = 1;
    dims[0] = n_Teff;
    o_r = PyArray_SimpleNew(1, dims, NPY_DOUBLE);

  } else if (n_lam > 0 && n_Teff < 0) { // lam is array => result is array
    n_Teff = 1;
    dims[0] = n_lam;
    o_r = PyArray_SimpleNew(1, dims, NPY_DOUBLE);

  } else { // both are arrays => => result is a matrix
    dims[0] = n_lam;
    dims[1] = n_Teff;
    o_r = PyArray_SimpleNew(2, dims, NPY_DOUBLE);
  }

  double
    tmp, tmp2,
    *r = (double *)PyArray_DATA((PyArrayObject *)o_r);

  for (int i = 0; i < n_lam; ++i) {
    lam = p_lam[i];
    if (lam != 0) {
      tmp = A/std::pow(lam, 5);
      tmp2 = B/lam;
      for (int j = 0; j < n_Teff; ++j)
        *(r++) = tmp/(std::exp(tmp2/p_Teff[j]) - 1);
    } else for (int j = 0; j < n_Teff; ++j) *(r++) = 0;
  }

  return o_r;
}

/*
  Computing CCM89 extinction value as a value of wavelength

  Input:
    lam: wavelength in m
      float
    or
      1- rank numpy array

  Returns: extinction coefficients:
      1-rank numpy array: two values
    or
      2-rank numpy array: array of two values
*/
static PyObject *CCM89_extinction(PyObject *self, PyObject *args) {

  const char *fname = "CCM89_extinction";

  //
  // Reading arguments
  //

  PyObject *o_lam;

  if (!PyArg_ParseTuple(args, "O", &o_lam)) {
    std::cerr << fname << "::Problem reading arguments\n";
    return NULL;
  }

  //
  // Reading variables and reserving space for results
  //

  int n;
  npy_intp dims[2];
  PyObject *o_r;
  double *l, lam;

  if (PyFloat_Check(o_lam)) {
    n = 1;
    lam = PyFloat_AS_DOUBLE(o_lam);
    l = &lam;

    dims[0] = 2;
    o_r = PyArray_SimpleNew(1, dims, NPY_DOUBLE);

  } else if (PyArray_Check(o_lam)) {
    n = PyArray_DIM((PyArrayObject*)o_lam, 0);
    l = (double*)PyArray_DATA((PyArrayObject *)o_lam);

    dims[0] = n;
    dims[1] = 2;
    o_r = PyArray_SimpleNew(2, dims, NPY_DOUBLE);

  } else {
    std::cerr << fname << ":: This type of input of lambdas is not supported\n";
    return NULL;
  }


  //
  // Calculating results
  //


  double
    x, y, y2,
    *r = (double *)PyArray_DATA((PyArrayObject *)o_r);

  do {

    x = 1e-6/(*(l++));

    if (0.3 <= x && x <= 1.1) {
      y = std::pow(x, 1.61);
      *(r++) = 0.574*y;
      *(r++) = -0.527*y;
    } else if (x <= 3.3) {
      y = x - 1.82;
      //ax = 1 + 0.17699*y - 0.50447*y**2 - 0.02427*y**3 + 0.72085*y**4 + 0.01979*y**5 - 0.77530*y**6 + 0.32999*y**7
      *(r++) = 1 + y*(0.17699 + y*(-0.50447 + y*(-0.02427 + y*(0.72085 + y*(0.01979 + (-0.7753 + 0.32999*y)*y)))));
      //bx = 1.141338*y + 2.28305*y**2 + 1.07233*y**3 - 5.38434*y**4 - 0.62251*y**5 + 5.30260*y**6 - 2.09002*y**7
      *(r++) = y*(1.41338 + y*(2.28305 + y*(1.07233 + y*(-5.38434 + y*(-0.62251 + (5.3026 - 2.09002*y)*y)))));
    } else if (x <= 5.9) {
      *(r++) = 1.752 - 0.316*x - 0.104/(utils::sqr(x - 4.67) + 0.341);
      *(r++) = -3.090 + 1.825*x + 1.206/(utils::sqr(x - 4.62) + 0.263);
    } else if (x <= 8.0) {
      y = x - 5.9;
      y2 = y*y;
      *(r++) = 1.752 - 0.316*x - 0.104/(utils::sqr(x - 4.67) + 0.341) - (0.04473 + 0.009779*y)*y2;
      *(r++) =- 3.090 + 1.825*x + 1.206/(utils::sqr(x - 4.62) + 0.263) + (0.2130 + 0.1207*y)*y2;
    } else if (x <= 10) {
      y = x - 8;
      //ax = -1.073 - 0.628*y + 0.137*y**2 - 0.070*y**3;
      *(r++) = -1.073 + y*(-0.628 + (0.137 - 0.07*y)*y);
      //bx = 13.670 + 4.257*y + 0.420*y**2 + 0.374*y**3
      *(r++) = 13.67 + y*(4.257 + (0.42 + 0.374*y)*y);
    } else {
      std::cerr
        << fname
        << "Passband wavelength outside the range defined for CCM89 extinction (0.1-3.3 micron)\n";
      return NULL;
    }
  } while (--n);

  return o_r;
}


/*
  Computing Gordon et al. (2009) extinction value as a value of wavelength

  Input:
    lam: wavelength in m
      float
    or
      1- rank numpy array

  Returns: extinction coefficients:
      1-rank numpy array: two values
    or
      2-rank numpy array: array of two values
*/
static PyObject *gordon_extinction(PyObject *self, PyObject *args) {

  const char *fname = "gordon_extinction";

  //
  // Reading arguments
  //

  PyObject *o_lam;

  if (!PyArg_ParseTuple(args, "O", &o_lam)) {
    std::cerr << fname << "::Problem reading arguments\n";
    return NULL;
  }

  //
  // Reading variables and reserving space for results
  //

  int n;
  npy_intp dims[2];
  PyObject *o_r;
  double *l, lam;

  if (PyFloat_Check(o_lam)) {
    n = 1;
    lam = PyFloat_AS_DOUBLE(o_lam);
    l = &lam;

    dims[0] = 2;
    o_r = PyArray_SimpleNew(1, dims, NPY_DOUBLE);

  } else if (PyArray_Check(o_lam)) {
    n = PyArray_DIM((PyArrayObject*)o_lam, 0);
    l = (double*)PyArray_DATA((PyArrayObject *)o_lam);

    dims[0] = n;
    dims[1] = 2;
    o_r = PyArray_SimpleNew(2, dims, NPY_DOUBLE);

  } else {
    std::cerr << fname << ":: This type of input of lambdas is not supported\n";
    return NULL;
  }


  //
  // Calculating results
  //


  double
    x, y, x59square,
    *r = (double *)PyArray_DATA((PyArrayObject *)o_r);

  do {

    x = 1e-6/(*(l++));

    if (0.3 <= x && x <= 1.1) {
      y = std::pow(x, 1.61);
      *(r++) = 0.574*y;
      *(r++) = -0.527*y;
    } else if (x <= 3.3) {
      y = x - 1.82;
      //ax = 1 + 0.17699*y - 0.50447*y**2 - 0.02427*y**3 + 0.72085*y**4 + 0.01979*y**5 - 0.77530*y**6 + 0.32999*y**7
      *(r++) = 1 + y*(0.17699 + y*(-0.50447 + y*(-0.02427 + y*(0.72085 + y*(0.01979 + (-0.7753 + 0.32999*y)*y)))));
      //bx = 1.141338*y + 2.28305*y**2 + 1.07233*y**3 - 5.38434*y**4 - 0.62251*y**5 + 5.30260*y**6 - 2.09002*y**7
      *(r++) = y*(1.41338 + y*(2.28305 + y*(1.07233 + y*(-5.38434 + y*(-0.62251 + (5.3026 - 2.09002*y)*y)))));
    } else if (x <= 5.9) {
      *(r++) = 1.894 - 0.373*x - 0.0101/((x - 4.57)*(x - 4.57) + 0.0384);
      *(r++) = -3.490 + 2.057*x + 0.706/((x - 4.59)*(x - 4.59) + 0.0169);
    } else if (x <= 11.0) {
      x59square=(x - 5.9)*(x - 5.9);
      *(r++) = 1.894 - 0.373*x - 0.0101/((x - 4.57)*(x - 4.57) + 0.0384) - 0.110*x59square - 0.0100*x59square*(x - 5.9);
      *(r++) = -3.490 + 2.057*x + 0.706/((x - 4.59)*(x - 4.59) + 0.0160) + 0.531*x59square + 0.0544*x59square*(x - 5.9);
    } else {
      std::cerr
        << fname
        << "Passband wavelength outside the range defined for CCM89 and Gordon et al. (2009) extinction (0.1-3.3 micron)\n";
      return NULL;
    }
  } while (--n);

  return o_r;
}


/*
  Define functions in module

  Some modification in declarations due to use of keywords
  Ref:
  * https://docs.python.org/2.0/ext/parseTupleAndKeywords.html
*/
static PyMethodDef Methods[] = {

 { "roche_misaligned_transf",
    roche_misaligned_transf,
    METH_VARARGS,
    "Determine angle parameters of the misaligned Roche lobes from "
    "the spin angular velocity in the rotating binary system "},

// --------------------------------------------------------------------


  { "roche_critical_potential",
    (PyCFunction)roche_critical_potential,
    METH_VARARGS|METH_KEYWORDS,
    "Determine the critical potentials of Kopal potential for given "
    "values of q, F, and d."},

  { "rotstar_critical_potential",
    rotstar_critical_potential,
    METH_VARARGS,
    "Determine the critical potentials of the rotating star potental "
    "for given values of omega."},

  { "rotstar_misaligned_critical_potential",
    rotstar_misaligned_critical_potential,
    METH_VARARGS,
    "Determine the critical potentials of the rotating star potental "
    "with misalignment for given values of omega and spin"},

// --------------------------------------------------------------------

  { "roche_pole",
    (PyCFunction)roche_pole,
    METH_VARARGS|METH_KEYWORDS,
    "Determine the height of the pole of generalized Roche lobes for given "
    "values of q, F, d and Omega0"},

  { "rotstar_pole",
    (PyCFunction)rotstar_pole,
    METH_VARARGS|METH_KEYWORDS,
    "Determine the height of the pole of rotating star for given a omega."},

  { "rotstar_misaligned_pole",
    (PyCFunction)rotstar_misaligned_pole,
    METH_VARARGS|METH_KEYWORDS,
    "Determine the height of the pole of rotating star with misalignment "
    "for given a omega and spin."},

  { "sphere_pole",
    (PyCFunction)sphere_pole,
    METH_VARARGS|METH_KEYWORDS,
    "Determine the height of the pole of sphere for given a R."},

  { "roche_misaligned_pole",
    (PyCFunction)roche_misaligned_pole,
    METH_VARARGS|METH_KEYWORDS,
    "Determine the postion of the pole of generalized Roche lobes with "
    "misaligned angular spin-orbital angular velocity vectors for given "
    "values of q, F, d, misalignment(theta or direction) and Omega0."},

// --------------------------------------------------------------------

  {"roche_Omega_min",
    (PyCFunction)roche_Omega_min,
    METH_VARARGS|METH_KEYWORDS,
    "Determine the minimal posible value of the Kopal potential that"
    "permits existance of the compact Roche lobe for given "
    "values of q, F and d."},

  { "roche_misaligned_Omega_min",
    (PyCFunction)roche_misaligned_Omega_min,
    METH_VARARGS|METH_KEYWORDS,
    "Determine the minimal posible value of the Kopal potential that"
    "permits existance of the compact Roche lobe for given "
    "values of q, F, d and misalignment (theta or direction)."},

// --------------------------------------------------------------------
  { "roche_misaligned_critical_volume",
    (PyCFunction)roche_misaligned_critical_volume,
    METH_VARARGS|METH_KEYWORDS,
    "Determine the volume of the semi-detached case of the misaligned "
    "Roche lobe for given values of q, F, F and misalignment (theta or "
    "direction)"},
// --------------------------------------------------------------------

  { "rotstar_from_roche",
    (PyCFunction)rotstar_from_roche,
    METH_VARARGS|METH_KEYWORDS,
    "Determine parameters of the rotating stars from parameters Roche "
    " by matching the poles"},


  { "rotstar_misaligned_from_roche_misaligned",
    (PyCFunction)rotstar_misaligned_from_roche_misaligned,
    METH_VARARGS|METH_KEYWORDS,
    "Determine parameters of the rotating stars with misalignment from "
    "parameters Roche with misalignment by matching the poles."},

// --------------------------------------------------------------------

  { "roche_area_volume",
    (PyCFunction)roche_area_volume,
    METH_VARARGS|METH_KEYWORDS,
    "Determine the area and volume of the generalized Roche lobes for given "
    "values of q, F, d and Omega0."},

  { "rotstar_area_volume",
    (PyCFunction)rotstar_area_volume,
    METH_VARARGS|METH_KEYWORDS,
    "Determine the area and volume of the rotating star for given a omega "
    "and Omega0"},

  { "rotstar_misaligned_area_volume",
    (PyCFunction)rotstar_misaligned_area_volume,
    METH_VARARGS|METH_KEYWORDS,
    "Determine the area and volume of the rotating star with misalignment "
    "for given a omega and Omega0"},

  { "sphere_area_volume",
    (PyCFunction)sphere_area_volume,
    METH_VARARGS|METH_KEYWORDS,
    "Determine the area and volume of the sphere for given a R."},

  { "roche_misaligned_area_volume",
    (PyCFunction)roche_misaligned_area_volume,
    METH_VARARGS|METH_KEYWORDS,
    "Determine the area and volume of the generalized Roche lobes with "
    "misaligned spin and orbtal angular velocity vectors for given "
    "values of q, F, d, misalignment(theta or direction) and Omega0."},

// --------------------------------------------------------------------

  { "roche_Omega_at_vol",
    (PyCFunction)roche_Omega_at_vol,
    METH_VARARGS|METH_KEYWORDS,
    "Determine the value of the generalized Kopal potential at "
    "values of q, F, d and volume."},

  { "rotstar_Omega_at_vol",
    (PyCFunction)rotstar_Omega_at_vol,
    METH_VARARGS|METH_KEYWORDS,
    "Determine the value of the rotating star potential at "
    "values of omega and volume."},

   { "rotstar_misaligned_Omega_at_vol",
    (PyCFunction)rotstar_misaligned_Omega_at_vol,
    METH_VARARGS|METH_KEYWORDS,
    "Determine the value of the rotating star potential with misalignment at "
    "values of omega and volume."},

   { "roche_misaligned_Omega_at_vol",
    (PyCFunction)roche_misaligned_Omega_at_vol,
    METH_VARARGS|METH_KEYWORDS,
    "Determine the value of the generalized Kopal potential of "
    "Roche lobes with with misaligned spin and orbtal angular "
    "velocity vectors at values of q, F, d, misalignment(theta or direction) "
    "and volume."},

  { "sphere_Omega_at_vol",
    (PyCFunction)sphere_Omega_at_vol,
    METH_VARARGS|METH_KEYWORDS,
    "Determine the value of the spherical star potential at given volume."},

// --------------------------------------------------------------------

  { "roche_gradOmega",
    roche_gradOmega,
    METH_VARARGS,
    "Calculate the gradient and the value of the generalized Kopal potentil"
    " at given point [x,y,z] for given values of q, F and d."},

  { "rotstar_gradOmega",
    rotstar_gradOmega,
    METH_VARARGS,
    "Calculate the gradient and the value of the rotating star potential"
    " at given point [x,y,z] for given values of omega."},

  { "rotstar_misaligned_gradOmega",
    rotstar_misaligned_gradOmega,
    METH_VARARGS,
    "Calculate the gradient and the value of the rotating star potential "
    "with misalignment at given point [x,y,z] for given values of omega "
    "and spin."},

  { "sphere_gradOmega",
    sphere_gradOmega,
    METH_VARARGS,
    "Calculate the gradient of the potential of the sphere"
    " at given point [x,y,z]."},

  { "roche_misaligned_gradOmega",
    roche_misaligned_gradOmega,
    METH_VARARGS,
    "Calculate the gradient of the generalized Kopal potential with "
    " misaligned angular momenta at given point [x,y,z] for given "
    " values of q, F, d and misalignment(theta or direction)"},

// --------------------------------------------------------------------

  { "roche_Omega",
    roche_Omega,
    METH_VARARGS,
    "Calculate the value of the generalized Kopal potential"
    " at given point [x,y,z] for given values of q, F and d."},

  { "rotstar_Omega",
    rotstar_Omega,
    METH_VARARGS,
    "Calculate the value of the rotating star potential"
    " at given point [x,y,z] for given values of omega."},


   { "rotstar_misaligned_Omega",
    rotstar_misaligned_Omega,
    METH_VARARGS,
    "Calculate the value of the rotating star potential with misalignment"
    " at given point [x,y,z] for given values of omega and spin"},

  { "sphere_Omega",
    sphere_Omega,
    METH_VARARGS,
    "Calculate the value of the potential of the sphere "
    " at given point [x,y,z]."},

  { "roche_misaligned_Omega",
    roche_misaligned_Omega,
    METH_VARARGS,
    "Calculate the value of the generalized Kopal potential with "
    " misaligned angular velocity vectors at given point [x,y,z] for given "
    " values of q, F, d and misalignment(theta or direction)"},

// --------------------------------------------------------------------

  { "roche_gradOmega_only",
    roche_gradOmega_only,
    METH_VARARGS,
    "Calculate the gradient of the generalized Kopal potential"
    " at given point [x,y,z] for given values of q, F and d."},

  { "rotstar_gradOmega_only",
    rotstar_gradOmega_only,
    METH_VARARGS,
    "Calculate the gradient of the rotating star potential"
    " at given point [x,y,z] for given values of omega."},


  { "rotstar_misaligned_gradOmega_only",
    rotstar_misaligned_gradOmega_only,
    METH_VARARGS,
    "Calculate the gradient of the rotating star potential with misalignment"
    " at given point [x,y,z] for given values of omega and spin"},

  { "sphere_gradOmega_only",
    sphere_gradOmega_only,
    METH_VARARGS,
    "Calculate the gradient of the potential of the sphere"
    " at given point [x,y,z]."},

  { "roche_misaligned_gradOmega_only",
    roche_misaligned_gradOmega_only,
    METH_VARARGS,
    "Calculate the gradient of the generalized Kopal potential with "
    " misaligned angular momenta at given point [x,y,z] for given "
    " values of q, F, d and misalignment(theta or direction)"},

// --------------------------------------------------------------------

  { "roche_marching_mesh",
    (PyCFunction)roche_marching_mesh,
    METH_VARARGS|METH_KEYWORDS,
    "Determine the triangular meshing of generalized Roche lobes for "
    "given values of q, F, d and value of the generalized Kopal potential "
    "Omega0. The edge of triangles used in the mesh are approximately delta."},

  { "rotstar_marching_mesh",
    (PyCFunction)rotstar_marching_mesh,
    METH_VARARGS|METH_KEYWORDS,
    "Determine the triangular meshing of a rotating star for given "
    "values of omega and value of the star potential Omega. The edge "
    "of triangles used in the mesh are approximately delta."},

  { "rotstar_misaligned_marching_mesh",
    (PyCFunction)rotstar_misaligned_marching_mesh,
    METH_VARARGS|METH_KEYWORDS,
    "Determine the triangular meshing of a rotating star with misalignment "
    "for given values of omega, spin and value of the star potential Omega."
    "The edge of triangles used in the mesh are approximately delta."},

  { "sphere_marching_mesh",
    (PyCFunction)sphere_marching_mesh,
    METH_VARARGS|METH_KEYWORDS,
    "Determine the triangular meshing of a sphere for given radius R."
    "The edge of triangles used in the mesh are approximately delta."},

  { "roche_misaligned_marching_mesh",
    (PyCFunction)roche_misaligned_marching_mesh,
    METH_VARARGS|METH_KEYWORDS,
    "Determine the triangular meshing of generalized Roche lobes with "
    "misaligned spin and orbital angular velocity vectors for "
    "given values of q, F, d, misalignment(theta or direction) and value"
    "of the generalized Kopal potential Omega0. The edge of triangles "
    "used in the mesh are approximately delta."},

// --------------------------------------------------------------------

  { "mesh_visibility",
    (PyCFunction)mesh_visibility,
    METH_VARARGS|METH_KEYWORDS,
    "Determine the ratio of triangle surfaces that are visible "
    "in a triangular mesh."},

  { "mesh_rough_visibility",
    mesh_rough_visibility,
    METH_VARARGS,
    "Classify the visibility of triangles of the mesh into hidden, "
    "partially hidden and visible"},

  { "mesh_offseting",
    (PyCFunction)mesh_offseting,
    METH_VARARGS|METH_KEYWORDS,
    "Offset the mesh along the normals in vertices to match the "
    "area with reference area."},

  { "mesh_properties",
    (PyCFunction)mesh_properties,
    METH_VARARGS|METH_KEYWORDS,
    "Calculate the properties of the triangular mesh."},

  { "mesh_export_povray",
    (PyCFunction)mesh_export_povray,
    METH_VARARGS|METH_KEYWORDS,
    "Exporting triangular mesh into a Pov-Ray file."},

  { "mesh_radiosity_problem",
    (PyCFunction)mesh_radiosity_problem,
    METH_VARARGS|METH_KEYWORDS,
    "Solving the radiosity problem with limb darkening using "
    "a chosen reflection model."},

  { "mesh_radiosity_problem_nbody_convex",
    (PyCFunction)mesh_radiosity_problem_nbody_convex,
    METH_VARARGS|METH_KEYWORDS,
    "Solving the radiosity problem with limb darkening for n separate "
    "convex bodies using chosen reflection model."},

   { "mesh_radiosity_redistrib_problem_nbody_convex",
    (PyCFunction)mesh_radiosity_redistrib_problem_nbody_convex,
    METH_VARARGS|METH_KEYWORDS,
    "Solving the radiosity redistribution problem with limb darkening "
    "for n separate convex bodies using chosen reflection model."},

   { "mesh_radiosity_redistrib_problem_nbody_convex_setup",
    (PyCFunction)mesh_radiosity_redistrib_problem_nbody_convex_setup,
    METH_VARARGS|METH_KEYWORDS,
    "Background setup of radiosity redistribution problem with limb "
    "darkening for n separate convex bodies using chosen reflection model."},

{ "radiosity_redistrib_1dmodel",
    (PyCFunction)radiosity_redistrib_1dmodel,
    METH_VARARGS|METH_KEYWORDS,
    "Calculating a rough approximate of the surface average updated-exitance "
    "and radiosity for both bodies of a binary system composed of two spheres."},
// --------------------------------------------------------------------

  { "roche_reprojecting_vertices",
    (PyCFunction)roche_reprojecting_vertices,
    METH_VARARGS|METH_KEYWORDS,
    "Reprojecting vertices onto the Roche lobe defined by q,F,d, and the value of"
    " generalized Kopal potential Omega."},

// --------------------------------------------------------------------

  { "roche_central_points",
    (PyCFunction)roche_central_points,
    METH_VARARGS|METH_KEYWORDS,
    "Determining the central points of triangular mesh on the Roche lobe"
    " defined by q,F,d, and the value of generalized Kopal potential Omega."},

// --------------------------------------------------------------------
  { "roche_horizon",
    (PyCFunction)roche_horizon,
    METH_VARARGS|METH_KEYWORDS,
    "Calculating the horizon on the Roche lobe defined by view direction,"
    "q,F,d, and the value of generalized Kopal potential Omega."},


  { "rotstar_horizon",
    (PyCFunction)rotstar_horizon,
    METH_VARARGS|METH_KEYWORDS,
    "Calculating the horizon on the rotating star defined by view direction,"
    "omega, and the value of the potential"},

    { "rotstar_misaligned_horizon",
    (PyCFunction)rotstar_misaligned_horizon,
    METH_VARARGS|METH_KEYWORDS,
    "Calculating the horizon on the rotating star with misalignment "
    "defined by view direction, omega, spin and the value of the potential"},

  { "roche_misaligned_horizon",
    (PyCFunction)roche_misaligned_horizon,
    METH_VARARGS|METH_KEYWORDS,
    "Calculating the horizon on the Roche lobe with misaligned spin and orbital "
    "angular velocity vectors defined by the view direction,"
    "q,F,d, theta and the value of generalized Kopal potential Omega."},

// --------------------------------------------------------------------
  { "roche_xrange",
    (PyCFunction)roche_xrange,
    METH_VARARGS|METH_KEYWORDS,
    "Calculating the range of the Roche lobes on x-axis at given"
    "q, F, d, and the value of generalized Kopal potential Omega."},

// --------------------------------------------------------------------
  { "roche_square_grid",
    (PyCFunction)roche_square_grid,
    METH_VARARGS|METH_KEYWORDS,
    "Calculating the square grid of the interior of the Roche lobes at given"
    "q, F, d, and the value of generalized Kopal potential Omega."},
// --------------------------------------------------------------------

  { "ld_D",
    (PyCFunction)ld_D,
    METH_VARARGS|METH_KEYWORDS,
    "Calculating the value of the limb darkening function."},

  { "ld_D0",
    (PyCFunction)ld_D0,
    METH_VARARGS|METH_KEYWORDS,
    "Calculating the integrated limb darkening function."},

  { "ld_gradparD",
    (PyCFunction)ld_gradparD,
    METH_VARARGS|METH_KEYWORDS,
    "Calculating the gradient of the limb darkening function w.r.t. "
    "parameters."},

  { "ld_nrpar",
    (PyCFunction)ld_nrpar,
    METH_VARARGS|METH_KEYWORDS,
    "Returns the number of required parameters."},

  { "ld_check",
    (PyCFunction)ld_check,
    METH_VARARGS|METH_KEYWORDS,
    "Checking parameters if resulting D(mu) is in the range [0,1] for all mu."},

// --------------------------------------------------------------------

    { "wd_readdata",
    (PyCFunction)wd_readdata,
    METH_VARARGS|METH_KEYWORDS,
    "Reading the file with WD coefficients."},


  { "wd_planckint",
    (PyCFunction)wd_planckint,
    METH_VARARGS|METH_KEYWORDS,
    "Calculating Planck central intensity at given temperatures,"
    "filter index and array of coefficients"},

  { "wd_atmint",
    (PyCFunction)wd_atmint,
    METH_VARARGS|METH_KEYWORDS,
    "Calculating intensity for a given atmospheres at given temperatures,"
    "filter index and array of coefficients"},

// --------------------------------------------------------------------

  {"interp",
    (PyCFunction)interp,
    METH_VARARGS|METH_KEYWORDS,
    "Multi-dimensional linear interpolation of arrays with gridded data."},

// --------------------------------------------------------------------

  {"scalproj_cosangle",
    scalproj_cosangle,
    METH_VARARGS,
    "Calculate normalized projections of vectors."},

// --------------------------------------------------------------------

  {"roche_contact_partial_area_volume",
    (PyCFunction)roche_contact_partial_area_volume,
    METH_VARARGS|METH_KEYWORDS,
    "Determine the area, volume and dvolume/dOmega of the Roche contact lobe"
    "at given mass ratio q, separation d and and Omega0"},

  {"roche_contact_neck_min",
    (PyCFunction)roche_contact_neck_min,
    METH_VARARGS|METH_KEYWORDS,
    "Determine the minimal distance and position from x axis of the neck "
    "of the Roche contact lobe at given mass ratio q, separation d and Omega0"},

   {"roche_contact_Omega_at_partial_vol",
    (PyCFunction)roche_contact_Omega_at_partial_vol,
    METH_VARARGS|METH_KEYWORDS,
    "Determine the value of the potential at a partial volume for the contact "
    "Roche lobe at given mass ratio q and separation d."},

// --------------------------------------------------------------------


 {"planck_function",
  planck_function,
  METH_VARARGS,
  "Calculate monochromatic blackbody intensity at a given wavelength and "
  "temperature."},

   {"CCM89_extinction",
  CCM89_extinction,
  METH_VARARGS,
  "Calculate CCM89 extinction coefficients for a given wavelength"},

  {"gordon_extinction",
  gordon_extinction,
  METH_VARARGS,
  "Calculate Gordon et al. (2009, UV) and CCM89 (OPT-IR) extinction coefficients for a given wavelength"},


// --------------------------------------------------------------------

  {"setup_verbosity",
    (PyCFunction)setup_verbosity,
    METH_VARARGS|METH_KEYWORDS,
    "Setting the verbosity of libphoebe"},

  {NULL,  NULL, 0, NULL} // terminator record
};

static const char *Name = "libphoebe";

static const char *ExceptionName = "libphoebe.error";

static const char *Docstring =
  "Module wraps routines dealing with models of stars and "
  "triangular mesh generation and their manipulation.";


/* module initialization */
MOD_INIT(libphoebe) {

  PyObject *backend;

  MOD_DEF(backend, Name, Docstring, Methods)

  if (!backend) return MOD_ERROR_VAL;

  struct module_state *st = MOD_GETSTATE(backend);

  MOD_NEW_EXCEPTION(st->error, ExceptionName)

  if (st->error == NULL) {
    Py_DECREF(backend);
    return MOD_ERROR_VAL;
  }

  // Added to handle Numpy arrays
  // Ref:
  // * http://docs.scipy.org/doc/numpy-1.10.1/user/c-info.how-to-extend.html
  import_array();

  return MOD_SUCCESS_VAL(backend);
}<|MERGE_RESOLUTION|>--- conflicted
+++ resolved
@@ -10177,7 +10177,6 @@
   // Checks
   //
   std::string err_msg;
-<<<<<<< HEAD
 
   if (len[0] == -1)
     err_msg = "\nProblem opening the planck file: \""_s + PyString_AsString(ofilename_planck) + "\"."_s;
@@ -10194,20 +10193,6 @@
     err_msg += "\nWrong size read, len= "_s + std::to_string(len[1]) + " len_expected="_s + std::to_string(wd_atm::N_atm);
 
 
-=======
-  
-  if (len[0] < 0)
-    err_msg = "\nProblem opening the planck file:"_s + PyString_AsString(ofilename_planck);
-  else if (len[0] != wd_atm::N_planck)
-    err_msg = "\nWrong size read, len= "_s + std::to_string(len[0]) + " len_expected="_s + std::to_string(wd_atm::N_planck);
-  
-  if (len[1] < 0)
-    err_msg += "\nProblem opening the atm file:"_s + PyString_AsString(ofilename_atm);
-  else if (len[1] != wd_atm::N_atm)
-    err_msg += "\nWrong size read, len= "_s + std::to_string(len[1]) + " len_expected="_s + std::to_string(wd_atm::N_atm);
- 
- 
->>>>>>> a28e250f
   if (err_msg.size() != 0) {
     raise_exception(fname + "::Problem reading data." + err_msg);
     delete [] planck_table;
