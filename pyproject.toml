# PHOEBE build specification
# 
# Refer to the following document for specification:
#   https://packaging.python.org/en/latest/specifications/
# 
# Key specification is given here:
#   https://packaging.python.org/en/latest/specifications/declaring-project-metadata/#declaring-project-metadata
# 
# Classifier strings are given here:
#   https://pypi.org/classifiers/

[project]
name = "phoebe"
<<<<<<< HEAD
version = "2.4.14.dev+release-2.5"
=======
version = "2.4.15"
>>>>>>> 22fa0dbe
description = "PHOEBE: modeling and analysis of eclipsing binary stars"
readme = "README.md"
requires-python = ">=3.7"
license = { text = "GPL-3.0-or-later" }
authors = [
    { name = "Andrej Prša", email = "aprsa@villanova.edu" },
    { name = "Kyle Conroy", email = "kyle.conroy@villanova.edu" },
    { name = "Angela Kochoska", email = "angela.kochoska@villanova.edu" },
    { name = "Martin Horvat", email = "martin.horvat@fmf.uni-lj.si" },
    { name = "Dave Jones", email = "djones@iac.es" },
    { name = "Michael Abdul-Masih", email = "michael.abdul-masih@eso.org" },
    { name = "Bert Pablo", email = "hpablo@aavso.org" },
    { name = "Joe Giammarco", email = "giammarc@eastern.edu" },
]
maintainers = [
    { name = "Kyle Conroy", email = "kyle.conroy@villanova.edu" },
    { name = "Andrej Prša", email = "aprsa@villanova.edu" },
]
keywords = [
    "phoebe",
    "science",
    "astronomy",
    "astrophysics",
    "binary stars",
    "eclipsing binary stars",
]
classifiers = [
    "Development Status :: 5 - Production/Stable",
    "Environment :: Console",
    "Intended Audience :: Education",
    "Intended Audience :: Science/Research",
    "License :: OSI Approved :: GNU General Public License v3 (GPLv3)",
    "Natural Language :: English",
    "Operating System :: POSIX :: Linux",
    "Operating System :: MacOS",
    "Programming Language :: Python :: 3",
    "Programming Language :: C",
    "Programming Language :: C++",
    "Topic :: Education",
    "Topic :: Scientific/Engineering :: Astronomy",
    "Topic :: Scientific/Engineering :: Physics",
    "Topic :: Scientific/Engineering :: Visualization",
    "Topic :: Software Development :: Libraries :: Python Modules",
    "Topic :: Software Development :: User Interfaces"
]
dependencies = [
    "numpy < 2.0.0",
    "scipy",
    "astropy",
    "pytest",
    "tqdm",
    "corner",
    "requests",
    "python-socketio",
    "flask",
    "flask-cors",
    "flask-socketio",
    "gevent",
    "gevent-websocket",
]

[project.urls]
homepage = "http://phoebe-project.org"
repository = "https://github.com/phoebe-project/phoebe2"
documentation = "http://phoebe-project.org/docs"

[build-system]
requires = ["setuptools", "numpy < 2.0.0", "wheel"]
build-backend = "setuptools.build_meta"

[tool.setuptools]
packages = [
    "phoebe",
    "phoebe.parameters",
    "phoebe.parameters.solver",
    "phoebe.parameters.figure",
    "phoebe.frontend",
    "phoebe.frontend.default_bundles",
    "phoebe.constraints",
    "phoebe.dynamics",
    "phoebe.distortions",
    "phoebe.algorithms",
    "phoebe.atmospheres",
    "phoebe.atmospheres.tables.extinction",
    "phoebe.atmospheres.tables.passbands",
    "phoebe.atmospheres.tables.wd",
    "phoebe.lib",
    "phoebe.backend",
    "phoebe.solverbackends",
    "phoebe.solverbackends.ebai",
    "phoebe.solverbackends.knn",
    "phoebe.utils",
    "phoebe.helpers",
    "phoebe.pool",
    "phoebe.dependencies",
    "phoebe.dependencies.autofig",
    "phoebe.dependencies.nparray",
    "phoebe.dependencies.distl",
    "phoebe.dependencies.crimpl",
    "phoebe.dependencies.unitsiau2015",
    "phoebe.dependencies.ligeor",
    "phoebe.dependencies.ligeor.ebai",
    "phoebe.dependencies.ligeor.ebai.database",
    "phoebe.dependencies.ligeor.eclipse",
    "phoebe.dependencies.ligeor.models",
    "phoebe.dependencies.ligeor.utils",
]
script-files = [
    "client-server/phoebe-server",
    "client-server/phoebe-autofig",
]<|MERGE_RESOLUTION|>--- conflicted
+++ resolved
@@ -11,11 +11,7 @@
 
 [project]
 name = "phoebe"
-<<<<<<< HEAD
-version = "2.4.14.dev+release-2.5"
-=======
-version = "2.4.15"
->>>>>>> 22fa0dbe
+version = "2.4.15.dev+release-2.5"
 description = "PHOEBE: modeling and analysis of eclipsing binary stars"
 readme = "README.md"
 requires-python = ">=3.7"
